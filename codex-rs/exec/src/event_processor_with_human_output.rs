--- conflicted
+++ resolved
@@ -1,14 +1,7 @@
 use codex_common::elapsed::format_duration;
 use codex_common::elapsed::format_elapsed;
 use codex_core::config::Config;
-<<<<<<< HEAD
-use codex_core::plan_tool::UpdatePlanArgs;
-use codex_core::protocol::AgentMessageDeltaEvent;
-=======
->>>>>>> 32038621
 use codex_core::protocol::AgentMessageEvent;
-use codex_core::protocol::AgentReasoningDeltaEvent;
-use codex_core::protocol::AgentReasoningRawContentDeltaEvent;
 use codex_core::protocol::AgentReasoningRawContentEvent;
 use codex_core::protocol::BackgroundEventEvent;
 use codex_core::protocol::ErrorEvent;
@@ -23,17 +16,17 @@
 use codex_core::protocol::PatchApplyBeginEvent;
 use codex_core::protocol::PatchApplyEndEvent;
 use codex_core::protocol::SessionConfiguredEvent;
+use codex_core::protocol::StreamErrorEvent;
 use codex_core::protocol::TaskCompleteEvent;
-use codex_protocol::protocol::TurnAbortReason;
+use codex_core::protocol::TurnAbortReason;
 use codex_core::protocol::TurnDiffEvent;
 use codex_core::protocol::WebSearchBeginEvent;
-use codex_core::protocol::WebSearchCompleteEvent;
+use codex_core::protocol::WebSearchEndEvent;
 use codex_protocol::num_format::format_with_separators;
 use owo_colors::OwoColorize;
 use owo_colors::Style;
 use shlex::try_join;
 use std::collections::HashMap;
-use std::io::Write;
 use std::path::PathBuf;
 use std::time::Instant;
 
@@ -48,7 +41,6 @@
 /// a limit so they can see the full transcript.
 const MAX_OUTPUT_LINES_FOR_EXEC_TOOL_CALL: usize = 20;
 pub(crate) struct EventProcessorWithHumanOutput {
-    call_id_to_command: HashMap<String, ExecCommandBegin>,
     call_id_to_patch: HashMap<String, PatchApplyBegin>,
 
     // To ensure that --color=never is respected, ANSI escapes _must_ be added
@@ -66,15 +58,9 @@
     /// Whether to include `AgentReasoning` events in the output.
     show_agent_reasoning: bool,
     show_raw_agent_reasoning: bool,
-    answer_started: bool,
-    reasoning_started: bool,
-    raw_reasoning_started: bool,
     last_message_path: Option<PathBuf>,
-<<<<<<< HEAD
-=======
     last_total_token_usage: Option<codex_core::protocol::TokenUsageInfo>,
     final_message: Option<String>,
->>>>>>> 32038621
 }
 
 impl EventProcessorWithHumanOutput {
@@ -83,12 +69,10 @@
         config: &Config,
         last_message_path: Option<PathBuf>,
     ) -> Self {
-        let call_id_to_command = HashMap::new();
         let call_id_to_patch = HashMap::new();
 
         if with_ansi {
             Self {
-                call_id_to_command,
                 call_id_to_patch,
                 bold: Style::new().bold(),
                 italic: Style::new().italic(),
@@ -99,19 +83,12 @@
                 cyan: Style::new().cyan(),
                 show_agent_reasoning: !config.hide_agent_reasoning,
                 show_raw_agent_reasoning: config.show_raw_agent_reasoning,
-                answer_started: false,
-                reasoning_started: false,
-                raw_reasoning_started: false,
                 last_message_path,
-<<<<<<< HEAD
-=======
                 last_total_token_usage: None,
                 final_message: None,
->>>>>>> 32038621
             }
         } else {
             Self {
-                call_id_to_command,
                 call_id_to_patch,
                 bold: Style::new(),
                 italic: Style::new(),
@@ -122,22 +99,12 @@
                 cyan: Style::new(),
                 show_agent_reasoning: !config.hide_agent_reasoning,
                 show_raw_agent_reasoning: config.show_raw_agent_reasoning,
-                answer_started: false,
-                reasoning_started: false,
-                raw_reasoning_started: false,
                 last_message_path,
-<<<<<<< HEAD
-=======
                 last_total_token_usage: None,
                 final_message: None,
->>>>>>> 32038621
             }
         }
     }
-}
-
-struct ExecCommandBegin {
-    command: Vec<String>,
 }
 
 struct PatchApplyBegin {
@@ -148,14 +115,7 @@
 /// Timestamped helper. The timestamp is styled with self.dimmed.
 macro_rules! ts_msg {
     ($self:ident, $($arg:tt)*) => {{
-<<<<<<< HEAD
-        let now = chrono::Utc::now();
-        let formatted = now.format("[%Y-%m-%dT%H:%M:%S]");
-        print!("{} ", formatted.style($self.dimmed));
-        println!($($arg)*);
-=======
         eprintln!($($arg)*);
->>>>>>> 32038621
     }};
 }
 
@@ -182,16 +142,7 @@
         // Echo the prompt that will be sent to the agent so it is visible in the
         // transcript/logs before any events come in. Note the prompt may have been
         // read from stdin, so it may not be visible in the terminal otherwise.
-<<<<<<< HEAD
-        ts_println!(
-            self,
-            "{}\n{}",
-            "User instructions:".style(self.bold).style(self.cyan),
-            prompt
-        );
-=======
         ts_msg!(self, "{}\n{}", "user".style(self.cyan), prompt);
->>>>>>> 32038621
     }
 
     fn process_event(&mut self, event: Event) -> CodexStatus {
@@ -204,14 +155,10 @@
             EventMsg::BackgroundEvent(BackgroundEventEvent { message }) => {
                 ts_msg!(self, "{}", message.style(self.dimmed));
             }
-<<<<<<< HEAD
-            EventMsg::TaskStarted => {
-=======
             EventMsg::StreamError(StreamErrorEvent { message }) => {
                 ts_msg!(self, "{}", message.style(self.dimmed));
             }
             EventMsg::TaskStarted(_) => {
->>>>>>> 32038621
                 // Ignore.
             }
             EventMsg::TaskComplete(TaskCompleteEvent { last_agent_message }) => {
@@ -225,114 +172,25 @@
                 return CodexStatus::InitiateShutdown;
             }
             EventMsg::TokenCount(ev) => {
-                if let Some(usage_info) = ev.info {
-                    ts_println!(
-                        self,
-                        "tokens used: {}",
-                        format_with_separators(usage_info.total_token_usage.blended_total())
-                    );
-                }
-            }
-            EventMsg::AgentMessageDelta(AgentMessageDeltaEvent { delta }) => {
-                if !self.answer_started {
-                    ts_println!(self, "{}\n", "codex".style(self.italic).style(self.magenta));
-                    self.answer_started = true;
-                }
-                print!("{delta}");
-                #[expect(clippy::expect_used)]
-                std::io::stdout().flush().expect("could not flush stdout");
-            }
-            EventMsg::AgentReasoningDelta(AgentReasoningDeltaEvent { delta }) => {
-                if !self.show_agent_reasoning {
-                    return CodexStatus::Running;
-                }
-                if !self.reasoning_started {
-                    ts_println!(
-                        self,
-                        "{}\n",
-                        "thinking".style(self.italic).style(self.magenta),
-                    );
-                    self.reasoning_started = true;
-                }
-                print!("{delta}");
-                #[expect(clippy::expect_used)]
-                std::io::stdout().flush().expect("could not flush stdout");
-            }
+                self.last_total_token_usage = ev.info;
+            }
+
             EventMsg::AgentReasoningSectionBreak(_) => {
                 if !self.show_agent_reasoning {
                     return CodexStatus::Running;
                 }
-<<<<<<< HEAD
-                println!();
-                #[expect(clippy::expect_used)]
-                std::io::stdout().flush().expect("could not flush stdout");
-            }
-            EventMsg::AgentReasoningRawContent(AgentReasoningRawContentEvent { text }) => {
-                if !self.show_raw_agent_reasoning {
-                    return CodexStatus::Running;
-                }
-                if !self.raw_reasoning_started {
-                    print!("{text}");
-                    #[expect(clippy::expect_used)]
-                    std::io::stdout().flush().expect("could not flush stdout");
-                } else {
-                    println!();
-                    self.raw_reasoning_started = false;
-                }
-            }
-            EventMsg::AgentReasoningRawContentDelta(AgentReasoningRawContentDeltaEvent {
-                delta,
-            }) => {
-                if !self.show_raw_agent_reasoning {
-                    return CodexStatus::Running;
-                }
-                if !self.raw_reasoning_started {
-                    self.raw_reasoning_started = true;
-                }
-                print!("{delta}");
-                #[expect(clippy::expect_used)]
-                std::io::stdout().flush().expect("could not flush stdout");
-            }
-            EventMsg::AgentMessage(AgentMessageEvent { message }) => {
-                // if answer_started is false, this means we haven't received any
-                // delta. Thus, we need to print the message as a new answer.
-                if !self.answer_started {
-                    ts_println!(
-=======
                 eprintln!();
             }
             EventMsg::AgentReasoningRawContent(AgentReasoningRawContentEvent { text }) => {
                 if self.show_raw_agent_reasoning {
                     ts_msg!(
->>>>>>> 32038621
                         self,
                         "{}\n{}",
-                        "codex".style(self.italic).style(self.magenta),
-                        message,
+                        "thinking".style(self.italic).style(self.magenta),
+                        text,
                     );
-                } else {
-                    println!();
-                    self.answer_started = false;
-                }
-            }
-<<<<<<< HEAD
-            EventMsg::ExecCommandBegin(ExecCommandBeginEvent {
-                call_id,
-                command,
-                cwd,
-                parsed_cmd: _,
-            }) => {
-                self.call_id_to_command.insert(
-                    call_id,
-                    ExecCommandBegin {
-                        command: command.clone(),
-                    },
-                );
-                ts_println!(
-                    self,
-                    "{} {} in {}",
-                    "exec".style(self.magenta),
-=======
+                }
+            }
             EventMsg::AgentMessage(AgentMessageEvent { message }) => {
                 ts_msg!(
                     self,
@@ -345,57 +203,26 @@
                 eprint!(
                     "{}\n{} in {}",
                     "exec".style(self.italic).style(self.magenta),
->>>>>>> 32038621
                     escape_command(&command).style(self.bold),
                     cwd.to_string_lossy(),
                 );
             }
             EventMsg::ExecCommandOutputDelta(_) => {}
-            EventMsg::ExecCommandEnd(ExecCommandEndEvent { call_id, stdout, stderr, duration, exit_code }) => {
-                let exec_command = self.call_id_to_command.remove(&call_id);
-                let (duration, call) = if let Some(ExecCommandBegin { command, .. }) = exec_command
-                {
-                    (
-                        format!(" in {}", format_duration(duration)),
-                        format!("{}", escape_command(&command).style(self.bold)),
-                    )
-                } else {
-                    ("".to_string(), format!("exec('{call_id}')"))
-                };
-
-                let truncated_stdout = stdout
-                    .lines()
-                    .take(MAX_OUTPUT_LINES_FOR_EXEC_TOOL_CALL)
-                    .collect::<Vec<_>>()
-                    .join("\n");
-                let truncated_stderr = stderr
+            EventMsg::ExecCommandEnd(ExecCommandEndEvent {
+                aggregated_output,
+                duration,
+                exit_code,
+                ..
+            }) => {
+                let duration = format!(" in {}", format_duration(duration));
+
+                let truncated_output = aggregated_output
                     .lines()
                     .take(MAX_OUTPUT_LINES_FOR_EXEC_TOOL_CALL)
                     .collect::<Vec<_>>()
                     .join("\n");
                 match exit_code {
                     0 => {
-<<<<<<< HEAD
-                        let title = format!("{call} succeeded{duration}:");
-                        ts_println!(self, "{}", title.style(self.green));
-                        if !truncated_stdout.is_empty() {
-                            println!("{}", truncated_stdout.style(self.dimmed));
-                        }
-                    }
-                    _ => {
-                        let title = format!("{call} exited {exit_code}{duration}:");
-                        ts_println!(self, "{}", title.style(self.red));
-                        if !truncated_stdout.is_empty() {
-                            println!("{}", truncated_stdout.style(self.dimmed));
-                            println!();
-                        }
-                        println!("ERROR");
-                        if !truncated_stderr.is_empty() {
-                            println!("{}", truncated_stderr);
-                        }
-                    }
-                }
-=======
                         let title = format!(" succeeded{duration}:");
                         ts_msg!(self, "{}", title.style(self.green));
                     }
@@ -405,7 +232,6 @@
                     }
                 }
                 eprintln!("{}", truncated_output.style(self.dimmed));
->>>>>>> 32038621
             }
             EventMsg::McpToolCallBegin(McpToolCallBeginEvent {
                 call_id: _,
@@ -448,17 +274,9 @@
                     }
                 }
             }
-<<<<<<< HEAD
-            EventMsg::WebSearchBegin(WebSearchBeginEvent { call_id: _, .. }) => {}
-            EventMsg::WebSearchComplete(WebSearchCompleteEvent { call_id: _, query }) => {
-                if let Some(query) = query {
-                    ts_println!(self, "🌐 Search: {query}");
-                }
-=======
             EventMsg::WebSearchBegin(WebSearchBeginEvent { call_id: _ }) => {}
             EventMsg::WebSearchEnd(WebSearchEndEvent { call_id: _, query }) => {
                 ts_msg!(self, "🌐 Searched: {query}");
->>>>>>> 32038621
             }
             EventMsg::PatchApplyBegin(PatchApplyBeginEvent {
                 call_id,
@@ -477,9 +295,8 @@
 
                 ts_msg!(
                     self,
-                    "{} auto_approved={}:",
-                    "apply_patch".style(self.magenta),
-                    auto_approved,
+                    "{}",
+                    "file update".style(self.magenta).style(self.italic),
                 );
 
                 // Pretty-print the patch summary with colored diff markers so
@@ -497,20 +314,16 @@
                                 eprintln!("{}", line.style(self.green));
                             }
                         }
-                        FileChange::Delete => {
+                        FileChange::Delete { content } => {
                             let header = format!(
                                 "{} {}",
                                 format_file_change(change),
                                 path.to_string_lossy()
                             );
-<<<<<<< HEAD
-                            println!("{}", header.style(self.magenta));
-=======
                             eprintln!("{}", header.style(self.magenta));
                             for line in content.lines() {
                                 eprintln!("{}", line.style(self.red));
                             }
->>>>>>> 32038621
                         }
                         FileChange::Update {
                             unified_diff,
@@ -583,17 +396,12 @@
                 }
             }
             EventMsg::TurnDiff(TurnDiffEvent { unified_diff }) => {
-<<<<<<< HEAD
-                ts_println!(self, "{}", "turn diff:".style(self.magenta));
-                println!("{unified_diff}");
-=======
                 ts_msg!(
                     self,
                     "{}",
                     "file update:".style(self.magenta).style(self.italic)
                 );
                 eprintln!("{unified_diff}");
->>>>>>> 32038621
             }
             EventMsg::ExecApprovalRequest(_) => {
                 // Should we exit?
@@ -603,30 +411,24 @@
             }
             EventMsg::AgentReasoning(agent_reasoning_event) => {
                 if self.show_agent_reasoning {
-<<<<<<< HEAD
-                    if !self.reasoning_started {
-                        ts_println!(
-                            self,
-                            "{}\n{}",
-                            "codex".style(self.italic).style(self.magenta),
-                            agent_reasoning_event.text,
-                        );
-                    } else {
-                        println!();
-                        self.reasoning_started = false;
-                    }
-=======
                     ts_msg!(
                         self,
                         "{}\n{}",
                         "thinking".style(self.italic).style(self.magenta),
                         agent_reasoning_event.text,
                     );
->>>>>>> 32038621
                 }
             }
             EventMsg::SessionConfigured(session_configured_event) => {
-                let SessionConfiguredEvent { session_id: conversation_id, model, .. } = session_configured_event;
+                let SessionConfiguredEvent {
+                    session_id: conversation_id,
+                    model,
+                    reasoning_effort: _,
+                    history_log_id: _,
+                    history_entry_count: _,
+                    initial_messages: _,
+                    rollout_path: _,
+                } = session_configured_event;
 
                 ts_msg!(
                     self,
@@ -639,21 +441,16 @@
                 eprintln!();
             }
             EventMsg::PlanUpdate(plan_update_event) => {
-<<<<<<< HEAD
                 let UpdatePlanArgs { name, plan } = plan_update_event;
-                ts_println!(self, "name: {name:?}");
-                ts_println!(self, "plan: {plan:?}");
-=======
-                let UpdatePlanArgs { explanation, plan } = plan_update_event;
 
                 // Header
                 ts_msg!(self, "{}", "Plan update".style(self.magenta));
 
                 // Optional explanation
-                if let Some(explanation) = explanation
-                    && !explanation.trim().is_empty()
+                if let Some(name_text) = name
+                    && !name_text.trim().is_empty()
                 {
-                    ts_msg!(self, "{}", explanation.style(self.italic));
+                    ts_msg!(self, "{}", name_text.style(self.italic));
                 }
 
                 // Pretty-print the plan items with simple status markers.
@@ -675,69 +472,23 @@
                         }
                     }
                 }
->>>>>>> 32038621
             }
             EventMsg::GetHistoryEntryResponse(_) => {
                 // Currently ignored in exec output.
             }
-            EventMsg::ReplayHistory(_) => {
-                // Replay is a TUI concern; ignore in headless output
-            }
-            EventMsg::BrowserScreenshotUpdate(_) => {
+            EventMsg::McpListToolsResponse(_) => {
                 // Currently ignored in exec output.
             }
-            EventMsg::AgentStatusUpdate(_) => {
+            EventMsg::ListCustomPromptsResponse(_) => {
                 // Currently ignored in exec output.
             }
-<<<<<<< HEAD
-            EventMsg::CustomToolCallBegin(event) => {
-                ts_println!(
-=======
             EventMsg::ViewImageToolCall(view) => {
                 ts_msg!(
->>>>>>> 32038621
                     self,
                     "{} {}",
-                    "tool".style(self.magenta),
-                    event.tool_name.style(self.bold),
-                );
-                if let Some(params) = &event.parameters {
-                    if let Ok(formatted) = serde_json::to_string_pretty(params) {
-                        for line in formatted.lines() {
-                            println!("{}", line.style(self.dimmed));
-                        }
-                    }
-                }
-            }
-            EventMsg::CustomToolCallEnd(event) => {
-                let status = if event.result.is_ok() {
-                    "success".style(self.green)
-                } else {
-                    "failed".style(self.red)
-                };
-                ts_println!(
-                    self,
-                    "{} {} {}",
-                    "tool".style(self.magenta),
-                    event.tool_name.style(self.bold),
-                    status,
-                );
-                match &event.result {
-                    Ok(content) => {
-                        if !content.is_empty() {
-                            for line in content.lines() {
-                                println!("{}", line.style(self.dimmed));
-                            }
-                        }
-                    }
-                    Err(err) => {
-                        if !err.is_empty() {
-                            for line in err.lines() {
-                                println!("{}", line.style(self.red));
-                            }
-                        }
-                    }
-                }
+                    "viewed image".style(self.magenta),
+                    view.path.display()
+                );
             }
             EventMsg::TurnAborted(abort_reason) => match abort_reason.reason {
                 TurnAbortReason::Interrupted => {
@@ -755,13 +506,16 @@
             EventMsg::UserMessage(_) => {}
             EventMsg::EnteredReviewMode(_) => {}
             EventMsg::ExitedReviewMode(_) => {}
+            EventMsg::AgentMessageDelta(_) => {}
+            EventMsg::AgentReasoningDelta(_) => {}
+            EventMsg::AgentReasoningRawContentDelta(_) => {}
         }
         CodexStatus::Running
     }
-<<<<<<< HEAD
-=======
-
-    fn print_final_output(&mut self) {
+}
+
+impl EventProcessorWithHumanOutput {
+    pub(crate) fn print_final_output(&mut self) {
         if let Some(usage_info) = &self.last_total_token_usage {
             eprintln!(
                 "{}\n{}",
@@ -783,7 +537,6 @@
             }
         }
     }
->>>>>>> 32038621
 }
 
 fn escape_command(command: &[String]) -> String {
