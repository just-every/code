--- conflicted
+++ resolved
@@ -3,7 +3,6 @@
     "ansi-escape",
     "apply-patch",
     "arg0",
-    "browser",
     "cli",
     "common",
     "core",
@@ -14,10 +13,7 @@
     "login",
     "mcp-client",
     "mcp-server",
-    "mcp-test-server",
-    "mcp-smoke",
     "mcp-types",
-    "protocol",
     "ollama",
     "protocol",
     "protocol-ts",
@@ -160,48 +156,39 @@
 uninlined_format_args = "deny"
 unwrap_used = "deny"
 
-<<<<<<< HEAD
-# Fast development profile - optimized for quick iteration
-[profile.dev-fast]
-inherits = "dev"
-opt-level = 1
-incremental = true
-codegen-units = 256
-lto = "off"
-
-# Release profile with incremental compilation for faster local builds
-=======
 # cargo-shear cannot see the platform-specific openssl-sys usage, so we
 # silence the false positive here instead of deleting a real dependency.
 [workspace.metadata.cargo-shear]
 ignored = ["openssl-sys"]
 
->>>>>>> e5fe50d3
 [profile.release]
-incremental = true  # Enable for faster rebuilds during local development
-codegen-units = 256  # More parallelism for faster builds
-lto = "thin"  # Changed from "fat" to "thin" for faster builds (still good optimization)
+lto = "fat"
 # Because we bundle some of these executables with the TypeScript CLI, we
 # remove everything to make the binary as small as possible.
 strip = "symbols"
 
-# Performance profiling profile: optimized but retains debug info
+# See https://github.com/openai/codex/issues/1411 for details.
+codegen-units = 1
+
+[patch.crates-io]
+# ratatui = { path = "../../ratatui" }
+ratatui = { git = "https://github.com/nornagon/ratatui", branch = "nornagon-v0.29.0-patch" }
+
+# Custom build profiles used by build-fast.sh
+[profile.dev-fast]
+inherits = "dev"
+opt-level = 0
+debug = 1
+incremental = true
+lto = "off"
+
 [profile.perf]
 inherits = "release"
-incremental = false
-codegen-units = 16
-lto = "thin"
 debug = 2
 strip = "none"
-split-debuginfo = "packed"
 
-# Production release profile (for CI/distribution)
 [profile.release-prod]
 inherits = "release"
-incremental = false  # Disable for production builds
-codegen-units = 1  # Single codegen unit for best optimization
-lto = "fat"  # Maximum link-time optimization
-strip = "debuginfo"  # Fully strip debug info in production artifacts
-
-[patch.crates-io]
-# No overrides; use crates.io ratatui release+lto = "fat"
+strip = "symbols"
+codegen-units = 1