--- conflicted
+++ resolved
@@ -6,7 +6,9 @@
     "app-server-protocol",
     "apply-patch",
     "arg0",
+    "browser",
     "codex-backend-openapi-models",
+    "codex-version",
     "cloud-tasks",
     "cloud-tasks-client",
     "cli",
@@ -52,6 +54,7 @@
 codex-app-server-protocol = { path = "app-server-protocol" }
 codex-apply-patch = { path = "apply-patch" }
 codex-arg0 = { path = "arg0" }
+codex-browser = { path = "browser" }
 codex-chatgpt = { path = "chatgpt" }
 codex-common = { path = "common" }
 codex-core = { path = "core" }
@@ -75,6 +78,7 @@
 codex-utils-json-to-toml = { path = "utils/json-to-toml" }
 codex-utils-readiness = { path = "utils/readiness" }
 codex-utils-string = { path = "utils/string" }
+codex-version = { path = "codex-version" }
 core_test_support = { path = "core/tests/common" }
 mcp-types = { path = "mcp-types" }
 mcp_test_support = { path = "mcp-server/tests/common" }
@@ -249,7 +253,11 @@
 # ratatui = { path = "../../ratatui" }
 ratatui = { git = "https://github.com/nornagon/ratatui", branch = "nornagon-v0.29.0-patch" }
 
-<<<<<<< HEAD
+# Uncomment to debug local changes.
+# rmcp = { path = "../../rust-sdk/crates/rmcp" }
+# 0.7.0 + https://github.com/modelcontextprotocol/rust-sdk/pull/459 which includes dynamic .well-known discovery which is required for Figma.
+rmcp = { git = "https://github.com/modelcontextprotocol/rust-sdk", rev = "c0b777c7f784ba2d456b03c2ec3b98c9b28b5e10", default-features = false }
+
 # Custom build profiles used by build-fast.sh
 [profile.dev-fast]
 inherits = "dev"
@@ -272,10 +280,4 @@
 inherits = "release"
 lto = "fat"
 strip = "symbols"
-codegen-units = 1
-=======
-# Uncomment to debug local changes.
-# rmcp = { path = "../../rust-sdk/crates/rmcp" }
-# 0.7.0 + https://github.com/modelcontextprotocol/rust-sdk/pull/459 which includes dynamic .well-known discovery which is required for Figma.
-rmcp = { git = "https://github.com/modelcontextprotocol/rust-sdk", rev = "c0b777c7f784ba2d456b03c2ec3b98c9b28b5e10", default-features = false }
->>>>>>> 32038621
+codegen-units = 1