# Configuration docs moved

This file has moved. Please see the latest configuration documentation here:

<<<<<<< HEAD
- Config-specific command-line flags, such as `--model o3` (highest precedence).
- A generic `-c`/`--config` flag that takes a `key=value` pair, such as `--config model="o3"`.
  - The key can contain dots to set a value deeper than the root, e.g. `--config model_providers.openai.wire_api="chat"`.
  - Values can contain objects, such as `--config shell_environment_policy.include_only=["PATH", "HOME", "USER"]`.
  - For consistency with `config.toml`, values are in TOML format rather than JSON format, so use `{a = 1, b = 2}` rather than `{"a": 1, "b": 2}`.
  - If `value` cannot be parsed as a valid TOML value, it is treated as a string value. This means that both `-c model="o3"` and `-c model=o3` are equivalent.
- The `$CODEX_HOME/config.toml` configuration file where the `CODEX_HOME` environment value defaults to `~/.codex`. (Note `CODEX_HOME` will also be where logs and other Codex-related information are stored.)

Both the `--config` flag and the `config.toml` file support the following options:

## model

The model that Codex should use.

```toml
model = "o3"  # overrides the default of "gpt-5"
```

## model_providers

This option lets you override and amend the default set of model providers bundled with Codex. This value is a map where the key is the value to use with `model_provider` to select the corresponding provider.

For example, if you wanted to add a provider that uses the OpenAI 4o model via the chat completions API, then you could add the following configuration:

```toml
# Recall that in TOML, root keys must be listed before tables.
model = "gpt-4o"
model_provider = "openai-chat-completions"

[model_providers.openai-chat-completions]
# Name of the provider that will be displayed in the Codex UI.
name = "OpenAI using Chat Completions"
# The path `/chat/completions` will be amended to this URL to make the POST
# request for the chat completions.
base_url = "https://api.openai.com/v1"
# If `env_key` is set, identifies an environment variable that must be set when
# using Codex with this provider. The value of the environment variable must be
# non-empty and will be used in the `Bearer TOKEN` HTTP header for the POST request.
env_key = "OPENAI_API_KEY"
# Valid values for wire_api are "chat" and "responses". Defaults to "chat" if omitted.
wire_api = "chat"
# If necessary, extra query params that need to be added to the URL.
# See the Azure example below.
query_params = {}
```

Note this makes it possible to use Codex CLI with non-OpenAI models, so long as they use a wire API that is compatible with the OpenAI chat completions API. For example, you could define the following provider to use Codex CLI with Ollama running locally:

```toml
[model_providers.ollama]
name = "Ollama"
base_url = "http://localhost:11434/v1"
```

Or a third-party provider (using a distinct environment variable for the API key):

```toml
[model_providers.mistral]
name = "Mistral"
base_url = "https://api.mistral.ai/v1"
env_key = "MISTRAL_API_KEY"
```

Note that Azure requires `api-version` to be passed as a query parameter, so be sure to specify it as part of `query_params` when defining the Azure provider:

```toml
[model_providers.azure]
name = "Azure"
# Make sure you set the appropriate subdomain for this URL.
base_url = "https://YOUR_PROJECT_NAME.openai.azure.com/openai"
env_key = "AZURE_OPENAI_API_KEY"  # Or "OPENAI_API_KEY", whichever you use.
query_params = { api-version = "2025-04-01-preview" }
```

It is also possible to configure a provider to include extra HTTP headers with a request. These can be hardcoded values (`http_headers`) or values read from environment variables (`env_http_headers`):

```toml
[model_providers.example]
# name, base_url, ...

# This will add the HTTP header `X-Example-Header` with value `example-value`
# to each request to the model provider.
http_headers = { "X-Example-Header" = "example-value" }

# This will add the HTTP header `X-Example-Features` with the value of the
# `EXAMPLE_FEATURES` environment variable to each request to the model provider
# _if_ the environment variable is set and its value is non-empty.
env_http_headers = { "X-Example-Features": "EXAMPLE_FEATURES" }
```

### Per-provider network tuning

The following optional settings control retry behaviour and streaming idle timeouts **per model provider**. They must be specified inside the corresponding `[model_providers.<id>]` block in `config.toml`. (Older releases accepted top‑level keys; those are now ignored.)

Example:

```toml
[model_providers.openai]
name = "OpenAI"
base_url = "https://api.openai.com/v1"
env_key = "OPENAI_API_KEY"
# network tuning overrides (all optional; falls back to built‑in defaults)
request_max_retries = 4            # retry failed HTTP requests
stream_max_retries = 10            # retry dropped SSE streams
stream_idle_timeout_ms = 300000    # 5m idle timeout
```

#### request_max_retries

How many times Codex will retry a failed HTTP request to the model provider. Defaults to `4`.

#### stream_max_retries

Number of times Codex will attempt to reconnect when a streaming response is interrupted. Defaults to `10`.

#### stream_idle_timeout_ms

How long Codex will wait for activity on a streaming response before treating the connection as lost. Defaults to `300_000` (5 minutes).

## model_provider

Identifies which provider to use from the `model_providers` map. Defaults to `"openai"`. You can override the `base_url` for the built-in `openai` provider via the `OPENAI_BASE_URL` environment variable.

Note that if you override `model_provider`, then you likely want to override
`model`, as well. For example, if you are running ollama with Mistral locally,
then you would need to add the following to your config in addition to the new entry in the `model_providers` map:

```toml
model_provider = "ollama"
model = "mistral"
```

## approval_policy

Determines when the user should be prompted to approve whether Codex can execute a command:

```toml
# Codex has hardcoded logic that defines a set of "trusted" commands.
# Setting the approval_policy to `untrusted` means that Codex will prompt the
# user before running a command not in the "trusted" set.
#
# See https://github.com/openai/codex/issues/1260 for the plan to enable
# end-users to define their own trusted commands.
approval_policy = "untrusted"
```

If you want to be notified whenever a command fails, use "on-failure":

```toml
# If the command fails when run in the sandbox, Codex asks for permission to
# retry the command outside the sandbox.
approval_policy = "on-failure"
```

If you want the model to run until it decides that it needs to ask you for escalated permissions, use "on-request":

```toml
# The model decides when to escalate
approval_policy = "on-request"
```

Alternatively, you can have the model run until it is done, and never ask to run a command with escalated permissions:

```toml
# User is never prompted: if the command fails, Codex will automatically try
# something out. Note the `exec` subcommand always uses this mode.
approval_policy = "never"
```

## profiles

A _profile_ is a collection of configuration values that can be set together. Multiple profiles can be defined in `config.toml` and you can specify the one you
want to use at runtime via the `--profile` flag.

Here is an example of a `config.toml` that defines multiple profiles:

```toml
model = "o3"
approval_policy = "unless-allow-listed"
disable_response_storage = false

# Setting `profile` is equivalent to specifying `--profile o3` on the command
# line, though the `--profile` flag can still be used to override this value.
profile = "o3"

[model_providers.openai-chat-completions]
name = "OpenAI using Chat Completions"
base_url = "https://api.openai.com/v1"
env_key = "OPENAI_API_KEY"
wire_api = "chat"

[profiles.o3]
model = "o3"
model_provider = "openai"
approval_policy = "never"
model_reasoning_effort = "high"
model_reasoning_summary = "detailed"

[profiles.gpt3]
model = "gpt-3.5-turbo"
model_provider = "openai-chat-completions"

[profiles.zdr]
model = "o3"
model_provider = "openai"
approval_policy = "on-failure"
disable_response_storage = true
```

Users can specify config values at multiple levels. Order of precedence is as follows:

1. custom command-line argument, e.g., `--model o3`
2. as part of a profile, where the `--profile` is specified via a CLI (or in the config file itself)
3. as an entry in `config.toml`, e.g., `model = "o3"`
4. the default value that comes with Codex CLI (i.e., Codex CLI defaults to `gpt-5`)

## model_reasoning_effort

If the selected model is known to support reasoning (for example: `o3`, `o4-mini`, `codex-*`, `gpt-5`), reasoning is enabled by default when using the Responses API. As explained in the [OpenAI Platform documentation](https://platform.openai.com/docs/guides/reasoning?api-mode=responses#get-started-with-reasoning), this can be set to:

- `"minimal"` (fastest)
- `"low"`
- `"medium"` (default)
- `"high"`

Note: Older configs that use `"none"` are still accepted and now map to `"minimal"` for backwards compatibility.

## model_reasoning_summary

If the model name starts with `"o"` (as in `"o3"` or `"o4-mini"`) or `"codex"`, reasoning is enabled by default when using the Responses API. As explained in the [OpenAI Platform documentation](https://platform.openai.com/docs/guides/reasoning?api-mode=responses#reasoning-summaries), this can be set to:

- `"auto"` (default)
- `"concise"`
- `"detailed"`

To disable reasoning summaries, set `model_reasoning_summary` to `"none"` in your config:

```toml
model_reasoning_summary = "none"  # disable reasoning summaries
```

## model_verbosity

Controls output length/detail on GPT‑5 family models when using the Responses API. Supported values:

- `"low"`
- `"medium"` (default when omitted)
- `"high"`

When set, Codex includes a `text` object in the request payload with the configured verbosity, for example: `"text": { "verbosity": "low" }`.

Example:

```toml
model = "gpt-5"
model_verbosity = "low"
```

Note: This applies only to providers using the Responses API. Chat Completions providers are unaffected.

## model_supports_reasoning_summaries

By default, `reasoning` is only set on requests to OpenAI models that are known to support them. To force `reasoning` to set on requests to the current model, you can force this behavior by setting the following in `config.toml`:

```toml
model_supports_reasoning_summaries = true
```

## sandbox_mode

Codex executes model-generated shell commands inside an OS-level sandbox.

In most cases you can pick the desired behaviour with a single option:

```toml
# same as `--sandbox read-only`
sandbox_mode = "read-only"
```

The default policy is `read-only`, which means commands can read any file on
disk, but attempts to write a file or access the network will be blocked.

A more relaxed policy is `workspace-write`. When specified, the current working directory for the Codex task will be writable (as well as `$TMPDIR` on macOS). Note that the CLI defaults to using the directory where it was spawned as `cwd`, though this can be overridden using `--cwd/-C`.

On macOS (and soon Linux), all writable roots (including `cwd`) that contain a `.git/` folder _as an immediate child_ will configure the `.git/` folder to be read-only while the rest of the Git repository will be writable. This means that commands like `git commit` will fail, by default (as it entails writing to `.git/`), and will require Codex to ask for permission.

```toml
# same as `--sandbox workspace-write`
sandbox_mode = "workspace-write"

# Extra settings that only apply when `sandbox = "workspace-write"`.
[sandbox_workspace_write]
# By default, the cwd for the Codex session will be writable as well as $TMPDIR
# (if set) and /tmp (if it exists). Setting the respective options to `true`
# will override those defaults.
exclude_tmpdir_env_var = false
exclude_slash_tmp = false

# Optional list of _additional_ writable roots beyond $TMPDIR and /tmp.
writable_roots = ["/Users/YOU/.pyenv/shims"]

# Allow the command being run inside the sandbox to make outbound network
# requests. Disabled by default.
network_access = false
```

To disable sandboxing altogether, specify `danger-full-access` like so:

```toml
# same as `--sandbox danger-full-access`
sandbox_mode = "danger-full-access"
```

This is reasonable to use if Codex is running in an environment that provides its own sandboxing (such as a Docker container) such that further sandboxing is unnecessary.

Though using this option may also be necessary if you try to use Codex in environments where its native sandboxing mechanisms are unsupported, such as older Linux kernels or on Windows.

## Approval presets

Codex provides three main Approval Presets:

- Read Only: Codex can read files and answer questions; edits, running commands, and network access require approval.
- Auto: Codex can read files, make edits, and run commands in the workspace without approval; asks for approval outside the workspace or for network access.
- Full Access: Full disk and network access without prompts; extremely risky.

You can further customize how Codex runs at the command line using the `--ask-for-approval` and `--sandbox` options.

## mcp_servers

Defines the list of MCP servers that Codex can consult for tool use. Currently, only servers that are launched by executing a program that communicate over stdio are supported. For servers that use the SSE transport, consider an adapter like [mcp-proxy](https://github.com/sparfenyuk/mcp-proxy).

**Note:** Codex may cache the list of tools and resources from an MCP server so that Codex can include this information in context at startup without spawning all the servers. This is designed to save resources by loading MCP servers lazily.

This config option is comparable to how Claude and Cursor define `mcpServers` in their respective JSON config files, though because Codex uses TOML for its config language, the format is slightly different. For example, the following config in JSON:

```json
{
  "mcpServers": {
    "server-name": {
      "command": "npx",
      "args": ["-y", "mcp-server"],
      "env": {
        "API_KEY": "value"
      }
    }
  }
}
```

Should be represented as follows in `~/.codex/config.toml`:

```toml
# IMPORTANT: the top-level key is `mcp_servers` rather than `mcpServers`.
[mcp_servers.server-name]
command = "npx"
args = ["-y", "mcp-server"]
env = { "API_KEY" = "value" }
```

## disable_response_storage

Currently, customers whose accounts are set to use Zero Data Retention (ZDR) must set `disable_response_storage` to `true` so that Codex uses an alternative to the Responses API that works with ZDR:

```toml
disable_response_storage = true
```

## shell_environment_policy

Codex spawns subprocesses (e.g. when executing a `local_shell` tool-call suggested by the assistant). By default it now passes **your full environment** to those subprocesses. You can tune this behavior via the **`shell_environment_policy`** block in `config.toml`:

```toml
[shell_environment_policy]
# inherit can be "all" (default), "core", or "none"
inherit = "core"
# set to true to *skip* the filter for `"*KEY*"` and `"*TOKEN*"`
ignore_default_excludes = false
# exclude patterns (case-insensitive globs)
exclude = ["AWS_*", "AZURE_*"]
# force-set / override values
set = { CI = "1" }
# if provided, *only* vars matching these patterns are kept
include_only = ["PATH", "HOME"]
```

| Field                     | Type                       | Default | Description                                                                                                                                     |
| ------------------------- | -------------------------- | ------- | ----------------------------------------------------------------------------------------------------------------------------------------------- |
| `inherit`                 | string                     | `all`   | Starting template for the environment:<br>`all` (clone full parent env), `core` (`HOME`, `PATH`, `USER`, …), or `none` (start empty).           |
| `ignore_default_excludes` | boolean                    | `false` | When `false`, Codex removes any var whose **name** contains `KEY`, `SECRET`, or `TOKEN` (case-insensitive) before other rules run.              |
| `exclude`                 | array&lt;string&gt;        | `[]`    | Case-insensitive glob patterns to drop after the default filter.<br>Examples: `"AWS_*"`, `"AZURE_*"`.                                           |
| `set`                     | table&lt;string,string&gt; | `{}`    | Explicit key/value overrides or additions – always win over inherited values.                                                                   |
| `include_only`            | array&lt;string&gt;        | `[]`    | If non-empty, a whitelist of patterns; only variables that match _one_ pattern survive the final step. (Generally used with `inherit = "all"`.) |

The patterns are **glob style**, not full regular expressions: `*` matches any
number of characters, `?` matches exactly one, and character classes like
`[A-Z]`/`[^0-9]` are supported. Matching is always **case-insensitive**. This
syntax is documented in code as `EnvironmentVariablePattern` (see
`core/src/config_types.rs`).

If you just need a clean slate with a few custom entries you can write:

```toml
[shell_environment_policy]
inherit = "none"
set = { PATH = "/usr/bin", MY_FLAG = "1" }
```

Currently, `CODEX_SANDBOX_NETWORK_DISABLED=1` is also added to the environment, assuming network is disabled. This is not configurable.

## notify

Specify a program that will be executed to get notified about events generated by Codex. Note that the program will receive the notification argument as a string of JSON, e.g.:

```json
{
  "type": "agent-turn-complete",
  "turn-id": "12345",
  "input-messages": ["Rename `foo` to `bar` and update the callsites."],
  "last-assistant-message": "Rename complete and verified `cargo build` succeeds."
}
```

The `"type"` property will always be set. Currently, `"agent-turn-complete"` is the only notification type that is supported.

As an example, here is a Python script that parses the JSON and decides whether to show a desktop push notification using [terminal-notifier](https://github.com/julienXX/terminal-notifier) on macOS:

```python
#!/usr/bin/env python3

import json
import subprocess
import sys


def main() -> int:
    if len(sys.argv) != 2:
        print("Usage: notify.py <NOTIFICATION_JSON>")
        return 1

    try:
        notification = json.loads(sys.argv[1])
    except json.JSONDecodeError:
        return 1

    match notification_type := notification.get("type"):
        case "agent-turn-complete":
            assistant_message = notification.get("last-assistant-message")
            if assistant_message:
                title = f"Codex: {assistant_message}"
            else:
                title = "Codex: Turn Complete!"
            input_messages = notification.get("input_messages", [])
            message = " ".join(input_messages)
            title += message
        case _:
            print(f"not sending a push notification for: {notification_type}")
            return 0

    subprocess.check_output(
        [
            "terminal-notifier",
            "-title",
            title,
            "-message",
            message,
            "-group",
            "codex",
            "-ignoreDnD",
            "-activate",
            "com.googlecode.iterm2",
        ]
    )

    return 0


if __name__ == "__main__":
    sys.exit(main())
```

To have Codex use this script for notifications, you would configure it via `notify` in `~/.codex/config.toml` using the appropriate path to `notify.py` on your computer:

```toml
notify = ["python3", "/Users/mbolin/.codex/notify.py"]
```

## history

By default, Codex CLI records messages sent to the model in `$CODEX_HOME/history.jsonl`. Note that on UNIX, the file permissions are set to `o600`, so it should only be readable and writable by the owner.

To disable this behavior, configure `[history]` as follows:

```toml
[history]
persistence = "none"  # "save-all" is the default value
```

## file_opener

Identifies the editor/URI scheme to use for hyperlinking citations in model output. If set, citations to files in the model output will be hyperlinked using the specified URI scheme so they can be ctrl/cmd-clicked from the terminal to open them.

For example, if the model output includes a reference such as `【F:/home/user/project/main.py†L42-L50】`, then this would be rewritten to link to the URI `vscode://file/home/user/project/main.py:42`.

Note this is **not** a general editor setting (like `$EDITOR`), as it only accepts a fixed set of values:

- `"vscode"` (default)
- `"vscode-insiders"`
- `"windsurf"`
- `"cursor"`
- `"none"` to explicitly disable this feature

Currently, `"vscode"` is the default, though Codex does not verify VS Code is installed. As such, `file_opener` may default to `"none"` or something else in the future.

## hide_agent_reasoning

Codex intermittently emits "reasoning" events that show the model's internal "thinking" before it produces a final answer. Some users may find these events distracting, especially in CI logs or minimal terminal output.

Setting `hide_agent_reasoning` to `true` suppresses these events in **both** the TUI as well as the headless `exec` sub-command:

```toml
hide_agent_reasoning = true   # defaults to false
```

## show_raw_agent_reasoning

Surfaces the model’s raw chain-of-thought ("raw reasoning content") when available.

Notes:

- Only takes effect if the selected model/provider actually emits raw reasoning content. Many models do not. When unsupported, this option has no visible effect.
- Raw reasoning may include intermediate thoughts or sensitive context. Enable only if acceptable for your workflow.

Example:

```toml
show_raw_agent_reasoning = true  # defaults to false
```

## model_context_window

The size of the context window for the model, in tokens.

In general, Codex knows the context window for the most common OpenAI models, but if you are using a new model with an old version of the Codex CLI, then you can use `model_context_window` to tell Codex what value to use to determine how much context is left during a conversation.

## model_max_output_tokens

This is analogous to `model_context_window`, but for the maximum number of output tokens for the model.

## project_doc_max_bytes

Maximum number of bytes to read from an `AGENTS.md` file to include in the instructions sent with the first turn of a session. Defaults to 32 KiB.

## tui

Options that are specific to the TUI.

```toml
[tui]
# More to come here
```
=======
- Full config docs: [docs/config.md](../docs/config.md)
- MCP servers section: [docs/config.md#mcp_servers](../docs/config.md#mcp_servers) 
>>>>>>> bbcfd63a
<|MERGE_RESOLUTION|>--- conflicted
+++ resolved
@@ -2,7 +2,6 @@
 
 This file has moved. Please see the latest configuration documentation here:
 
-<<<<<<< HEAD
 - Config-specific command-line flags, such as `--model o3` (highest precedence).
 - A generic `-c`/`--config` flag that takes a `key=value` pair, such as `--config model="o3"`.
   - The key can contain dots to set a value deeper than the root, e.g. `--config model_providers.openai.wire_api="chat"`.
@@ -562,8 +561,4 @@
 ```toml
 [tui]
 # More to come here
-```
-=======
-- Full config docs: [docs/config.md](../docs/config.md)
-- MCP servers section: [docs/config.md#mcp_servers](../docs/config.md#mcp_servers) 
->>>>>>> bbcfd63a
+```