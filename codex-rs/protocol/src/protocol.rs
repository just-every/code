//! Defines the protocol for a Codex session between a client and an agent.
//!
//! Uses a SQ (Submission Queue) / EQ (Event Queue) pattern to asynchronously communicate
//! between user and agent.

use std::collections::HashMap;
use std::fmt;
use std::path::Path;
use std::path::PathBuf;
use std::str::FromStr;
use std::time::Duration;

use crate::custom_prompts::CustomPrompt;
use mcp_types::CallToolResult;
use mcp_types::Tool as McpTool;
use serde::Deserialize;
use serde::Serialize;
use serde_bytes::ByteBuf;
use strum_macros::Display;
use ts_rs::TS;
use uuid::Uuid;

use crate::config_types::ReasoningEffort as ReasoningEffortConfig;
use crate::config_types::ReasoningSummary as ReasoningSummaryConfig;
use crate::message_history::HistoryEntry;
use crate::models::ResponseItem;
use crate::parse_command::ParsedCommand;
use crate::plan_tool::UpdatePlanArgs;

/// Submission Queue Entry - requests from user
#[derive(Debug, Clone, Deserialize, Serialize)]
pub struct Submission {
    /// Unique id for this Submission to correlate with Events
    pub id: String,
    /// Payload
    pub op: Op,
}

/// Submission operation
#[derive(Debug, Clone, Deserialize, Serialize, PartialEq)]
#[serde(tag = "type", rename_all = "snake_case")]
#[allow(clippy::large_enum_variant)]
#[non_exhaustive]
pub enum Op {
    /// Abort current task.
    /// This server sends [`EventMsg::TurnAborted`] in response.
    Interrupt,

    /// Input from the user
    UserInput {
        /// User input items, see `InputItem`
        items: Vec<InputItem>,
    },

    /// Similar to [`Op::UserInput`], but contains additional context required
    /// for a turn of a [`crate::codex_conversation::CodexConversation`].
    UserTurn {
        /// User input items, see `InputItem`
        items: Vec<InputItem>,

        /// `cwd` to use with the [`SandboxPolicy`] and potentially tool calls
        /// such as `local_shell`.
        cwd: PathBuf,

        /// Policy to use for command approval.
        approval_policy: AskForApproval,

        /// Policy to use for tool calls such as `local_shell`.
        sandbox_policy: SandboxPolicy,

        /// Must be a valid model slug for the [`crate::client::ModelClient`]
        /// associated with this conversation.
        model: String,

        /// Will only be honored if the model is configured to use reasoning.
        effort: ReasoningEffortConfig,

        /// Will only be honored if the model is configured to use reasoning.
        summary: ReasoningSummaryConfig,
    },

    /// Override parts of the persistent turn context for subsequent turns.
    ///
    /// All fields are optional; when omitted, the existing value is preserved.
    /// This does not enqueue any input – it only updates defaults used for
    /// future `UserInput` turns.
    OverrideTurnContext {
        /// Updated `cwd` for sandbox/tool calls.
        #[serde(skip_serializing_if = "Option::is_none")]
        cwd: Option<PathBuf>,

        /// Updated command approval policy.
        #[serde(skip_serializing_if = "Option::is_none")]
        approval_policy: Option<AskForApproval>,

        /// Updated sandbox policy for tool calls.
        #[serde(skip_serializing_if = "Option::is_none")]
        sandbox_policy: Option<SandboxPolicy>,

        /// Updated model slug. When set, the model family is derived
        /// automatically.
        #[serde(skip_serializing_if = "Option::is_none")]
        model: Option<String>,

        /// Updated reasoning effort (honored only for reasoning-capable models).
        #[serde(skip_serializing_if = "Option::is_none")]
        effort: Option<ReasoningEffortConfig>,

        /// Updated reasoning summary preference (honored only for reasoning-capable models).
        #[serde(skip_serializing_if = "Option::is_none")]
        summary: Option<ReasoningSummaryConfig>,
    },

    /// Approve a command execution
    ExecApproval {
        /// The id of the submission we are approving
        id: String,
        /// The user's decision in response to the request.
        decision: ReviewDecision,
    },

    /// Approve a code patch
    PatchApproval {
        /// The id of the submission we are approving
        id: String,
        /// The user's decision in response to the request.
        decision: ReviewDecision,
    },

    /// Append an entry to the persistent cross-session message history.
    ///
    /// Note the entry is not guaranteed to be logged if the user has
    /// history disabled, it matches the list of "sensitive" patterns, etc.
    AddToHistory {
        /// The message text to be stored.
        text: String,
    },

    /// Request a single history entry identified by `log_id` + `offset`.
    GetHistoryEntryRequest { offset: usize, log_id: u64 },

    /// Request the full in-memory conversation transcript for the current session.
    /// Reply is delivered via `EventMsg::ConversationHistory`.
    GetHistory,

    /// Request the list of MCP tools available across all configured servers.
    /// Reply is delivered via `EventMsg::McpListToolsResponse`.
    ListMcpTools,

    /// Request the list of available custom prompts.
    ListCustomPrompts,

    /// Request the agent to summarize the current conversation context.
    /// The agent will use its existing context (either conversation history or previous response id)
    /// to generate a summary which will be returned as an AgentMessage event.
    Compact,
    /// Request to shut down codex instance.
    Shutdown,
}

/// Determines the conditions under which the user is consulted to approve
/// running the command proposed by Codex.
#[derive(Debug, Clone, Copy, Default, PartialEq, Eq, Hash, Serialize, Deserialize, Display, TS)]
#[serde(rename_all = "kebab-case")]
#[strum(serialize_all = "kebab-case")]
pub enum AskForApproval {
    /// Under this policy, only "known safe" commands—as determined by
    /// `is_safe_command()`—that **only read files** are auto‑approved.
    /// Everything else will ask the user to approve.
    #[serde(rename = "untrusted")]
    #[strum(serialize = "untrusted")]
    UnlessTrusted,

    /// *All* commands are auto‑approved, but they are expected to run inside a
    /// sandbox where network access is disabled and writes are confined to a
    /// specific set of paths. If the command fails, it will be escalated to
    /// the user to approve execution without a sandbox.
    OnFailure,

    /// The model decides when to ask the user for approval.
    #[default]
    OnRequest,

    /// Never ask the user to approve commands. Failures are immediately returned
    /// to the model, and never escalated to the user for approval.
    Never,
}

/// Determines execution restrictions for model shell commands.
#[derive(Debug, Clone, PartialEq, Eq, Serialize, Deserialize, Display, TS)]
#[strum(serialize_all = "kebab-case")]
#[serde(tag = "mode", rename_all = "kebab-case")]
pub enum SandboxPolicy {
    /// No restrictions whatsoever. Use with caution.
    #[serde(rename = "danger-full-access")]
    DangerFullAccess,

    /// Read-only access to the entire file-system.
    #[serde(rename = "read-only")]
    ReadOnly,

    /// Same as `ReadOnly` but additionally grants write access to the current
    /// working directory ("workspace").
    #[serde(rename = "workspace-write")]
    WorkspaceWrite {
        /// Additional folders (beyond cwd and possibly TMPDIR) that should be
        /// writable from within the sandbox.
        #[serde(default, skip_serializing_if = "Vec::is_empty")]
        writable_roots: Vec<PathBuf>,

        /// When set to `true`, outbound network access is allowed. `false` by
        /// default.
        #[serde(default)]
        network_access: bool,

        /// When set to `true`, will NOT include the per-user `TMPDIR`
        /// environment variable among the default writable roots. Defaults to
        /// `false`.
        #[serde(default)]
        exclude_tmpdir_env_var: bool,

        /// When set to `true`, will NOT include the `/tmp` among the default
        /// writable roots on UNIX. Defaults to `false`.
        #[serde(default)]
        exclude_slash_tmp: bool,

        /// When true, do not protect the top-level `.git` folder under a
        /// writable root. Defaults to true (historical behavior allows Git writes).
        #[serde(default = "crate::protocol::default_true_bool")]
        allow_git_writes: bool,
    },
}

// Serde helper: default to true for flags where we want historical permissive behavior.
pub(crate) const fn default_true_bool() -> bool { true }

/// A writable root path accompanied by a list of subpaths that should remain
/// read‑only even when the root is writable. This is primarily used to ensure
/// top‑level VCS metadata directories (e.g. `.git`) under a writable root are
/// not modified by the agent.
#[derive(Debug, Clone, PartialEq, Eq)]
pub struct WritableRoot {
    /// Absolute path, by construction.
    pub root: PathBuf,

    /// Also absolute paths, by construction.
    pub read_only_subpaths: Vec<PathBuf>,
}

impl WritableRoot {
    pub fn is_path_writable(&self, path: &Path) -> bool {
        // Check if the path is under the root.
        if !path.starts_with(&self.root) {
            return false;
        }

        // Check if the path is under any of the read-only subpaths.
        for subpath in &self.read_only_subpaths {
            if path.starts_with(subpath) {
                return false;
            }
        }

        true
    }
}

impl FromStr for SandboxPolicy {
    type Err = serde_json::Error;

    fn from_str(s: &str) -> Result<Self, Self::Err> {
        serde_json::from_str(s)
    }
}

impl SandboxPolicy {
    /// Returns a policy with read-only disk access and no network.
    pub fn new_read_only_policy() -> Self {
        SandboxPolicy::ReadOnly
    }

    /// Returns a policy that can read the entire disk, but can only write to
    /// the current working directory and the per-user tmp dir on macOS. It does
    /// not allow network access.
    pub fn new_workspace_write_policy() -> Self {
        SandboxPolicy::WorkspaceWrite {
            writable_roots: vec![],
            network_access: false,
            exclude_tmpdir_env_var: false,
            exclude_slash_tmp: false,
            allow_git_writes: true,
        }
    }

    /// Always returns `true`; restricting read access is not supported.
    pub fn has_full_disk_read_access(&self) -> bool {
        true
    }

    pub fn has_full_disk_write_access(&self) -> bool {
        match self {
            SandboxPolicy::DangerFullAccess => true,
            SandboxPolicy::ReadOnly => false,
            SandboxPolicy::WorkspaceWrite { .. } => false,
        }
    }

    pub fn has_full_network_access(&self) -> bool {
        match self {
            SandboxPolicy::DangerFullAccess => true,
            SandboxPolicy::ReadOnly => false,
            SandboxPolicy::WorkspaceWrite { network_access, .. } => *network_access,
        }
    }

    /// Returns the list of writable roots (tailored to the current working
    /// directory) together with subpaths that should remain read‑only under
    /// each writable root.
    pub fn get_writable_roots_with_cwd(&self, cwd: &Path) -> Vec<WritableRoot> {
        match self {
            SandboxPolicy::DangerFullAccess => Vec::new(),
            SandboxPolicy::ReadOnly => Vec::new(),
            SandboxPolicy::WorkspaceWrite {
                writable_roots,
                exclude_tmpdir_env_var,
                exclude_slash_tmp,
                allow_git_writes,
                network_access: _,
            } => {
                // Start from explicitly configured writable roots.
                let mut roots: Vec<PathBuf> = writable_roots.clone();

                // Always include defaults: cwd, /tmp (if present on Unix), and
                // on macOS, the per-user TMPDIR unless explicitly excluded.
                roots.push(cwd.to_path_buf());

                // Include /tmp on Unix unless explicitly excluded.
                if cfg!(unix) && !exclude_slash_tmp {
                    let slash_tmp = PathBuf::from("/tmp");
                    if slash_tmp.is_dir() {
                        roots.push(slash_tmp);
                    }
                }

                // Include $TMPDIR unless explicitly excluded. On macOS, TMPDIR
                // is per-user, so writes to TMPDIR should not be readable by
                // other users on the system.
                //
                // By comparison, TMPDIR is not guaranteed to be defined on
                // Linux or Windows, but supporting it here gives users a way to
                // provide the model with their own temporary directory without
                // having to hardcode it in the config.
                if !exclude_tmpdir_env_var {
                    if let Some(tmpdir) = std::env::var_os("TMPDIR") {
                        if !tmpdir.is_empty() {
                            roots.push(PathBuf::from(tmpdir));
                        }
                    }
                }

                // For each root, compute subpaths that should remain read-only.
                roots
                    .into_iter()
                    .map(|writable_root| {
                        let mut subpaths = Vec::new();
                        if !allow_git_writes {
                            let top_level_git = writable_root.join(".git");
                            if top_level_git.is_dir() {
                                subpaths.push(top_level_git);
                            }
                        }
                        WritableRoot {
                            root: writable_root,
                            read_only_subpaths: subpaths,
                        }
                    })
                    .collect()
            }
        }
    }
}

/// User input
#[non_exhaustive]
#[derive(Debug, Clone, Deserialize, Serialize, PartialEq)]
#[serde(tag = "type", rename_all = "snake_case")]
pub enum InputItem {
    Text {
        text: String,
    },
    /// Pre‑encoded data: URI image.
    Image {
        image_url: String,
    },

    /// Local image path provided by the user.  This will be converted to an
    /// `Image` variant (base64 data URL) during request serialization.
    LocalImage {
        path: std::path::PathBuf,
    },
}

/// Event Queue Entry - events from agent
#[derive(Debug, Clone, Deserialize, Serialize)]
pub struct Event {
    /// Submission `id` that this event is correlated with.
    pub id: String,
    /// Payload
    pub msg: EventMsg,
}

/// Response event from the agent
#[derive(Debug, Clone, Deserialize, Serialize, Display)]
#[serde(tag = "type", rename_all = "snake_case")]
#[strum(serialize_all = "snake_case")]
pub enum EventMsg {
    /// Error while executing a submission
    Error(ErrorEvent),

    /// Agent has started a task
    TaskStarted(TaskStartedEvent),

    /// Agent has completed all actions
    TaskComplete(TaskCompleteEvent),

    /// Usage update for the current session, including totals and last turn.
    /// Optional means unknown — UIs should not display when `None`.
    TokenCount(TokenCountEvent),

    /// Agent text output message
    AgentMessage(AgentMessageEvent),

    /// Agent text output delta message
    AgentMessageDelta(AgentMessageDeltaEvent),

    /// Reasoning event from agent.
    AgentReasoning(AgentReasoningEvent),

    /// Agent reasoning delta event from agent.
    AgentReasoningDelta(AgentReasoningDeltaEvent),

    /// Raw chain-of-thought from agent.
    AgentReasoningRawContent(AgentReasoningRawContentEvent),

    /// Agent reasoning content delta event from agent.
    AgentReasoningRawContentDelta(AgentReasoningRawContentDeltaEvent),
    /// Signaled when the model begins a new reasoning summary section (e.g., a new titled block).
    AgentReasoningSectionBreak(AgentReasoningSectionBreakEvent),

    /// Ack the client's configure message.
    SessionConfigured(SessionConfiguredEvent),

    McpToolCallBegin(McpToolCallBeginEvent),

    McpToolCallEnd(McpToolCallEndEvent),

    WebSearchBegin(WebSearchBeginEvent),

    WebSearchEnd(WebSearchEndEvent),

    /// Notification that the server is about to execute a command.
    ExecCommandBegin(ExecCommandBeginEvent),

    /// Incremental chunk of output from a running command.
    ExecCommandOutputDelta(ExecCommandOutputDeltaEvent),

    ExecCommandEnd(ExecCommandEndEvent),

    ExecApprovalRequest(ExecApprovalRequestEvent),

    ApplyPatchApprovalRequest(ApplyPatchApprovalRequestEvent),

    BackgroundEvent(BackgroundEventEvent),

    /// Notification that a model stream experienced an error or disconnect
    /// and the system is handling it (e.g., retrying with backoff).
    StreamError(StreamErrorEvent),

    /// Notification that the agent is about to apply a code patch. Mirrors
    /// `ExecCommandBegin` so front‑ends can show progress indicators.
    PatchApplyBegin(PatchApplyBeginEvent),

    /// Notification that a patch application has finished.
    PatchApplyEnd(PatchApplyEndEvent),

    TurnDiff(TurnDiffEvent),

    /// Response to GetHistoryEntryRequest.
    GetHistoryEntryResponse(GetHistoryEntryResponseEvent),

    /// List of MCP tools available to the agent.
    McpListToolsResponse(McpListToolsResponseEvent),

    /// List of custom prompts available to the agent.
    ListCustomPromptsResponse(ListCustomPromptsResponseEvent),

    PlanUpdate(UpdatePlanArgs),

    TurnAborted(TurnAbortedEvent),

    /// Notification that the agent is shutting down.
    ShutdownComplete,

    ConversationHistory(ConversationHistoryResponseEvent),
}

// Individual event payload types matching each `EventMsg` variant.

#[derive(Debug, Clone, Deserialize, Serialize)]
pub struct ErrorEvent {
    pub message: String,
}

#[derive(Debug, Clone, Deserialize, Serialize)]
pub struct TaskCompleteEvent {
    pub last_agent_message: Option<String>,
}

#[derive(Debug, Clone, Deserialize, Serialize)]
pub struct TaskStartedEvent {
    pub model_context_window: Option<u64>,
}

#[derive(Debug, Clone, Deserialize, Serialize, Default)]
pub struct TokenUsage {
    pub input_tokens: u64,
    pub cached_input_tokens: u64,
    pub output_tokens: u64,
    pub reasoning_output_tokens: u64,
    pub total_tokens: u64,
}

<<<<<<< HEAD
=======
#[derive(Debug, Clone, Deserialize, Serialize)]
pub struct TokenUsageInfo {
    pub total_token_usage: TokenUsage,
    pub last_token_usage: TokenUsage,
    pub model_context_window: Option<u64>,
}

impl TokenUsageInfo {
    pub fn new_or_append(
        info: &Option<TokenUsageInfo>,
        last: &Option<TokenUsage>,
        model_context_window: Option<u64>,
    ) -> Option<Self> {
        if info.is_none() && last.is_none() {
            return None;
        }

        let mut info = match info {
            Some(info) => info.clone(),
            None => Self {
                total_token_usage: TokenUsage::default(),
                last_token_usage: TokenUsage::default(),
                model_context_window,
            },
        };
        if let Some(last) = last {
            info.append_last_usage(last);
        }
        Some(info)
    }

    pub fn append_last_usage(&mut self, last: &TokenUsage) {
        self.total_token_usage.add_assign(last);
        self.last_token_usage = last.clone();
    }
}

#[derive(Debug, Clone, Deserialize, Serialize)]
pub struct TokenCountEvent {
    pub info: Option<TokenUsageInfo>,
}

// Includes prompts, tools and space to call compact.
const BASELINE_TOKENS: u64 = 12000;

>>>>>>> 02690962
impl TokenUsage {
    pub fn is_zero(&self) -> bool {
        self.total_tokens == 0
    }

    pub fn cached_input(&self) -> u64 {
        self.cached_input_tokens
    }

    pub fn non_cached_input(&self) -> u64 {
        self.input_tokens.saturating_sub(self.cached_input())
    }

    /// Primary count for display as a single absolute value: non-cached input + output.
    pub fn blended_total(&self) -> u64 {
        self.non_cached_input() + self.output_tokens
    }

    /// For estimating what % of the model's context window is used, we need to account
    /// for reasoning output tokens from prior turns being dropped from the context window.
    /// We approximate this here by subtracting reasoning output tokens from the total.
    /// This will be off for the current turn and pending function calls.
    pub fn tokens_in_context_window(&self) -> u64 {
        self.total_tokens
            .saturating_sub(self.reasoning_output_tokens)
    }

    /// Estimate the remaining user-controllable percentage of the model's context window.
    ///
    /// `context_window` is the total size of the model's context window.
    /// `baseline_used_tokens` should capture tokens that are always present in
    /// the context (e.g., system prompt and fixed tool instructions) so that
    /// the percentage reflects the portion the user can influence.
    ///
    /// This normalizes both the numerator and denominator by subtracting the
    /// baseline, so immediately after the first prompt the UI shows 100% left
    /// and trends toward 0% as the user fills the effective window.
    pub fn percent_of_context_window_remaining(
        &self,
        context_window: u64,
        baseline_used_tokens: u64,
    ) -> u8 {
        if context_window <= baseline_used_tokens {
            return 0;
        }

        let effective_window = context_window - baseline_used_tokens;
        let used = self
            .tokens_in_context_window()
            .saturating_sub(baseline_used_tokens);
        let remaining = effective_window.saturating_sub(used);
        ((remaining as f32 / effective_window as f32) * 100.0).clamp(0.0, 100.0) as u8
    }

    /// In-place element-wise sum of token counts.
    pub fn add_assign(&mut self, other: &TokenUsage) {
        self.input_tokens += other.input_tokens;
        self.cached_input_tokens += other.cached_input_tokens;
        self.output_tokens += other.output_tokens;
        self.reasoning_output_tokens += other.reasoning_output_tokens;
        self.total_tokens += other.total_tokens;
    }
}

#[derive(Debug, Clone, Deserialize, Serialize)]
pub struct FinalOutput {
    pub token_usage: TokenUsage,
}

impl From<TokenUsage> for FinalOutput {
    fn from(token_usage: TokenUsage) -> Self {
        Self { token_usage }
    }
}

impl fmt::Display for FinalOutput {
    fn fmt(&self, f: &mut fmt::Formatter<'_>) -> fmt::Result {
        let token_usage = &self.token_usage;
        write!(
            f,
            "Token usage: total={} input={}{} output={}{}",
            token_usage.blended_total(),
            token_usage.non_cached_input(),
            if token_usage.cached_input() > 0 {
                format!(" (+ {} cached)", token_usage.cached_input())
            } else {
                String::new()
            },
            token_usage.output_tokens,
            if token_usage.reasoning_output_tokens > 0 {
                format!(" (reasoning {})", token_usage.reasoning_output_tokens)
            } else {
                String::new()
            }
        )
    }
}

#[derive(Debug, Clone, Deserialize, Serialize)]
pub struct AgentMessageEvent {
    pub message: String,
}

#[derive(Debug, Clone, Deserialize, Serialize)]
pub struct AgentMessageDeltaEvent {
    pub delta: String,
}

#[derive(Debug, Clone, Deserialize, Serialize)]
pub struct AgentReasoningEvent {
    pub text: String,
}

#[derive(Debug, Clone, Deserialize, Serialize)]
pub struct AgentReasoningRawContentEvent {
    pub text: String,
}

#[derive(Debug, Clone, Deserialize, Serialize)]
pub struct AgentReasoningRawContentDeltaEvent {
    pub delta: String,
}

#[derive(Debug, Clone, Deserialize, Serialize)]
pub struct AgentReasoningSectionBreakEvent {}

#[derive(Debug, Clone, Deserialize, Serialize)]
pub struct AgentReasoningDeltaEvent {
    pub delta: String,
}

#[derive(Debug, Clone, Deserialize, Serialize)]
pub struct McpInvocation {
    /// Name of the MCP server as defined in the config.
    pub server: String,
    /// Name of the tool as given by the MCP server.
    pub tool: String,
    /// Arguments to the tool call.
    pub arguments: Option<serde_json::Value>,
}

#[derive(Debug, Clone, Deserialize, Serialize)]
pub struct McpToolCallBeginEvent {
    /// Identifier so this can be paired with the McpToolCallEnd event.
    pub call_id: String,
    pub invocation: McpInvocation,
}

#[derive(Debug, Clone, Deserialize, Serialize)]
pub struct McpToolCallEndEvent {
    /// Identifier for the corresponding McpToolCallBegin that finished.
    pub call_id: String,
    pub invocation: McpInvocation,
    pub duration: Duration,
    /// Result of the tool call. Note this could be an error.
    pub result: Result<CallToolResult, String>,
}

impl McpToolCallEndEvent {
    pub fn is_success(&self) -> bool {
        match &self.result {
            Ok(result) => !result.is_error.unwrap_or(false),
            Err(_) => false,
        }
    }
}

#[derive(Debug, Clone, Deserialize, Serialize)]
pub struct WebSearchBeginEvent {
    pub call_id: String,
}

#[derive(Debug, Clone, Deserialize, Serialize)]
pub struct WebSearchEndEvent {
    pub call_id: String,
    pub query: String,
}

/// Response payload for `Op::GetHistory` containing the current session's
/// in-memory transcript.
#[derive(Debug, Clone, Deserialize, Serialize)]
pub struct ConversationHistoryResponseEvent {
    pub conversation_id: Uuid,
    pub entries: Vec<ResponseItem>,
}

#[derive(Debug, Clone, Deserialize, Serialize)]
pub struct ExecCommandBeginEvent {
    /// Identifier so this can be paired with the ExecCommandEnd event.
    pub call_id: String,
    /// The command to be executed.
    pub command: Vec<String>,
    /// The command's working directory if not the default cwd for the agent.
    pub cwd: PathBuf,
    pub parsed_cmd: Vec<ParsedCommand>,
}

#[derive(Debug, Clone, Deserialize, Serialize)]
pub struct ExecCommandEndEvent {
    /// Identifier for the ExecCommandBegin that finished.
    pub call_id: String,
    /// Captured stdout
    pub stdout: String,
    /// Captured stderr
    pub stderr: String,
    /// Captured aggregated output
    #[serde(default)]
    pub aggregated_output: String,
    /// The command's exit code.
    pub exit_code: i32,
    /// The duration of the command execution.
    pub duration: Duration,
    /// Formatted output from the command, as seen by the model.
    pub formatted_output: String,
}

#[derive(Debug, Clone, Deserialize, Serialize)]
#[serde(rename_all = "snake_case")]
pub enum ExecOutputStream {
    Stdout,
    Stderr,
}

#[derive(Debug, Clone, Deserialize, Serialize)]
pub struct ExecCommandOutputDeltaEvent {
    /// Identifier for the ExecCommandBegin that produced this chunk.
    pub call_id: String,
    /// Which stream produced this chunk.
    pub stream: ExecOutputStream,
    /// Raw bytes from the stream (may not be valid UTF-8).
    #[serde(with = "serde_bytes")]
    pub chunk: ByteBuf,
}

#[derive(Debug, Clone, Deserialize, Serialize)]
pub struct ExecApprovalRequestEvent {
    /// Identifier for the associated exec call, if available.
    pub call_id: String,
    /// The command to be executed.
    pub command: Vec<String>,
    /// The command's working directory.
    pub cwd: PathBuf,
    /// Optional human-readable reason for the approval (e.g. retry without sandbox).
    #[serde(skip_serializing_if = "Option::is_none")]
    pub reason: Option<String>,
}

#[derive(Debug, Clone, Deserialize, Serialize)]
pub struct ApplyPatchApprovalRequestEvent {
    /// Responses API call id for the associated patch apply call, if available.
    pub call_id: String,
    pub changes: HashMap<PathBuf, FileChange>,
    /// Optional explanatory reason (e.g. request for extra write access).
    #[serde(skip_serializing_if = "Option::is_none")]
    pub reason: Option<String>,
    /// When set, the agent is asking the user to allow writes under this root for the remainder of the session.
    #[serde(skip_serializing_if = "Option::is_none")]
    pub grant_root: Option<PathBuf>,
}

#[derive(Debug, Clone, Deserialize, Serialize)]
pub struct BackgroundEventEvent {
    pub message: String,
}

#[derive(Debug, Clone, Deserialize, Serialize)]
pub struct StreamErrorEvent {
    pub message: String,
}

#[derive(Debug, Clone, Deserialize, Serialize)]
pub struct PatchApplyBeginEvent {
    /// Identifier so this can be paired with the PatchApplyEnd event.
    pub call_id: String,
    /// If true, there was no ApplyPatchApprovalRequest for this patch.
    pub auto_approved: bool,
    /// The changes to be applied.
    pub changes: HashMap<PathBuf, FileChange>,
}

#[derive(Debug, Clone, Deserialize, Serialize)]
pub struct PatchApplyEndEvent {
    /// Identifier for the PatchApplyBegin that finished.
    pub call_id: String,
    /// Captured stdout (summary printed by apply_patch).
    pub stdout: String,
    /// Captured stderr (parser errors, IO failures, etc.).
    pub stderr: String,
    /// Whether the patch was applied successfully.
    pub success: bool,
}

#[derive(Debug, Clone, Deserialize, Serialize)]
pub struct TurnDiffEvent {
    pub unified_diff: String,
}

#[derive(Debug, Clone, Deserialize, Serialize)]
pub struct GetHistoryEntryResponseEvent {
    pub offset: usize,
    pub log_id: u64,
    /// The entry at the requested offset, if available and parseable.
    #[serde(skip_serializing_if = "Option::is_none")]
    pub entry: Option<HistoryEntry>,
}

/// Response payload for `Op::ListMcpTools`.
#[derive(Debug, Clone, Deserialize, Serialize)]
pub struct McpListToolsResponseEvent {
    /// Fully qualified tool name -> tool definition.
    pub tools: std::collections::HashMap<String, McpTool>,
}

/// Response payload for `Op::ListCustomPrompts`.
#[derive(Debug, Clone, Deserialize, Serialize)]
pub struct ListCustomPromptsResponseEvent {
    pub custom_prompts: Vec<CustomPrompt>,
}

#[derive(Debug, Default, Clone, Deserialize, Serialize)]
pub struct SessionConfiguredEvent {
    /// Unique id for this session.
    pub session_id: Uuid,

    /// Tell the client what model is being queried.
    pub model: String,

    /// Identifier of the history log file (inode on Unix, 0 otherwise).
    pub history_log_id: u64,

    /// Current number of entries in the history log.
    pub history_entry_count: usize,
}

/// User's decision in response to an ExecApprovalRequest.
#[derive(Debug, Default, Clone, Copy, Deserialize, Serialize, PartialEq, Eq, TS)]
#[serde(rename_all = "snake_case")]
pub enum ReviewDecision {
    /// User has approved this command and the agent should execute it.
    Approved,

    /// User has approved this command and wants to automatically approve any
    /// future identical instances (`command` and `cwd` match exactly) for the
    /// remainder of the session.
    ApprovedForSession,

    /// User has denied this command and the agent should not execute it, but
    /// it should continue the session and try something else.
    #[default]
    Denied,

    /// User has denied this command and the agent should not do anything until
    /// the user's next command.
    Abort,
}

#[derive(Debug, Clone, Deserialize, Serialize, PartialEq, TS)]
#[serde(rename_all = "snake_case")]
pub enum FileChange {
    Add {
        content: String,
    },
    Delete {
        content: String,
    },
    Update {
        unified_diff: String,
        move_path: Option<PathBuf>,
    },
}

#[derive(Debug, Clone, Deserialize, Serialize)]
pub struct Chunk {
    /// 1-based line index of the first line in the original file
    pub orig_index: u32,
    pub deleted_lines: Vec<String>,
    pub inserted_lines: Vec<String>,
}

#[derive(Debug, Clone, Deserialize, Serialize)]
pub struct TurnAbortedEvent {
    pub reason: TurnAbortReason,
}

#[derive(Debug, Clone, Deserialize, Serialize, PartialEq, TS)]
#[serde(rename_all = "snake_case")]
pub enum TurnAbortReason {
    Interrupted,
    Replaced,
}

#[cfg(test)]
mod tests {
    use super::*;

    /// Serialize Event to verify that its JSON representation has the expected
    /// amount of nesting.
    #[test]
    fn serialize_event() {
        let session_id: Uuid = uuid::uuid!("67e55044-10b1-426f-9247-bb680e5fe0c8");
        let event = Event {
            id: "1234".to_string(),
            msg: EventMsg::SessionConfigured(SessionConfiguredEvent {
                session_id,
                model: "codex-mini-latest".to_string(),
                history_log_id: 0,
                history_entry_count: 0,
            }),
        };
        let serialized = serde_json::to_string(&event).unwrap();
        assert_eq!(
            serialized,
            r#"{"id":"1234","msg":{"type":"session_configured","session_id":"67e55044-10b1-426f-9247-bb680e5fe0c8","model":"codex-mini-latest","history_log_id":0,"history_entry_count":0}}"#
        );
    }
}<|MERGE_RESOLUTION|>--- conflicted
+++ resolved
@@ -15,7 +15,7 @@
 use mcp_types::Tool as McpTool;
 use serde::Deserialize;
 use serde::Serialize;
-use serde_bytes::ByteBuf;
+use serde_with::serde_as;
 use strum_macros::Display;
 use ts_rs::TS;
 use uuid::Uuid;
@@ -26,6 +26,13 @@
 use crate::models::ResponseItem;
 use crate::parse_command::ParsedCommand;
 use crate::plan_tool::UpdatePlanArgs;
+
+/// Open/close tags for special user-input blocks. Used across crates to avoid
+/// duplicated hardcoded strings.
+pub const USER_INSTRUCTIONS_OPEN_TAG: &str = "<user_instructions>";
+pub const USER_INSTRUCTIONS_CLOSE_TAG: &str = "</user_instructions>";
+pub const ENVIRONMENT_CONTEXT_OPEN_TAG: &str = "<environment_context>";
+pub const ENVIRONMENT_CONTEXT_CLOSE_TAG: &str = "</environment_context>";
 
 /// Submission Queue Entry - requests from user
 #[derive(Debug, Clone, Deserialize, Serialize)]
@@ -223,16 +230,8 @@
         /// writable roots on UNIX. Defaults to `false`.
         #[serde(default)]
         exclude_slash_tmp: bool,
-
-        /// When true, do not protect the top-level `.git` folder under a
-        /// writable root. Defaults to true (historical behavior allows Git writes).
-        #[serde(default = "crate::protocol::default_true_bool")]
-        allow_git_writes: bool,
-    },
-}
-
-// Serde helper: default to true for flags where we want historical permissive behavior.
-pub(crate) const fn default_true_bool() -> bool { true }
+    },
+}
 
 /// A writable root path accompanied by a list of subpaths that should remain
 /// read‑only even when the root is writable. This is primarily used to ensure
@@ -288,7 +287,6 @@
             network_access: false,
             exclude_tmpdir_env_var: false,
             exclude_slash_tmp: false,
-            allow_git_writes: true,
         }
     }
 
@@ -324,7 +322,6 @@
                 writable_roots,
                 exclude_tmpdir_env_var,
                 exclude_slash_tmp,
-                allow_git_writes,
                 network_access: _,
             } => {
                 // Start from explicitly configured writable roots.
@@ -350,12 +347,11 @@
                 // Linux or Windows, but supporting it here gives users a way to
                 // provide the model with their own temporary directory without
                 // having to hardcode it in the config.
-                if !exclude_tmpdir_env_var {
-                    if let Some(tmpdir) = std::env::var_os("TMPDIR") {
-                        if !tmpdir.is_empty() {
-                            roots.push(PathBuf::from(tmpdir));
-                        }
-                    }
+                if !exclude_tmpdir_env_var
+                    && let Some(tmpdir) = std::env::var_os("TMPDIR")
+                    && !tmpdir.is_empty()
+                {
+                    roots.push(PathBuf::from(tmpdir));
                 }
 
                 // For each root, compute subpaths that should remain read-only.
@@ -363,11 +359,9 @@
                     .into_iter()
                     .map(|writable_root| {
                         let mut subpaths = Vec::new();
-                        if !allow_git_writes {
-                            let top_level_git = writable_root.join(".git");
-                            if top_level_git.is_dir() {
-                                subpaths.push(top_level_git);
-                            }
+                        let top_level_git = writable_root.join(".git");
+                        if top_level_git.is_dir() {
+                            subpaths.push(top_level_git);
                         }
                         WritableRoot {
                             root: writable_root,
@@ -430,6 +424,9 @@
     /// Agent text output message
     AgentMessage(AgentMessageEvent),
 
+    /// User/system input message (what was sent to the model)
+    UserMessage(UserMessageEvent),
+
     /// Agent text output delta message
     AgentMessageDelta(AgentMessageDeltaEvent),
 
@@ -530,8 +527,6 @@
     pub total_tokens: u64,
 }
 
-<<<<<<< HEAD
-=======
 #[derive(Debug, Clone, Deserialize, Serialize)]
 pub struct TokenUsageInfo {
     pub total_token_usage: TokenUsage,
@@ -577,7 +572,6 @@
 // Includes prompts, tools and space to call compact.
 const BASELINE_TOKENS: u64 = 12000;
 
->>>>>>> 02690962
 impl TokenUsage {
     pub fn is_zero(&self) -> bool {
         self.total_tokens == 0
@@ -608,26 +602,22 @@
     /// Estimate the remaining user-controllable percentage of the model's context window.
     ///
     /// `context_window` is the total size of the model's context window.
-    /// `baseline_used_tokens` should capture tokens that are always present in
+    /// `BASELINE_TOKENS` should capture tokens that are always present in
     /// the context (e.g., system prompt and fixed tool instructions) so that
     /// the percentage reflects the portion the user can influence.
     ///
     /// This normalizes both the numerator and denominator by subtracting the
     /// baseline, so immediately after the first prompt the UI shows 100% left
     /// and trends toward 0% as the user fills the effective window.
-    pub fn percent_of_context_window_remaining(
-        &self,
-        context_window: u64,
-        baseline_used_tokens: u64,
-    ) -> u8 {
-        if context_window <= baseline_used_tokens {
+    pub fn percent_of_context_window_remaining(&self, context_window: u64) -> u8 {
+        if context_window <= BASELINE_TOKENS {
             return 0;
         }
 
-        let effective_window = context_window - baseline_used_tokens;
+        let effective_window = context_window - BASELINE_TOKENS;
         let used = self
             .tokens_in_context_window()
-            .saturating_sub(baseline_used_tokens);
+            .saturating_sub(BASELINE_TOKENS);
         let remaining = effective_window.saturating_sub(used);
         ((remaining as f32 / effective_window as f32) * 100.0).clamp(0.0, 100.0) as u8
     }
@@ -682,6 +672,47 @@
 }
 
 #[derive(Debug, Clone, Deserialize, Serialize)]
+#[serde(rename_all = "snake_case")]
+pub enum InputMessageKind {
+    /// Plain user text (default)
+    Plain,
+    /// XML-wrapped user instructions (<user_instructions>...)
+    UserInstructions,
+    /// XML-wrapped environment context (<environment_context>...)
+    EnvironmentContext,
+}
+
+#[derive(Debug, Clone, Deserialize, Serialize)]
+pub struct UserMessageEvent {
+    pub message: String,
+    #[serde(skip_serializing_if = "Option::is_none")]
+    pub kind: Option<InputMessageKind>,
+}
+
+impl<T, U> From<(T, U)> for InputMessageKind
+where
+    T: AsRef<str>,
+    U: AsRef<str>,
+{
+    fn from(value: (T, U)) -> Self {
+        let (_role, message) = value;
+        let message = message.as_ref();
+        let trimmed = message.trim();
+        if trimmed.starts_with(ENVIRONMENT_CONTEXT_OPEN_TAG)
+            && trimmed.ends_with(ENVIRONMENT_CONTEXT_CLOSE_TAG)
+        {
+            InputMessageKind::EnvironmentContext
+        } else if trimmed.starts_with(USER_INSTRUCTIONS_OPEN_TAG)
+            && trimmed.ends_with(USER_INSTRUCTIONS_CLOSE_TAG)
+        {
+            InputMessageKind::UserInstructions
+        } else {
+            InputMessageKind::Plain
+        }
+    }
+}
+
+#[derive(Debug, Clone, Deserialize, Serialize)]
 pub struct AgentMessageDeltaEvent {
     pub delta: String,
 }
@@ -794,22 +825,23 @@
     pub formatted_output: String,
 }
 
-#[derive(Debug, Clone, Deserialize, Serialize)]
+#[derive(Debug, Clone, Deserialize, Serialize, PartialEq)]
 #[serde(rename_all = "snake_case")]
 pub enum ExecOutputStream {
     Stdout,
     Stderr,
 }
 
-#[derive(Debug, Clone, Deserialize, Serialize)]
+#[serde_as]
+#[derive(Debug, Clone, Deserialize, Serialize, PartialEq)]
 pub struct ExecCommandOutputDeltaEvent {
     /// Identifier for the ExecCommandBegin that produced this chunk.
     pub call_id: String,
     /// Which stream produced this chunk.
     pub stream: ExecOutputStream,
     /// Raw bytes from the stream (may not be valid UTF-8).
-    #[serde(with = "serde_bytes")]
-    pub chunk: ByteBuf,
+    #[serde_as(as = "serde_with::base64::Base64")]
+    pub chunk: Vec<u8>,
 }
 
 #[derive(Debug, Clone, Deserialize, Serialize)]
@@ -910,6 +942,11 @@
 
     /// Current number of entries in the history log.
     pub history_entry_count: usize,
+
+    /// Optional initial messages (as events) for resumed sessions.
+    /// When present, UIs can use these to seed the history.
+    #[serde(skip_serializing_if = "Option::is_none")]
+    pub initial_messages: Option<Vec<EventMsg>>,
 }
 
 /// User's decision in response to an ExecApprovalRequest.
@@ -985,6 +1022,7 @@
                 model: "codex-mini-latest".to_string(),
                 history_log_id: 0,
                 history_entry_count: 0,
+                initial_messages: None,
             }),
         };
         let serialized = serde_json::to_string(&event).unwrap();
@@ -993,4 +1031,21 @@
             r#"{"id":"1234","msg":{"type":"session_configured","session_id":"67e55044-10b1-426f-9247-bb680e5fe0c8","model":"codex-mini-latest","history_log_id":0,"history_entry_count":0}}"#
         );
     }
+
+    #[test]
+    fn vec_u8_as_base64_serialization_and_deserialization() {
+        let event = ExecCommandOutputDeltaEvent {
+            call_id: "call21".to_string(),
+            stream: ExecOutputStream::Stdout,
+            chunk: vec![1, 2, 3, 4, 5],
+        };
+        let serialized = serde_json::to_string(&event).unwrap();
+        assert_eq!(
+            r#"{"call_id":"call21","stream":"stdout","chunk":"AQIDBAU="}"#,
+            serialized,
+        );
+
+        let deserialized: ExecCommandOutputDeltaEvent = serde_json::from_str(&serialized).unwrap();
+        assert_eq!(deserialized, event);
+    }
 }