--- conflicted
+++ resolved
@@ -36,6 +36,7 @@
 use std::sync::Arc;
 use tokio::sync::Mutex;
 use tokio::task;
+use uuid::Uuid;
 
 pub(crate) struct MessageProcessor {
     codex_message_processor: CodexMessageProcessor,
@@ -484,11 +485,7 @@
                 return;
             }
         };
-<<<<<<< HEAD
         let session_id = match Uuid::parse_str(&session_id) {
-=======
-        let conversation_id = match ConversationId::from_string(&conversation_id) {
->>>>>>> d4aba772
             Ok(id) => id,
             Err(e) => {
                 tracing::error!("Failed to parse session_id: {e}");
@@ -513,7 +510,7 @@
 
         let codex = match self
             .conversation_manager
-            .get_conversation(codex_protocol::mcp_protocol::ConversationId(session_id))
+            .get_conversation(codex_protocol::mcp_protocol::ConversationId::from(session_id))
             .await
         {
             Ok(c) => c,
@@ -599,7 +596,7 @@
         // Obtain the Codex conversation from the server.
         let codex_arc = match self
             .conversation_manager
-            .get_conversation(codex_protocol::mcp_protocol::ConversationId(session_id))
+            .get_conversation(codex_protocol::mcp_protocol::ConversationId::from(session_id))
             .await
         {
             Ok(c) => c,
