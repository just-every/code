use std::collections::HashMap;
use std::path::PathBuf;
use std::sync::Arc;
use std::time::Duration;

use codex_core::CodexConversation;
use codex_core::ConversationManager;
use codex_core::NewConversation;
use codex_core::config::Config;
use codex_core::config::ConfigOverrides;
use codex_core::protocol::ApplyPatchApprovalRequestEvent;
use codex_core::protocol::Event;
use codex_core::protocol::EventMsg;
use codex_core::protocol::ExecApprovalRequestEvent;
use codex_core::protocol::ReviewDecision;
use mcp_types::JSONRPCErrorError;
use mcp_types::RequestId;
use tokio::sync::Mutex;
use tokio::sync::oneshot;
use tracing::error;
use uuid::Uuid;

use crate::error_code::INTERNAL_ERROR_CODE;
use crate::error_code::INVALID_REQUEST_ERROR_CODE;
use crate::json_to_toml::json_to_toml;
use crate::outgoing_message::OutgoingMessageSender;
use crate::outgoing_message::OutgoingNotification;
<<<<<<< HEAD
use crate::wire_format::APPLY_PATCH_APPROVAL_METHOD;
use crate::wire_format::AddConversationListenerParams;
use crate::wire_format::AddConversationSubscriptionResponse;
use crate::wire_format::ApplyPatchApprovalParams;
use crate::wire_format::ApplyPatchApprovalResponse;
use crate::wire_format::ClientRequest;
use crate::wire_format::ConversationId;
use crate::wire_format::EXEC_COMMAND_APPROVAL_METHOD;
use crate::wire_format::ExecCommandApprovalParams;
use crate::wire_format::ExecCommandApprovalResponse;
use crate::wire_format::InputItem as WireInputItem;
use crate::wire_format::InterruptConversationParams;
use crate::wire_format::InterruptConversationResponse;
use crate::wire_format::NewConversationParams;
use crate::wire_format::NewConversationResponse;
use crate::wire_format::RemoveConversationListenerParams;
use crate::wire_format::RemoveConversationSubscriptionResponse;
use crate::wire_format::SendUserMessageParams;
use crate::wire_format::SendUserMessageResponse;
=======
>>>>>>> a4f76bd7
use codex_core::protocol::InputItem as CoreInputItem;
use codex_core::protocol::Op;
use codex_login::CLIENT_ID;
use codex_login::ServerOptions as LoginServerOptions;
use codex_login::ShutdownHandle;
use codex_login::run_login_server;
use codex_protocol::mcp_protocol::APPLY_PATCH_APPROVAL_METHOD;
use codex_protocol::mcp_protocol::AddConversationListenerParams;
use codex_protocol::mcp_protocol::AddConversationSubscriptionResponse;
use codex_protocol::mcp_protocol::ApplyPatchApprovalParams;
use codex_protocol::mcp_protocol::ApplyPatchApprovalResponse;
use codex_protocol::mcp_protocol::ClientRequest;
use codex_protocol::mcp_protocol::ConversationId;
use codex_protocol::mcp_protocol::EXEC_COMMAND_APPROVAL_METHOD;
use codex_protocol::mcp_protocol::ExecCommandApprovalParams;
use codex_protocol::mcp_protocol::ExecCommandApprovalResponse;
use codex_protocol::mcp_protocol::InputItem as WireInputItem;
use codex_protocol::mcp_protocol::InterruptConversationParams;
use codex_protocol::mcp_protocol::InterruptConversationResponse;
use codex_protocol::mcp_protocol::LOGIN_CHATGPT_COMPLETE_EVENT;
use codex_protocol::mcp_protocol::LoginChatGptCompleteNotification;
use codex_protocol::mcp_protocol::LoginChatGptResponse;
use codex_protocol::mcp_protocol::NewConversationParams;
use codex_protocol::mcp_protocol::NewConversationResponse;
use codex_protocol::mcp_protocol::RemoveConversationListenerParams;
use codex_protocol::mcp_protocol::RemoveConversationSubscriptionResponse;
use codex_protocol::mcp_protocol::SendUserMessageParams;
use codex_protocol::mcp_protocol::SendUserMessageResponse;
use codex_protocol::mcp_protocol::SendUserTurnParams;
use codex_protocol::mcp_protocol::SendUserTurnResponse;

// Duration before a ChatGPT login attempt is abandoned.
const LOGIN_CHATGPT_TIMEOUT: Duration = Duration::from_secs(10 * 60);

struct ActiveLogin {
    shutdown_handle: ShutdownHandle,
    login_id: Uuid,
}

impl ActiveLogin {
    fn drop(&self) {
        self.shutdown_handle.cancel();
    }
}

/// Handles JSON-RPC messages for Codex conversations.
pub(crate) struct CodexMessageProcessor {
    conversation_manager: Arc<ConversationManager>,
    outgoing: Arc<OutgoingMessageSender>,
    codex_linux_sandbox_exe: Option<PathBuf>,
    conversation_listeners: HashMap<Uuid, oneshot::Sender<()>>,
    active_login: Arc<Mutex<Option<ActiveLogin>>>,
    // Queue of pending interrupt requests per conversation. We reply when TurnAborted arrives.
    pending_interrupts: Arc<Mutex<HashMap<Uuid, Vec<RequestId>>>>,
}

impl CodexMessageProcessor {
    pub fn new(
        conversation_manager: Arc<ConversationManager>,
        outgoing: Arc<OutgoingMessageSender>,
        codex_linux_sandbox_exe: Option<PathBuf>,
    ) -> Self {
        Self {
            conversation_manager,
            outgoing,
            codex_linux_sandbox_exe,
            conversation_listeners: HashMap::new(),
            active_login: Arc::new(Mutex::new(None)),
            pending_interrupts: Arc::new(Mutex::new(HashMap::new())),
        }
    }

    pub async fn process_request(&mut self, request: ClientRequest) {
        match request {
            ClientRequest::NewConversation { request_id, params } => {
                // Do not tokio::spawn() to process new_conversation()
                // asynchronously because we need to ensure the conversation is
                // created before processing any subsequent messages.
                self.process_new_conversation(request_id, params).await;
            }
            ClientRequest::SendUserMessage { request_id, params } => {
                self.send_user_message(request_id, params).await;
            }
            ClientRequest::InterruptConversation { request_id, params } => {
                self.interrupt_conversation(request_id, params).await;
            }
            ClientRequest::AddConversationListener { request_id, params } => {
                self.add_conversation_listener(request_id, params).await;
            }
            ClientRequest::RemoveConversationListener { request_id, params } => {
                self.remove_conversation_listener(request_id, params).await;
            }
<<<<<<< HEAD
            ClientRequest::SendUserTurn { request_id, params } => {
                self.send_user_turn_compat(request_id, params).await;
            }
=======
            ClientRequest::LoginChatGpt { request_id } => {
                self.login_chatgpt(request_id).await;
            }
            ClientRequest::CancelLoginChatGpt { request_id, params } => {
                self.cancel_login_chatgpt(request_id, params.login_id).await;
            }
        }
    }

    async fn login_chatgpt(&mut self, request_id: RequestId) {
        let config =
            match Config::load_with_cli_overrides(Default::default(), ConfigOverrides::default()) {
                Ok(cfg) => cfg,
                Err(err) => {
                    let error = JSONRPCErrorError {
                        code: INTERNAL_ERROR_CODE,
                        message: format!("error loading config for login: {err}"),
                        data: None,
                    };
                    self.outgoing.send_error(request_id, error).await;
                    return;
                }
            };

        let opts = LoginServerOptions {
            open_browser: false,
            login_timeout: Some(LOGIN_CHATGPT_TIMEOUT),
            ..LoginServerOptions::new(config.codex_home.clone(), CLIENT_ID.to_string())
        };

        enum LoginChatGptReply {
            Response(LoginChatGptResponse),
            Error(JSONRPCErrorError),
        }

        let reply = match run_login_server(opts, None) {
            Ok(server) => {
                let login_id = Uuid::new_v4();

                // Replace active login if present.
                {
                    let mut guard = self.active_login.lock().await;
                    if let Some(existing) = guard.take() {
                        existing.drop();
                    }
                    *guard = Some(ActiveLogin {
                        shutdown_handle: server.cancel_handle(),
                        login_id,
                    });
                }

                let response = LoginChatGptResponse {
                    login_id,
                    auth_url: server.auth_url.clone(),
                };

                // Spawn background task to monitor completion.
                let outgoing_clone = self.outgoing.clone();
                let active_login = self.active_login.clone();
                tokio::spawn(async move {
                    let result =
                        tokio::task::spawn_blocking(move || server.block_until_done()).await;
                    let (success, error_msg) = match result {
                        Ok(Ok(())) => (true, None),
                        Ok(Err(err)) => (false, Some(format!("Login server error: {err}"))),
                        Err(join_err) => (
                            false,
                            Some(format!("failed to join login server thread: {join_err}")),
                        ),
                    };
                    let notification = LoginChatGptCompleteNotification {
                        login_id,
                        success,
                        error: error_msg,
                    };
                    let params = serde_json::to_value(&notification).ok();
                    outgoing_clone
                        .send_notification(OutgoingNotification {
                            method: LOGIN_CHATGPT_COMPLETE_EVENT.to_string(),
                            params,
                        })
                        .await;

                    // Clear the active login if it matches this attempt. It may have been replaced or cancelled.
                    let mut guard = active_login.lock().await;
                    if guard.as_ref().map(|l| l.login_id) == Some(login_id) {
                        *guard = None;
                    }
                });

                LoginChatGptReply::Response(response)
            }
            Err(err) => LoginChatGptReply::Error(JSONRPCErrorError {
                code: INTERNAL_ERROR_CODE,
                message: format!("failed to start login server: {err}"),
                data: None,
            }),
        };

        match reply {
            LoginChatGptReply::Response(resp) => {
                self.outgoing.send_response(request_id, resp).await
            }
            LoginChatGptReply::Error(err) => self.outgoing.send_error(request_id, err).await,
        }
    }

    async fn cancel_login_chatgpt(&mut self, request_id: RequestId, login_id: Uuid) {
        let mut guard = self.active_login.lock().await;
        if guard.as_ref().map(|l| l.login_id) == Some(login_id) {
            if let Some(active) = guard.take() {
                active.drop();
            }
            drop(guard);
            self.outgoing
                .send_response(
                    request_id,
                    codex_protocol::mcp_protocol::CancelLoginChatGptResponse {},
                )
                .await;
        } else {
            drop(guard);
            let error = JSONRPCErrorError {
                code: INVALID_REQUEST_ERROR_CODE,
                message: format!("login id not found: {login_id}"),
                data: None,
            };
            self.outgoing.send_error(request_id, error).await;
>>>>>>> a4f76bd7
        }
    }

    async fn process_new_conversation(&self, request_id: RequestId, params: NewConversationParams) {
        let config = match derive_config_from_params(params, self.codex_linux_sandbox_exe.clone()) {
            Ok(config) => config,
            Err(err) => {
                let error = JSONRPCErrorError {
                    code: INVALID_REQUEST_ERROR_CODE,
                    message: format!("error deriving config: {err}"),
                    data: None,
                };
                self.outgoing.send_error(request_id, error).await;
                return;
            }
        };

        match self.conversation_manager.new_conversation(config).await {
            Ok(conversation_id) => {
                let NewConversation {
                    conversation_id,
                    session_configured,
                    ..
                } = conversation_id;
                let response = NewConversationResponse {
                    conversation_id: ConversationId(conversation_id),
                    model: session_configured.model,
                };
                self.outgoing.send_response(request_id, response).await;
            }
            Err(err) => {
                let error = JSONRPCErrorError {
                    code: INTERNAL_ERROR_CODE,
                    message: format!("error creating conversation: {err}"),
                    data: None,
                };
                self.outgoing.send_error(request_id, error).await;
            }
        }
    }

    async fn send_user_message(&self, request_id: RequestId, params: SendUserMessageParams) {
        let SendUserMessageParams {
            conversation_id,
            items,
        } = params;
        let Ok(conversation) = self
            .conversation_manager
            .get_conversation(conversation_id.0)
            .await
        else {
            let error = JSONRPCErrorError {
                code: INVALID_REQUEST_ERROR_CODE,
                message: format!("conversation not found: {conversation_id}"),
                data: None,
            };
            self.outgoing.send_error(request_id, error).await;
            return;
        };

        let mapped_items: Vec<CoreInputItem> = items
            .into_iter()
            .map(|item| match item {
                WireInputItem::Text { text } => CoreInputItem::Text { text },
                WireInputItem::Image { image_url } => CoreInputItem::Image { image_url },
                WireInputItem::LocalImage { path } => CoreInputItem::LocalImage { path },
            })
            .collect();

        // Submit user input to the conversation.
        let _ = conversation
            .submit(Op::UserInput {
                items: mapped_items,
            })
            .await;

        // Acknowledge with an empty result.
        self.outgoing
            .send_response(request_id, SendUserMessageResponse {})
            .await;
    }

    async fn interrupt_conversation(
        &mut self,
        request_id: RequestId,
        params: InterruptConversationParams,
    ) {
        let InterruptConversationParams { conversation_id } = params;
        let Ok(conversation) = self
            .conversation_manager
            .get_conversation(conversation_id.0)
            .await
        else {
            let error = JSONRPCErrorError {
                code: INVALID_REQUEST_ERROR_CODE,
                message: format!("conversation not found: {conversation_id}"),
                data: None,
            };
            self.outgoing.send_error(request_id, error).await;
            return;
        };

        // Record the pending interrupt so we can reply when TurnAborted arrives.
        {
            let mut map = self.pending_interrupts.lock().await;
            map.entry(conversation_id.0).or_default().push(request_id);
        }

        // Submit the interrupt; we'll respond upon TurnAborted.
        let _ = conversation.submit(Op::Interrupt).await;
    }

    async fn add_conversation_listener(
        &mut self,
        request_id: RequestId,
        params: AddConversationListenerParams,
    ) {
        let AddConversationListenerParams { conversation_id } = params;
        let Ok(conversation) = self
            .conversation_manager
            .get_conversation(conversation_id.0)
            .await
        else {
            let error = JSONRPCErrorError {
                code: INVALID_REQUEST_ERROR_CODE,
                message: format!("conversation not found: {}", conversation_id.0),
                data: None,
            };
            self.outgoing.send_error(request_id, error).await;
            return;
        };

        let subscription_id = Uuid::new_v4();
        let (cancel_tx, mut cancel_rx) = oneshot::channel();
        self.conversation_listeners
            .insert(subscription_id, cancel_tx);
        let outgoing_for_task = self.outgoing.clone();
        let pending_interrupts = self.pending_interrupts.clone();
        tokio::spawn(async move {
            loop {
                tokio::select! {
                    _ = &mut cancel_rx => {
                        // User has unsubscribed, so exit this task.
                        break;
                    }
                    event = conversation.next_event() => {
                        let event = match event {
                            Ok(event) => event,
                            Err(err) => {
                                tracing::warn!("conversation.next_event() failed with: {err}");
                                break;
                            }
                        };

                        // For now, we send a notification for every event,
                        // JSON-serializing the `Event` as-is, but we will move
                        // to creating a special enum for notifications with a
                        // stable wire format.
                        let method = format!("codex/event/{}", event.msg);
                        let mut params = match serde_json::to_value(event.clone()) {
                            Ok(serde_json::Value::Object(map)) => map,
                            Ok(_) => {
                                tracing::error!("event did not serialize to an object");
                                continue;
                            }
                            Err(err) => {
                                tracing::error!("failed to serialize event: {err}");
                                continue;
                            }
                        };
                        params.insert("conversationId".to_string(), conversation_id.to_string().into());

                        outgoing_for_task.send_notification(OutgoingNotification {
                            method,
                            params: Some(params.into()),
                        })
                        .await;

                        apply_bespoke_event_handling(event.clone(), conversation_id, conversation.clone(), outgoing_for_task.clone(), pending_interrupts.clone()).await;
                    }
                }
            }
        });
        let response = AddConversationSubscriptionResponse { subscription_id };
        self.outgoing.send_response(request_id, response).await;
    }

    async fn remove_conversation_listener(
        &mut self,
        request_id: RequestId,
        params: RemoveConversationListenerParams,
    ) {
        let RemoveConversationListenerParams { subscription_id } = params;
        match self.conversation_listeners.remove(&subscription_id) {
            Some(sender) => {
                // Signal the spawned task to exit and acknowledge.
                let _ = sender.send(());
                let response = RemoveConversationSubscriptionResponse {};
                self.outgoing.send_response(request_id, response).await;
            }
            None => {
                let error = JSONRPCErrorError {
                    code: INVALID_REQUEST_ERROR_CODE,
                    message: format!("subscription not found: {subscription_id}"),
                    data: None,
                };
                self.outgoing.send_error(request_id, error).await;
            }
        }
    }
}

impl CodexMessageProcessor {
    // Minimal compatibility layer: translate SendUserTurn into our current
    // flow by submitting only the user items. We intentionally do not attempt
    // per‑turn reconfiguration here (model, cwd, approval, sandbox) to avoid
    // destabilizing the session. This preserves behavior and acks the request
    // so clients using the new method continue to function.
    async fn send_user_turn_compat(
        &self,
        request_id: RequestId,
        params: crate::wire_format::SendUserTurnParams,
    ) {
        use crate::wire_format::SendUserTurnResponse;

        let crate::wire_format::SendUserTurnParams {
            conversation_id,
            items,
            ..
        } = params;

        let Ok(conversation) = self
            .conversation_manager
            .get_conversation(conversation_id.0)
            .await
        else {
            let error = JSONRPCErrorError {
                code: INVALID_REQUEST_ERROR_CODE,
                message: format!("conversation not found: {conversation_id}"),
                data: None,
            };
            self.outgoing.send_error(request_id, error).await;
            return;
        };

        // Map wire input items into core protocol items.
        let mapped_items: Vec<CoreInputItem> = items
            .into_iter()
            .map(|item| match item {
                WireInputItem::Text { text } => CoreInputItem::Text { text },
                WireInputItem::Image { image_url } => CoreInputItem::Image { image_url },
                WireInputItem::LocalImage { path } => CoreInputItem::LocalImage { path },
            })
            .collect();

        // Submit user input to the conversation.
        let _ = conversation
            .submit(Op::UserInput {
                items: mapped_items,
            })
            .await;

        // Acknowledge.
        self.outgoing
            .send_response(request_id, SendUserTurnResponse {})
            .await;
    }
}

async fn apply_bespoke_event_handling(
    event: Event,
    conversation_id: ConversationId,
    conversation: Arc<CodexConversation>,
    outgoing: Arc<OutgoingMessageSender>,
    pending_interrupts: Arc<Mutex<HashMap<Uuid, Vec<RequestId>>>>,
) {
    let Event { id: event_id, msg } = event;
    match msg {
        EventMsg::ApplyPatchApprovalRequest(ApplyPatchApprovalRequestEvent {
            call_id,
            changes,
            reason,
            grant_root,
        }) => {
            let params = ApplyPatchApprovalParams {
                conversation_id,
                call_id,
                file_changes: changes,
                reason,
                grant_root,
            };
            let value = serde_json::to_value(&params).unwrap_or_default();
            let rx = outgoing
                .send_request(APPLY_PATCH_APPROVAL_METHOD, Some(value))
                .await;
            // TODO(mbolin): Enforce a timeout so this task does not live indefinitely?
            tokio::spawn(async move {
                on_patch_approval_response(event_id, rx, conversation).await;
            });
        }
        EventMsg::ExecApprovalRequest(ExecApprovalRequestEvent {
            call_id,
            command,
            cwd,
            reason,
        }) => {
            let params = ExecCommandApprovalParams {
                conversation_id,
                call_id,
                command,
                cwd,
                reason,
            };
            let value = serde_json::to_value(&params).unwrap_or_default();
            let rx = outgoing
                .send_request(EXEC_COMMAND_APPROVAL_METHOD, Some(value))
                .await;

            // TODO(mbolin): Enforce a timeout so this task does not live indefinitely?
            tokio::spawn(async move {
                on_exec_approval_response(event_id, rx, conversation).await;
            });
        }
        // If this is a TurnAborted, reply to any pending interrupt requests.
        EventMsg::TurnAborted(turn_aborted_event) => {
            let pending = {
                let mut map = pending_interrupts.lock().await;
                map.remove(&conversation_id.0).unwrap_or_default()
            };
            if !pending.is_empty() {
                let response = InterruptConversationResponse {
                    abort_reason: turn_aborted_event.reason,
                };
                for rid in pending {
                    outgoing.send_response(rid, response.clone()).await;
                }
            }
        }

        _ => {}
    }
}

fn derive_config_from_params(
    params: NewConversationParams,
    codex_linux_sandbox_exe: Option<PathBuf>,
) -> std::io::Result<Config> {
    let NewConversationParams {
        model,
        profile,
        cwd,
        approval_policy,
        sandbox: sandbox_mode,
        config: cli_overrides,
        base_instructions,
        include_plan_tool,
        ..
    } = params;
    let overrides = ConfigOverrides {
        model,
        config_profile: profile,
        cwd: cwd.map(PathBuf::from),
        approval_policy,
        sandbox_mode,
        model_provider: None,
        codex_linux_sandbox_exe,
        base_instructions,
        include_plan_tool,
        disable_response_storage: None,
        show_raw_agent_reasoning: None,
        debug: None,
    };

    let cli_overrides = cli_overrides
        .unwrap_or_default()
        .into_iter()
        .map(|(k, v)| (k, json_to_toml(v)))
        .collect();

    Config::load_with_cli_overrides(cli_overrides, overrides)
}

async fn on_patch_approval_response(
    event_id: String,
    receiver: tokio::sync::oneshot::Receiver<mcp_types::Result>,
    codex: Arc<CodexConversation>,
) {
    let response = receiver.await;
    let value = match response {
        Ok(value) => value,
        Err(err) => {
            error!("request failed: {err:?}");
            if let Err(submit_err) = codex
                .submit(Op::PatchApproval {
                    id: event_id.clone(),
                    decision: ReviewDecision::Denied,
                })
                .await
            {
                error!("failed to submit denied PatchApproval after request failure: {submit_err}");
            }
            return;
        }
    };

    let response =
        serde_json::from_value::<ApplyPatchApprovalResponse>(value).unwrap_or_else(|err| {
            error!("failed to deserialize ApplyPatchApprovalResponse: {err}");
            ApplyPatchApprovalResponse {
                decision: ReviewDecision::Denied,
            }
        });

    if let Err(err) = codex
        .submit(Op::PatchApproval {
            id: event_id,
            decision: response.decision,
        })
        .await
    {
        error!("failed to submit PatchApproval: {err}");
    }
}

async fn on_exec_approval_response(
    event_id: String,
    receiver: tokio::sync::oneshot::Receiver<mcp_types::Result>,
    conversation: Arc<CodexConversation>,
) {
    let response = receiver.await;
    let value = match response {
        Ok(value) => value,
        Err(err) => {
            tracing::error!("request failed: {err:?}");
            return;
        }
    };

    // Try to deserialize `value` and then make the appropriate call to `codex`.
    let response =
        serde_json::from_value::<ExecCommandApprovalResponse>(value).unwrap_or_else(|err| {
            error!("failed to deserialize ExecCommandApprovalResponse: {err}");
            // If we cannot deserialize the response, we deny the request to be
            // conservative.
            ExecCommandApprovalResponse {
                decision: ReviewDecision::Denied,
            }
        });

    if let Err(err) = conversation
        .submit(Op::ExecApproval {
            id: event_id,
            decision: response.decision,
        })
        .await
    {
        error!("failed to submit ExecApproval: {err}");
    }
}<|MERGE_RESOLUTION|>--- conflicted
+++ resolved
@@ -25,7 +25,6 @@
 use crate::json_to_toml::json_to_toml;
 use crate::outgoing_message::OutgoingMessageSender;
 use crate::outgoing_message::OutgoingNotification;
-<<<<<<< HEAD
 use crate::wire_format::APPLY_PATCH_APPROVAL_METHOD;
 use crate::wire_format::AddConversationListenerParams;
 use crate::wire_format::AddConversationSubscriptionResponse;
@@ -45,8 +44,6 @@
 use crate::wire_format::RemoveConversationSubscriptionResponse;
 use crate::wire_format::SendUserMessageParams;
 use crate::wire_format::SendUserMessageResponse;
-=======
->>>>>>> a4f76bd7
 use codex_core::protocol::InputItem as CoreInputItem;
 use codex_core::protocol::Op;
 use codex_login::CLIENT_ID;
@@ -139,140 +136,9 @@
             ClientRequest::RemoveConversationListener { request_id, params } => {
                 self.remove_conversation_listener(request_id, params).await;
             }
-<<<<<<< HEAD
             ClientRequest::SendUserTurn { request_id, params } => {
                 self.send_user_turn_compat(request_id, params).await;
             }
-=======
-            ClientRequest::LoginChatGpt { request_id } => {
-                self.login_chatgpt(request_id).await;
-            }
-            ClientRequest::CancelLoginChatGpt { request_id, params } => {
-                self.cancel_login_chatgpt(request_id, params.login_id).await;
-            }
-        }
-    }
-
-    async fn login_chatgpt(&mut self, request_id: RequestId) {
-        let config =
-            match Config::load_with_cli_overrides(Default::default(), ConfigOverrides::default()) {
-                Ok(cfg) => cfg,
-                Err(err) => {
-                    let error = JSONRPCErrorError {
-                        code: INTERNAL_ERROR_CODE,
-                        message: format!("error loading config for login: {err}"),
-                        data: None,
-                    };
-                    self.outgoing.send_error(request_id, error).await;
-                    return;
-                }
-            };
-
-        let opts = LoginServerOptions {
-            open_browser: false,
-            login_timeout: Some(LOGIN_CHATGPT_TIMEOUT),
-            ..LoginServerOptions::new(config.codex_home.clone(), CLIENT_ID.to_string())
-        };
-
-        enum LoginChatGptReply {
-            Response(LoginChatGptResponse),
-            Error(JSONRPCErrorError),
-        }
-
-        let reply = match run_login_server(opts, None) {
-            Ok(server) => {
-                let login_id = Uuid::new_v4();
-
-                // Replace active login if present.
-                {
-                    let mut guard = self.active_login.lock().await;
-                    if let Some(existing) = guard.take() {
-                        existing.drop();
-                    }
-                    *guard = Some(ActiveLogin {
-                        shutdown_handle: server.cancel_handle(),
-                        login_id,
-                    });
-                }
-
-                let response = LoginChatGptResponse {
-                    login_id,
-                    auth_url: server.auth_url.clone(),
-                };
-
-                // Spawn background task to monitor completion.
-                let outgoing_clone = self.outgoing.clone();
-                let active_login = self.active_login.clone();
-                tokio::spawn(async move {
-                    let result =
-                        tokio::task::spawn_blocking(move || server.block_until_done()).await;
-                    let (success, error_msg) = match result {
-                        Ok(Ok(())) => (true, None),
-                        Ok(Err(err)) => (false, Some(format!("Login server error: {err}"))),
-                        Err(join_err) => (
-                            false,
-                            Some(format!("failed to join login server thread: {join_err}")),
-                        ),
-                    };
-                    let notification = LoginChatGptCompleteNotification {
-                        login_id,
-                        success,
-                        error: error_msg,
-                    };
-                    let params = serde_json::to_value(&notification).ok();
-                    outgoing_clone
-                        .send_notification(OutgoingNotification {
-                            method: LOGIN_CHATGPT_COMPLETE_EVENT.to_string(),
-                            params,
-                        })
-                        .await;
-
-                    // Clear the active login if it matches this attempt. It may have been replaced or cancelled.
-                    let mut guard = active_login.lock().await;
-                    if guard.as_ref().map(|l| l.login_id) == Some(login_id) {
-                        *guard = None;
-                    }
-                });
-
-                LoginChatGptReply::Response(response)
-            }
-            Err(err) => LoginChatGptReply::Error(JSONRPCErrorError {
-                code: INTERNAL_ERROR_CODE,
-                message: format!("failed to start login server: {err}"),
-                data: None,
-            }),
-        };
-
-        match reply {
-            LoginChatGptReply::Response(resp) => {
-                self.outgoing.send_response(request_id, resp).await
-            }
-            LoginChatGptReply::Error(err) => self.outgoing.send_error(request_id, err).await,
-        }
-    }
-
-    async fn cancel_login_chatgpt(&mut self, request_id: RequestId, login_id: Uuid) {
-        let mut guard = self.active_login.lock().await;
-        if guard.as_ref().map(|l| l.login_id) == Some(login_id) {
-            if let Some(active) = guard.take() {
-                active.drop();
-            }
-            drop(guard);
-            self.outgoing
-                .send_response(
-                    request_id,
-                    codex_protocol::mcp_protocol::CancelLoginChatGptResponse {},
-                )
-                .await;
-        } else {
-            drop(guard);
-            let error = JSONRPCErrorError {
-                code: INVALID_REQUEST_ERROR_CODE,
-                message: format!("login id not found: {login_id}"),
-                data: None,
-            };
-            self.outgoing.send_error(request_id, error).await;
->>>>>>> a4f76bd7
         }
     }
 
