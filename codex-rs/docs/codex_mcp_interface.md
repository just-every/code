# Codex MCP Interface [experimental]

This document describes Codex’s experimental MCP interface: a JSON‑RPC API that runs over the Model Context Protocol (MCP) transport to control a local Codex engine.

- Status: experimental and subject to change without notice
<<<<<<< HEAD
- Recommended entry point: `code mcp` (alias: `code acp`; both wrap the same binary used by the CLI)
- Underlying Rust binary (for development): `cargo run -p code-mcp-server`
- ACP compatibility: surfaces `session/new` + `session/prompt` as MCP tools and emits `session/update` notifications
=======
- Server binary: `codex mcp-server` (or `codex-mcp-server`)
>>>>>>> 5b038135
- Transport: standard MCP over stdio (JSON‑RPC 2.0, line‑delimited)

## Overview

Codex exposes a small set of MCP‑compatible methods to create and manage conversations, send user input, receive live events, and handle approval prompts. The types are defined in `protocol/src/mcp_protocol.rs` and re‑used by the MCP server implementation in `mcp-server/`.

At a glance:

- Conversations
  - `newConversation` → start a Codex session
  - `sendUserMessage` / `sendUserTurn` → send user input into a conversation
  - `interruptConversation` → stop the current turn
  - `listConversations`, `resumeConversation`, `archiveConversation`
- Configuration and info
  - `getUserSavedConfig`, `setDefaultModel`, `getUserAgent`, `userInfo`
- Auth
  - `loginApiKey`, `loginChatGpt`, `cancelLoginChatGpt`, `logoutChatGpt`, `getAuthStatus`
- Utilities
  - `gitDiffToRemote`, `execOneOffCommand`
- Approvals (server → client requests)
  - `applyPatchApproval`, `execCommandApproval`
- Notifications (server → client)
  - `loginChatGptComplete`, `authStatusChange`
  - `codex/event` stream with agent events

See code for full type definitions and exact shapes: `protocol/src/mcp_protocol.rs`.

## Starting the server

Run Codex as an MCP server and connect an MCP client:

```bash
codex mcp-server | your_mcp_client
```

For a simple inspection UI, you can also try:

```bash
npx @modelcontextprotocol/inspector codex mcp-server
```

Use the separate `codex mcp` subcommand to manage configured MCP server launchers in `config.toml`.

## Conversations

Start a new session with optional overrides:

Request `newConversation` params (subset):

- `model`: string model id (e.g. "o3", "gpt-5", "gpt-5-codex")
- `profile`: optional named profile
- `cwd`: optional working directory
- `approvalPolicy`: `untrusted` | `on-request` | `on-failure` | `never`
- `sandbox`: `read-only` | `workspace-write` | `danger-full-access`
- `config`: map of additional config overrides
- `baseInstructions`: optional instruction override
- `includePlanTool` / `includeApplyPatchTool`: booleans

Response: `{ conversationId, model, reasoningEffort?, rolloutPath }`

Send input to the active turn:

- `sendUserMessage` → enqueue items to the conversation
- `sendUserTurn` → structured turn with explicit `cwd`, `approvalPolicy`, `sandboxPolicy`, `model`, optional `effort`, and `summary`

Interrupt a running turn: `interruptConversation`.

List/resume/archive: `listConversations`, `resumeConversation`, `archiveConversation`.

## Event stream

While a conversation runs, the server sends notifications:

- `codex/event` with the serialized Codex event payload. The shape matches `core/src/protocol.rs`’s `Event` and `EventMsg` types. Some notifications include a `_meta.requestId` to correlate with the originating request.
- Auth notifications via method names `loginChatGptComplete` and `authStatusChange`.

Clients should render events and, when present, surface approval requests (see next section).

## Approvals (server → client)

When Codex needs approval to apply changes or run commands, the server issues JSON‑RPC requests to the client:

- `applyPatchApproval { conversationId, callId, fileChanges, reason?, grantRoot? }`
- `execCommandApproval { conversationId, callId, command, cwd, reason? }`

The client must reply with `{ decision: "allow" | "deny" }` for each request.

## Auth helpers

For ChatGPT or API‑key based auth flows, the server exposes helpers:

- `loginApiKey { apiKey }`
- `loginChatGpt` → returns `{ loginId, authUrl }`; browser completes flow; then `loginChatGptComplete` notification follows
- `cancelLoginChatGpt { loginId }`, `logoutChatGpt`, `getAuthStatus { includeToken?, refreshToken? }`

## Example: start and send a message

```json
{ "jsonrpc": "2.0", "id": 1, "method": "newConversation", "params": { "model": "gpt-5", "approvalPolicy": "on-request" } }
```

Server responds:

```json
{ "jsonrpc": "2.0", "id": 1, "result": { "conversationId": "c7b0…", "model": "gpt-5", "rolloutPath": "/path/to/rollout.jsonl" } }
```

Then send input:

```json
{ "jsonrpc": "2.0", "id": 2, "method": "sendUserMessage", "params": { "conversationId": "c7b0…", "items": [{ "type": "text", "text": "Hello Codex" }] } }
```

While processing, the server emits `codex/event` notifications containing agent output, approvals, and status updates.

## Compatibility and stability

This interface is experimental. Method names, fields, and event shapes may evolve. For the authoritative schema, consult `protocol/src/mcp_protocol.rs` and the corresponding server wiring in `mcp-server/`.<|MERGE_RESOLUTION|>--- conflicted
+++ resolved
@@ -3,13 +3,9 @@
 This document describes Codex’s experimental MCP interface: a JSON‑RPC API that runs over the Model Context Protocol (MCP) transport to control a local Codex engine.
 
 - Status: experimental and subject to change without notice
-<<<<<<< HEAD
 - Recommended entry point: `code mcp` (alias: `code acp`; both wrap the same binary used by the CLI)
 - Underlying Rust binary (for development): `cargo run -p code-mcp-server`
 - ACP compatibility: surfaces `session/new` + `session/prompt` as MCP tools and emits `session/update` notifications
-=======
-- Server binary: `codex mcp-server` (or `codex-mcp-server`)
->>>>>>> 5b038135
 - Transport: standard MCP over stdio (JSON‑RPC 2.0, line‑delimited)
 
 ## Overview
