--- conflicted
+++ resolved
@@ -11,16 +11,6 @@
 workspace = true
 
 [dependencies]
-<<<<<<< HEAD
-async-stream = "0.3"
-bytes = "1.10.1"
-codex-core = { path = "../core" }
-futures = "0.3"
-# Force rustls; avoid native-tls/OpenSSL in CI
-reqwest = { version = "0.12", default-features = false, features = ["json", "stream", "rustls-tls"] }
-serde_json = "1"
-tokio = { version = "1", features = [
-=======
 async-stream = { workspace = true }
 bytes = { workspace = true }
 codex-core = { workspace = true }
@@ -28,7 +18,6 @@
 reqwest = { workspace = true, features = ["json", "stream"] }
 serde_json = { workspace = true }
 tokio = { workspace = true, features = [
->>>>>>> e5fe50d3
     "io-std",
     "macros",
     "process",
