use ratatui::buffer::Buffer;
use ratatui::layout::Rect;
<<<<<<< HEAD
use ratatui::prelude::Constraint;
=======
// Note: Table-based layout previously used Constraint; the manual renderer
// below no longer requires it.
use ratatui::style::Color;
>>>>>>> 45bccd36
use ratatui::style::Modifier;
use ratatui::style::Style;
use ratatui::text::Line;
use ratatui::text::Span;
<<<<<<< HEAD
use ratatui::widgets::Cell;
use ratatui::widgets::Row;
use ratatui::widgets::Table;
=======
use ratatui::widgets::Block;
use ratatui::widgets::BorderType;
use ratatui::widgets::Borders;
use ratatui::widgets::Paragraph;
>>>>>>> 45bccd36
use ratatui::widgets::Widget;

use super::scroll_state::ScrollState;

/// A generic representation of a display row for selection popups.
pub(crate) struct GenericDisplayRow {
    pub name: String,
    pub match_indices: Option<Vec<usize>>, // indices to bold (char positions)
    pub is_current: bool,
    pub description: Option<String>, // optional grey text after the name
    /// Optional explicit color for the `name` span. When `None`, default text color is used.
    pub name_color: Option<ratatui::style::Color>,
}

impl GenericDisplayRow {}

/// Compute a shared description-column start based on the widest visible name
/// plus two spaces of padding. Ensures at least one column is left for the
/// description.
fn compute_desc_col(
    rows_all: &[GenericDisplayRow],
    start_idx: usize,
    visible_items: usize,
    content_width: u16,
) -> usize {
    let visible_range = start_idx..(start_idx + visible_items);
    let max_name_width = rows_all
        .iter()
        .enumerate()
        .filter(|(i, _)| visible_range.contains(i))
        .map(|(_, r)| Line::from(r.name.clone()).width())
        .max()
        .unwrap_or(0);
    let mut desc_col = max_name_width.saturating_add(2);
    if (desc_col as u16) >= content_width {
        desc_col = content_width.saturating_sub(1) as usize;
    }
    desc_col
}

/// Build the full display line for a row with the description padded to start
/// at `desc_col`. Applies fuzzy-match bolding when indices are present and
/// dims the description.
fn build_full_line(row: &GenericDisplayRow, desc_col: usize) -> Line<'static> {
    let mut name_spans: Vec<Span> = Vec::with_capacity(row.name.len());
    if let Some(idxs) = row.match_indices.as_ref() {
        let mut idx_iter = idxs.iter().peekable();
        for (char_idx, ch) in row.name.chars().enumerate() {
            if idx_iter.peek().is_some_and(|next| **next == char_idx) {
                idx_iter.next();
                name_spans.push(ch.to_string().bold());
            } else {
                name_spans.push(ch.to_string().into());
            }
        }
    } else {
        name_spans.push(row.name.clone().into());
    }

    let this_name_width = Line::from(name_spans.clone()).width();
    let mut full_spans: Vec<Span> = name_spans;
    if let Some(desc) = row.description.as_ref() {
        let gap = desc_col.saturating_sub(this_name_width);
        if gap > 0 {
            full_spans.push(" ".repeat(gap).into());
        }
        full_spans.push(desc.clone().dim());
    }
    Line::from(full_spans)
}

/// Render a list of rows using the provided ScrollState, with shared styling
/// and behavior for selection popups.
pub(crate) fn render_rows(
    area: Rect,
    buf: &mut Buffer,
    rows_all: &[GenericDisplayRow],
    state: &ScrollState,
    max_results: usize,
    _dim_non_selected: bool,
) {
    // Always draw a dim left border to match other popups.
    let block = Block::default()
        .borders(Borders::LEFT)
        .border_type(BorderType::QuadrantOutside)
        .border_style(Style::default().add_modifier(Modifier::DIM));
    block.render(area, buf);

    // Content renders to the right of the border.
    let content_area = Rect {
        x: area.x.saturating_add(1),
        y: area.y,
        width: area.width.saturating_sub(1),
        height: area.height,
    };

    if rows_all.is_empty() {
<<<<<<< HEAD
        rows.push(Row::new(vec![Cell::from(Line::from(Span::styled(
            "no matches",
            Style::default().add_modifier(Modifier::ITALIC | Modifier::DIM),
        )))]));
    } else {
        let max_rows_from_area = area.height as usize;
        let visible_rows = max_results
            .min(rows_all.len())
            .min(max_rows_from_area.max(1));

        // Compute starting index based on scroll state and selection.
        let mut start_idx = state.scroll_top.min(rows_all.len().saturating_sub(1));
        if let Some(sel) = state.selected_idx {
            if sel < start_idx {
                start_idx = sel;
            } else if visible_rows > 0 {
                let bottom = start_idx + visible_rows - 1;
                if sel > bottom {
                    start_idx = sel + 1 - visible_rows;
                }
            }
=======
        if content_area.height > 0 {
            let para = Paragraph::new(Line::from(empty_message.dim().italic()));
            para.render(
                Rect {
                    x: content_area.x,
                    y: content_area.y,
                    width: content_area.width,
                    height: 1,
                },
                buf,
            );
>>>>>>> 45bccd36
        }
        return;
    }

<<<<<<< HEAD
        for (i, row) in rows_all
            .iter()
            .enumerate()
            .skip(start_idx)
            .take(visible_rows)
        {
            let GenericDisplayRow {
                name,
                match_indices,
                is_current: _is_current,
                description,
                name_color,
            } = row;

            // Highlight fuzzy indices when present.
            let mut spans: Vec<Span> = Vec::with_capacity(name.len());
            if let Some(idxs) = match_indices.as_ref() {
                let mut idx_iter = idxs.iter().peekable();
                for (char_idx, ch) in name.chars().enumerate() {
                    let mut style = Style::default();
                    if let Some(color) = *name_color {
                        style = style.fg(color);
                    }
                    if idx_iter.peek().is_some_and(|next| **next == char_idx) {
                        idx_iter.next();
                        style = style.add_modifier(Modifier::BOLD);
                    }
                    spans.push(Span::styled(ch.to_string(), style));
                }
            } else {
                let mut style = Style::default();
                if let Some(color) = *name_color {
                    style = style.fg(color);
                }
                spans.push(Span::styled(name.clone(), style));
            }

            if let Some(desc) = description.as_ref() {
                spans.push(Span::raw("  "));
                spans.push(Span::styled(
                    desc.clone(),
                    Style::default().add_modifier(Modifier::DIM),
                ));
=======
    // Determine which logical rows (items) are visible given the selection and
    // the max_results clamp. Scrolling is still item-based for simplicity.
    let max_rows_from_area = content_area.height as usize;
    let visible_items = max_results
        .min(rows_all.len())
        .min(max_rows_from_area.max(1));

    let mut start_idx = state.scroll_top.min(rows_all.len().saturating_sub(1));
    if let Some(sel) = state.selected_idx {
        if sel < start_idx {
            start_idx = sel;
        } else if visible_items > 0 {
            let bottom = start_idx + visible_items - 1;
            if sel > bottom {
                start_idx = sel + 1 - visible_items;
>>>>>>> 45bccd36
            }
        }
    }

    let desc_col = compute_desc_col(rows_all, start_idx, visible_items, content_area.width);

    // Render items, wrapping descriptions and aligning wrapped lines under the
    // shared description column. Stop when we run out of vertical space.
    let mut cur_y = content_area.y;
    for (i, row) in rows_all
        .iter()
        .enumerate()
        .skip(start_idx)
        .take(visible_items)
    {
        if cur_y >= content_area.y + content_area.height {
            break;
        }

        let GenericDisplayRow {
            name,
            match_indices,
            is_current: _is_current,
            description,
        } = row;

        let full_line = build_full_line(
            &GenericDisplayRow {
                name: name.clone(),
                match_indices: match_indices.clone(),
                is_current: *_is_current,
                description: description.clone(),
            },
            desc_col,
        );

        // Wrap with subsequent indent aligned to the description column.
        use crate::wrapping::RtOptions;
        use crate::wrapping::word_wrap_line;
        let options = RtOptions::new(content_area.width as usize)
            .initial_indent(Line::from(""))
            .subsequent_indent(Line::from(" ".repeat(desc_col)));
        let wrapped = word_wrap_line(&full_line, options);

        // Render the wrapped lines.
        for mut line in wrapped {
            if cur_y >= content_area.y + content_area.height {
                break;
            }
            if Some(i) == state.selected_idx {
<<<<<<< HEAD
                cell = cell.style(Style::default().fg(crate::colors::primary()));
            } else if *_is_current {
                cell = cell.style(Style::default().fg(crate::colors::light_blue()));
=======
                // Match previous behavior: cyan + bold for the selected row.
                line.style = Style::default()
                    .fg(Color::Cyan)
                    .add_modifier(Modifier::BOLD);
>>>>>>> 45bccd36
            }
            let para = Paragraph::new(line);
            para.render(
                Rect {
                    x: content_area.x,
                    y: cur_y,
                    width: content_area.width,
                    height: 1,
                },
                buf,
            );
            cur_y = cur_y.saturating_add(1);
        }
    }
}

<<<<<<< HEAD
    let table = Table::new(rows, vec![Constraint::Percentage(100)])
        .widths([Constraint::Percentage(100)])
        .style(Style::default().bg(crate::colors::background()).fg(crate::colors::text()));
=======
/// Compute the number of terminal rows required to render up to `max_results`
/// items from `rows_all` given the current scroll/selection state and the
/// available `width`. Accounts for description wrapping and alignment so the
/// caller can allocate sufficient vertical space.
pub(crate) fn measure_rows_height(
    rows_all: &[GenericDisplayRow],
    state: &ScrollState,
    max_results: usize,
    width: u16,
) -> u16 {
    if rows_all.is_empty() {
        return 1; // placeholder "no matches" line
    }

    let content_width = width.saturating_sub(1).max(1);

    let visible_items = max_results.min(rows_all.len());
    let mut start_idx = state.scroll_top.min(rows_all.len().saturating_sub(1));
    if let Some(sel) = state.selected_idx {
        if sel < start_idx {
            start_idx = sel;
        } else if visible_items > 0 {
            let bottom = start_idx + visible_items - 1;
            if sel > bottom {
                start_idx = sel + 1 - visible_items;
            }
        }
    }
>>>>>>> 45bccd36

    let desc_col = compute_desc_col(rows_all, start_idx, visible_items, content_width);

    use crate::wrapping::RtOptions;
    use crate::wrapping::word_wrap_line;
    let mut total: u16 = 0;
    for row in rows_all
        .iter()
        .enumerate()
        .skip(start_idx)
        .take(visible_items)
        .map(|(_, r)| r)
    {
        let full_line = build_full_line(row, desc_col);
        let opts = RtOptions::new(content_width as usize)
            .initial_indent(Line::from(""))
            .subsequent_indent(Line::from(" ".repeat(desc_col)));
        total = total.saturating_add(word_wrap_line(&full_line, opts).len() as u16);
    }
    total.max(1)
}<|MERGE_RESOLUTION|>--- conflicted
+++ resolved
@@ -1,29 +1,17 @@
 use ratatui::buffer::Buffer;
 use ratatui::layout::Rect;
-<<<<<<< HEAD
 use ratatui::prelude::Constraint;
-=======
-// Note: Table-based layout previously used Constraint; the manual renderer
-// below no longer requires it.
-use ratatui::style::Color;
->>>>>>> 45bccd36
 use ratatui::style::Modifier;
 use ratatui::style::Style;
 use ratatui::text::Line;
 use ratatui::text::Span;
-<<<<<<< HEAD
 use ratatui::widgets::Cell;
 use ratatui::widgets::Row;
 use ratatui::widgets::Table;
-=======
-use ratatui::widgets::Block;
-use ratatui::widgets::BorderType;
-use ratatui::widgets::Borders;
-use ratatui::widgets::Paragraph;
->>>>>>> 45bccd36
 use ratatui::widgets::Widget;
 
 use super::scroll_state::ScrollState;
+use unicode_width::UnicodeWidthStr;
 
 /// A generic representation of a display row for selection popups.
 pub(crate) struct GenericDisplayRow {
@@ -37,61 +25,6 @@
 
 impl GenericDisplayRow {}
 
-/// Compute a shared description-column start based on the widest visible name
-/// plus two spaces of padding. Ensures at least one column is left for the
-/// description.
-fn compute_desc_col(
-    rows_all: &[GenericDisplayRow],
-    start_idx: usize,
-    visible_items: usize,
-    content_width: u16,
-) -> usize {
-    let visible_range = start_idx..(start_idx + visible_items);
-    let max_name_width = rows_all
-        .iter()
-        .enumerate()
-        .filter(|(i, _)| visible_range.contains(i))
-        .map(|(_, r)| Line::from(r.name.clone()).width())
-        .max()
-        .unwrap_or(0);
-    let mut desc_col = max_name_width.saturating_add(2);
-    if (desc_col as u16) >= content_width {
-        desc_col = content_width.saturating_sub(1) as usize;
-    }
-    desc_col
-}
-
-/// Build the full display line for a row with the description padded to start
-/// at `desc_col`. Applies fuzzy-match bolding when indices are present and
-/// dims the description.
-fn build_full_line(row: &GenericDisplayRow, desc_col: usize) -> Line<'static> {
-    let mut name_spans: Vec<Span> = Vec::with_capacity(row.name.len());
-    if let Some(idxs) = row.match_indices.as_ref() {
-        let mut idx_iter = idxs.iter().peekable();
-        for (char_idx, ch) in row.name.chars().enumerate() {
-            if idx_iter.peek().is_some_and(|next| **next == char_idx) {
-                idx_iter.next();
-                name_spans.push(ch.to_string().bold());
-            } else {
-                name_spans.push(ch.to_string().into());
-            }
-        }
-    } else {
-        name_spans.push(row.name.clone().into());
-    }
-
-    let this_name_width = Line::from(name_spans.clone()).width();
-    let mut full_spans: Vec<Span> = name_spans;
-    if let Some(desc) = row.description.as_ref() {
-        let gap = desc_col.saturating_sub(this_name_width);
-        if gap > 0 {
-            full_spans.push(" ".repeat(gap).into());
-        }
-        full_spans.push(desc.clone().dim());
-    }
-    Line::from(full_spans)
-}
-
 /// Render a list of rows using the provided ScrollState, with shared styling
 /// and behavior for selection popups.
 pub(crate) fn render_rows(
@@ -102,23 +35,8 @@
     max_results: usize,
     _dim_non_selected: bool,
 ) {
-    // Always draw a dim left border to match other popups.
-    let block = Block::default()
-        .borders(Borders::LEFT)
-        .border_type(BorderType::QuadrantOutside)
-        .border_style(Style::default().add_modifier(Modifier::DIM));
-    block.render(area, buf);
-
-    // Content renders to the right of the border.
-    let content_area = Rect {
-        x: area.x.saturating_add(1),
-        y: area.y,
-        width: area.width.saturating_sub(1),
-        height: area.height,
-    };
-
+    let mut rows: Vec<Row> = Vec::new();
     if rows_all.is_empty() {
-<<<<<<< HEAD
         rows.push(Row::new(vec![Cell::from(Line::from(Span::styled(
             "no matches",
             Style::default().add_modifier(Modifier::ITALIC | Modifier::DIM),
@@ -140,24 +58,8 @@
                     start_idx = sel + 1 - visible_rows;
                 }
             }
-=======
-        if content_area.height > 0 {
-            let para = Paragraph::new(Line::from(empty_message.dim().italic()));
-            para.render(
-                Rect {
-                    x: content_area.x,
-                    y: content_area.y,
-                    width: content_area.width,
-                    height: 1,
-                },
-                buf,
-            );
->>>>>>> 45bccd36
         }
-        return;
-    }
 
-<<<<<<< HEAD
         for (i, row) in rows_all
             .iter()
             .enumerate()
@@ -201,151 +103,82 @@
                     desc.clone(),
                     Style::default().add_modifier(Modifier::DIM),
                 ));
-=======
-    // Determine which logical rows (items) are visible given the selection and
-    // the max_results clamp. Scrolling is still item-based for simplicity.
-    let max_rows_from_area = content_area.height as usize;
-    let visible_items = max_results
-        .min(rows_all.len())
-        .min(max_rows_from_area.max(1));
+            }
 
-    let mut start_idx = state.scroll_top.min(rows_all.len().saturating_sub(1));
-    if let Some(sel) = state.selected_idx {
-        if sel < start_idx {
-            start_idx = sel;
-        } else if visible_items > 0 {
-            let bottom = start_idx + visible_items - 1;
-            if sel > bottom {
-                start_idx = sel + 1 - visible_items;
->>>>>>> 45bccd36
+            let mut cell = Cell::from(Line::from(spans));
+            if Some(i) == state.selected_idx {
+                cell = cell.style(Style::default().fg(crate::colors::primary()));
+            } else if *_is_current {
+                cell = cell.style(Style::default().fg(crate::colors::light_blue()));
             }
+            rows.push(Row::new(vec![cell]));
         }
     }
 
-    let desc_col = compute_desc_col(rows_all, start_idx, visible_items, content_area.width);
-
-    // Render items, wrapping descriptions and aligning wrapped lines under the
-    // shared description column. Stop when we run out of vertical space.
-    let mut cur_y = content_area.y;
-    for (i, row) in rows_all
-        .iter()
-        .enumerate()
-        .skip(start_idx)
-        .take(visible_items)
-    {
-        if cur_y >= content_area.y + content_area.height {
-            break;
-        }
-
-        let GenericDisplayRow {
-            name,
-            match_indices,
-            is_current: _is_current,
-            description,
-        } = row;
-
-        let full_line = build_full_line(
-            &GenericDisplayRow {
-                name: name.clone(),
-                match_indices: match_indices.clone(),
-                is_current: *_is_current,
-                description: description.clone(),
-            },
-            desc_col,
-        );
-
-        // Wrap with subsequent indent aligned to the description column.
-        use crate::wrapping::RtOptions;
-        use crate::wrapping::word_wrap_line;
-        let options = RtOptions::new(content_area.width as usize)
-            .initial_indent(Line::from(""))
-            .subsequent_indent(Line::from(" ".repeat(desc_col)));
-        let wrapped = word_wrap_line(&full_line, options);
-
-        // Render the wrapped lines.
-        for mut line in wrapped {
-            if cur_y >= content_area.y + content_area.height {
-                break;
-            }
-            if Some(i) == state.selected_idx {
-<<<<<<< HEAD
-                cell = cell.style(Style::default().fg(crate::colors::primary()));
-            } else if *_is_current {
-                cell = cell.style(Style::default().fg(crate::colors::light_blue()));
-=======
-                // Match previous behavior: cyan + bold for the selected row.
-                line.style = Style::default()
-                    .fg(Color::Cyan)
-                    .add_modifier(Modifier::BOLD);
->>>>>>> 45bccd36
-            }
-            let para = Paragraph::new(line);
-            para.render(
-                Rect {
-                    x: content_area.x,
-                    y: cur_y,
-                    width: content_area.width,
-                    height: 1,
-                },
-                buf,
-            );
-            cur_y = cur_y.saturating_add(1);
-        }
-    }
-}
-
-<<<<<<< HEAD
     let table = Table::new(rows, vec![Constraint::Percentage(100)])
         .widths([Constraint::Percentage(100)])
         .style(Style::default().bg(crate::colors::background()).fg(crate::colors::text()));
-=======
-/// Compute the number of terminal rows required to render up to `max_results`
-/// items from `rows_all` given the current scroll/selection state and the
-/// available `width`. Accounts for description wrapping and alignment so the
-/// caller can allocate sufficient vertical space.
+
+    table.render(area, buf);
+}
+
+/// Estimate the required height (in terminal rows) to render up to
+/// `max_results` rows for the provided `rows_all`, taking wrapping into
+/// account for the given content `width` and the current `state` window.
+///
+/// This mirrors the selection windowing logic in `render_rows` so that the
+/// composer can allocate an appropriate hint/popup height prior to render.
 pub(crate) fn measure_rows_height(
     rows_all: &[GenericDisplayRow],
     state: &ScrollState,
     max_results: usize,
     width: u16,
 ) -> u16 {
+    // Empty -> one line placeholder ("no matches").
     if rows_all.is_empty() {
-        return 1; // placeholder "no matches" line
+        return 1;
     }
 
-    let content_width = width.saturating_sub(1).max(1);
+    // Prevent division by zero; treat zero-width as a single-column layout.
+    let content_width = width.max(1) as usize;
 
-    let visible_items = max_results.min(rows_all.len());
+    let visible_rows = max_results.min(rows_all.len());
+
+    // Compute starting index like in render_rows to keep scroll behavior aligned.
     let mut start_idx = state.scroll_top.min(rows_all.len().saturating_sub(1));
     if let Some(sel) = state.selected_idx {
         if sel < start_idx {
             start_idx = sel;
-        } else if visible_items > 0 {
-            let bottom = start_idx + visible_items - 1;
+        } else if visible_rows > 0 {
+            let bottom = start_idx + visible_rows - 1;
             if sel > bottom {
-                start_idx = sel + 1 - visible_items;
+                start_idx = sel + 1 - visible_rows;
             }
         }
     }
->>>>>>> 45bccd36
 
-    let desc_col = compute_desc_col(rows_all, start_idx, visible_items, content_width);
-
-    use crate::wrapping::RtOptions;
-    use crate::wrapping::word_wrap_line;
-    let mut total: u16 = 0;
+    // Sum the wrapped line count for the visible window.
+    let mut total_lines: usize = 0;
     for row in rows_all
         .iter()
         .enumerate()
         .skip(start_idx)
-        .take(visible_items)
-        .map(|(_, r)| r)
+        .take(visible_rows)
     {
-        let full_line = build_full_line(row, desc_col);
-        let opts = RtOptions::new(content_width as usize)
-            .initial_indent(Line::from(""))
-            .subsequent_indent(Line::from(" ".repeat(desc_col)));
-        total = total.saturating_add(word_wrap_line(&full_line, opts).len() as u16);
+        let (_i, GenericDisplayRow { name, description, .. }) = row;
+
+        // Compute the display string width: name [+ two spaces + description].
+        let mut line_width = UnicodeWidthStr::width(name.as_str());
+
+        if let Some(desc) = description.as_ref() {
+            // Two spaces between name and description, like in render_rows.
+            line_width += 2 + UnicodeWidthStr::width(desc.as_str());
+        }
+
+        // Wrapped height = ceil(line_width / content_width), minimum 1.
+        let wrapped = if line_width == 0 { 1 } else { (line_width + content_width - 1) / content_width };
+        total_lines += wrapped.max(1);
     }
-    total.max(1)
+
+    total_lines.min(u16::MAX as usize) as u16
 }