--- conflicted
+++ resolved
@@ -148,17 +148,11 @@
                 out.push((CommandItem::Builtin(*cmd), Some(indices), score));
             }
         }
-<<<<<<< HEAD
         for (idx, name) in self.subagents.iter().enumerate() {
             if let Some((indices, score)) = fuzzy_match(name, filter) {
                 out.push((CommandItem::Subagent(idx), Some(indices), score));
             }
         }
-=======
-        // Support both search styles:
-        // - Typing "name" should surface "/prompts:name" results.
-        // - Typing "prompts:name" should also work.
->>>>>>> 5b038135
         for (idx, p) in self.prompts.iter().enumerate() {
             let display = format!("{PROMPTS_CMD_PREFIX}:{}", p.name);
             if let Some((indices, score)) = fuzzy_match(&display, filter) {
@@ -188,36 +182,9 @@
         self.filtered().into_iter().map(|(c, _, _)| c).collect()
     }
 
-<<<<<<< HEAD
     /// Return the current number of selectable commands under the active filter.
     pub(crate) fn match_count(&self) -> usize {
         self.filtered_items().len()
-=======
-    fn rows_from_matches(
-        &self,
-        matches: Vec<(CommandItem, Option<Vec<usize>>, i32)>,
-    ) -> Vec<GenericDisplayRow> {
-        matches
-            .into_iter()
-            .map(|(item, indices, _)| {
-                let (name, description) = match item {
-                    CommandItem::Builtin(cmd) => {
-                        (format!("/{}", cmd.command()), cmd.description().to_string())
-                    }
-                    CommandItem::UserPrompt(i) => (
-                        format!("/{PROMPTS_CMD_PREFIX}:{}", self.prompts[i].name),
-                        "send saved prompt".to_string(),
-                    ),
-                };
-                GenericDisplayRow {
-                    name,
-                    match_indices: indices.map(|v| v.into_iter().map(|i| i + 1).collect()),
-                    is_current: false,
-                    description: Some(description),
-                }
-            })
-            .collect()
->>>>>>> 5b038135
     }
 
     /// Move the selection cursor one step up.
