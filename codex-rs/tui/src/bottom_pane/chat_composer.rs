--- conflicted
+++ resolved
@@ -42,12 +42,8 @@
 /// Result returned when the user interacts with the text area.
 pub enum InputResult {
     Submitted(String),
-<<<<<<< HEAD
     ScrollUp,
     ScrollDown,
-=======
-    Command(SlashCommand),
->>>>>>> e4c275d6
     None,
 }
 
@@ -536,7 +532,6 @@
                 ..
             } => {
                 if let Some(cmd) = popup.selected_command() {
-<<<<<<< HEAD
                     // Get the full command text before clearing
                     let command_text = self.textarea.text().to_string();
 
@@ -552,8 +547,6 @@
                     self.app_event_tx
                         .send(AppEvent::DispatchCommand(*cmd, command_text.clone()));
 
-=======
->>>>>>> e4c275d6
                     // Clear textarea so no residual text remains.
                     self.textarea.set_text("");
 
@@ -1749,14 +1742,9 @@
         use crossterm::event::KeyCode;
         use crossterm::event::KeyEvent;
         use crossterm::event::KeyModifiers;
-<<<<<<< HEAD
         use std::sync::mpsc::TryRecvError;
 
         let (tx, rx) = std::sync::mpsc::channel();
-=======
-
-        let (tx, _rx) = unbounded_channel::<AppEvent>();
->>>>>>> e4c275d6
         let sender = AppEventSender::new(tx);
         let mut composer = ChatComposer::new(true, sender, false);
 
@@ -1774,20 +1762,13 @@
         // When a slash command is dispatched, the composer should return a
         // Command result (not submit literal text) and clear its textarea.
         match result {
-<<<<<<< HEAD
             InputResult::None | InputResult::ScrollUp | InputResult::ScrollDown => {}
-=======
-            InputResult::Command(cmd) => {
-                assert_eq!(cmd.command(), "init");
-            }
->>>>>>> e4c275d6
             InputResult::Submitted(text) => {
                 panic!("expected command dispatch, but composer submitted literal text: {text}")
             }
             InputResult::None => panic!("expected Command result for '/init'"),
         }
         assert!(composer.textarea.is_empty(), "composer should be cleared");
-<<<<<<< HEAD
 
         // Verify a DispatchCommand event for the "init" command was sent.
         match rx.try_recv() {
@@ -1799,8 +1780,6 @@
             Err(TryRecvError::Empty) => panic!("expected a DispatchCommand event for '/init'"),
             Err(TryRecvError::Disconnected) => panic!("app event channel disconnected"),
         }
-=======
->>>>>>> e4c275d6
     }
 
     #[test]
@@ -1830,14 +1809,9 @@
         use crossterm::event::KeyCode;
         use crossterm::event::KeyEvent;
         use crossterm::event::KeyModifiers;
-<<<<<<< HEAD
         use std::sync::mpsc::TryRecvError;
 
         let (tx, rx) = std::sync::mpsc::channel();
-=======
-
-        let (tx, _rx) = unbounded_channel::<AppEvent>();
->>>>>>> e4c275d6
         let sender = AppEventSender::new(tx);
         let mut composer = ChatComposer::new(true, sender, false);
 
@@ -1849,20 +1823,13 @@
             composer.handle_key_event(KeyEvent::new(KeyCode::Enter, KeyModifiers::NONE));
 
         match result {
-<<<<<<< HEAD
             InputResult::None | InputResult::ScrollUp | InputResult::ScrollDown => {}
-=======
-            InputResult::Command(cmd) => {
-                assert_eq!(cmd.command(), "mention");
-            }
->>>>>>> e4c275d6
             InputResult::Submitted(text) => {
                 panic!("expected command dispatch, but composer submitted literal text: {text}")
             }
             InputResult::None => panic!("expected Command result for '/mention'"),
         }
         assert!(composer.textarea.is_empty(), "composer should be cleared");
-<<<<<<< HEAD
 
         match rx.try_recv() {
             Ok(AppEvent::DispatchCommand(cmd, _)) => {
@@ -1875,9 +1842,6 @@
                 panic!("app event channel disconnected")
             }
         }
-=======
-        composer.insert_str("@");
->>>>>>> e4c275d6
         assert_eq!(composer.textarea.text(), "@");
     }
 
