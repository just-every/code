#![allow(dead_code)]

use std::collections::VecDeque;

use codex_core::config::Config;
use ratatui::text::Line;

use crate::markdown;
use crate::render::markdown_utils::is_inside_unclosed_fence;
use crate::render::markdown_utils::strip_empty_fenced_code_blocks;

/// Newline-gated accumulator that renders markdown and commits only fully
/// completed logical lines.
pub(crate) struct MarkdownStreamCollector {
    buffer: String,
    committed_line_count: usize,
    bold_first_sentence: bool,
    // When true, insert an extra newline after the next natural newline
    // boundary to force a section separation without cutting a word mid‑line.
    pending_section_break: bool,
    // Tracks whether we've already evaluated the leading bullet prefix.
    // None => undecided, Some(true) => removed, Some(false) => left intact.
    leading_bullet_state: Option<bool>,
}

#[cfg(test)]
mod bullet_strip_tests {
    use super::*;
    use codex_core::config::{Config, ConfigOverrides, ConfigToml};

    fn test_config() -> Config {
        codex_core::config::Config::load_from_base_config_with_overrides(
            ConfigToml::default(),
            ConfigOverrides::default(),
            std::env::temp_dir(),
        )
        .expect("config")
    }

    fn lines_to_plain_strings(lines: &[ratatui::text::Line<'_>]) -> Vec<String> {
        lines
            .iter()
            .map(|line| {
                line.spans
                    .iter()
                    .map(|span| span.content.clone())
                    .collect::<Vec<_>>()
                    .join("")
            })
            .collect()
    }

    #[test]
    fn streaming_delta_strips_leading_bullet_first_line() {
        let cfg = test_config();
        let mut collector = MarkdownStreamCollector::new_with_bold_first();

        collector.push_delta("- Leading summary\n");
        let lines = collector.commit_complete_lines(&cfg);
        let rendered = lines_to_plain_strings(&lines);

        let first = rendered.first().expect("streamed line");
        assert!(
            !first.trim_start().starts_with('-'),
            "expected leading bullet to be stripped, got {first:?}"
        );
        assert!(first.contains("Leading summary"));
    }

    #[test]
    fn replace_with_strips_leading_bullet_first_line() {
        let cfg = test_config();
        let mut collector = MarkdownStreamCollector::new();

        collector.replace_with_and_mark_committed("- Final note\nContinues here\n", 0);
        let lines = collector.commit_complete_lines(&cfg);
        let rendered = lines_to_plain_strings(&lines);

        let first = rendered.first().expect("final line");
        assert!(
            !first.trim_start().starts_with('-'),
            "expected leading bullet to be stripped, got {first:?}"
        );
        assert!(first.contains("Final note"));
    }
}

impl MarkdownStreamCollector {
    pub fn new() -> Self {
        Self {
            buffer: String::new(),
            committed_line_count: 0,
            bold_first_sentence: false,
            pending_section_break: false,
            leading_bullet_state: None,
        }
    }

    pub fn new_with_bold_first() -> Self {
        Self {
            buffer: String::new(),
            committed_line_count: 0,
            bold_first_sentence: true,
            pending_section_break: false,
            leading_bullet_state: None,
        }
    }

    pub fn set_bold_first_sentence(&mut self, bold: bool) {
        self.bold_first_sentence = bold;
    }

    /// Returns the number of logical lines that have already been committed
    /// (i.e., previously returned from `commit_complete_lines`).
    pub fn committed_count(&self) -> usize {
        self.committed_line_count
    }

    pub fn clear(&mut self) {
        self.buffer.clear();
        self.committed_line_count = 0;
        // Keep bold_first_sentence setting
        self.pending_section_break = false;
        self.leading_bullet_state = None;
    }

    /// Replace the buffered content and mark that the first `committed_count`
    /// logical lines are already committed.
    pub fn replace_with_and_mark_committed(&mut self, s: &str, committed_count: usize) {
        self.buffer.clear();
        self.buffer.push_str(s);
        self.committed_line_count = committed_count;
        // A full replace cancels any pending break; the new content can include
        // its own spacing.
        self.pending_section_break = false;
        self.leading_bullet_state = None;
        self.strip_leading_bullet_if_first_line();
    }

    pub fn push_delta(&mut self, delta: &str) {
        self.buffer.push_str(delta);
        self.strip_leading_bullet_if_first_line();
        // If we were asked to insert a section break but the buffer didn't end
        // with a newline at the time, defer adding the extra newline until we
        // naturally hit a newline boundary via streaming. This prevents cutting
        // a word mid‑line (observed as missing syllables like "Summarizing" → "Summizing").
        if self.pending_section_break && self.buffer.ends_with('\n') {
            // Ensure exactly one extra blank line (i.e., double newline total)
            if !self.buffer.ends_with("\n\n") {
                self.buffer.push('\n');
            }
            self.pending_section_break = false;
        }
    }

    /// Insert a paragraph/section separator if one is not already present at the
    /// end of the buffer. Ensures the next content starts after a blank line.
    pub fn insert_section_break(&mut self) {
        if self.buffer.is_empty() {
            return;
        }
        // If we're mid-line, insert a newline immediately so upcoming content
        // (e.g., a bold section title) starts on its own line. Then request an
        // extra blank line at the next natural newline boundary to produce a
        // clean paragraph separation without risking mid-word truncation.
        if !self.buffer.ends_with('\n') {
            self.buffer.push('\n');
            self.pending_section_break = true; // will add the second newline later
            return;
        }
        // Already at a boundary: ensure exactly one blank line (double newline)
        if !self.buffer.ends_with("\n\n") {
            self.buffer.push('\n');
        }
        self.pending_section_break = false;
    }

    fn strip_leading_bullet_if_first_line(&mut self) {
        if self.leading_bullet_state.is_some() || self.committed_line_count > 0 {
            return;
        }
        if self.buffer.is_empty() {
            return;
        }

        let mut chars = self.buffer.char_indices();
        let Some((_, first)) = chars.next() else {
            return;
        };
        if first != '-' {
            // Mark as processed so we do not keep re-checking on each delta.
            self.leading_bullet_state = Some(false);
            return;
        }

        match chars.next() {
            Some((second_idx, second_char)) => {
                if matches!(second_char, ' ' | '\t') {
                    let drain_end = second_idx + second_char.len_utf8();
                    self.buffer.drain(..drain_end);
                    self.leading_bullet_state = Some(true);
                } else if matches!(second_char, '\n' | '\r') {
                    self.buffer.drain(..second_idx);
                    self.leading_bullet_state = Some(true);
                } else if second_char.is_whitespace() {
                    let drain_end = second_idx + second_char.len_utf8();
                    self.buffer.drain(..drain_end);
                    self.leading_bullet_state = Some(true);
                } else {
                    self.leading_bullet_state = Some(false);
                }
            }
            None => {
                // Only '-' received so far; wait for more context.
            }
        }
    }

    /// Render the full buffer and return only the newly completed logical lines
    /// since the last commit. When the buffer does not end with a newline, the
    /// final rendered line is considered incomplete and is not emitted.
    pub fn commit_complete_lines(&mut self, config: &Config) -> Vec<Line<'static>> {
        // In non-test builds, unwrap an outer ```markdown fence during commit as well,
        // so fence markers never appear in streamed history.
        let source = unwrap_markdown_language_fence_if_enabled(self.buffer.clone());
        let source = strip_empty_fenced_code_blocks(&source);

        let mut rendered: Vec<Line<'static>> = Vec::new();
        if self.bold_first_sentence {
            markdown::append_markdown_with_bold_first(&source, &mut rendered, config);
        } else {
            markdown::append_markdown(&source, &mut rendered, config);
        }

        let mut complete_line_count = rendered.len();
        if complete_line_count > 0 {
            let last = &rendered[complete_line_count - 1];
            // Do not drop a trailing blank when it is part of a code block; that
            // would cause the blank to be emitted later next to a previously
            // committed plain blank separator, producing a visible double-gap
            // (one painted, one unpainted).
            let is_blank = crate::render::line_utils::is_blank_line_spaces_only(last);
            let is_code_bg = crate::render::line_utils::is_code_block_painted(last);
            if is_blank && !is_code_bg {
                complete_line_count -= 1;
            }
        }
        // Heuristic: if the buffer ends with a double newline and the last non-blank
        // rendered line looks like a list bullet with inline content (e.g., "- item"),
        // defer committing that line. Subsequent context (e.g., another list item)
        // can cause the renderer to split the bullet marker and text into separate
        // logical lines ("- " then "item"), which would otherwise duplicate content.
        if self.buffer.ends_with("\n\n") && complete_line_count > 0 {
            let last = &rendered[complete_line_count - 1];
            let mut text = String::new();
            for s in &last.spans {
                text.push_str(&s.content);
            }
            if text.starts_with("- ") && text.trim() != "-" {
                complete_line_count = complete_line_count.saturating_sub(1);
            }
        }
        if !self.buffer.ends_with('\n') {
            complete_line_count = complete_line_count.saturating_sub(1);
            // If we're inside an unclosed fenced code block, also drop the
            // last rendered line to avoid committing a partial code line.
            if is_inside_unclosed_fence(&source) {
                complete_line_count = complete_line_count.saturating_sub(1);
            }
            // If the next (incomplete) line appears to begin a list item,
            // also defer the previous completed line because the renderer may
            // retroactively treat it as part of the list (e.g., ordered list item 1).
            if let Some(last_nl) = source.rfind('\n') {
                let tail = &source[last_nl + 1..];
                if starts_with_list_marker(tail) {
                    complete_line_count = complete_line_count.saturating_sub(1);
                }
            }
        }

        // Conservatively withhold trailing list-like lines (unordered or ordered)
        // because streaming mid-item can cause the renderer to later split or
        // restructure them (e.g., duplicating content or separating the marker).
        // Only defers lines at the end of the out slice so previously committed
        // lines remain stable.
        if complete_line_count > self.committed_line_count {
            let mut safe_count = complete_line_count;
            while safe_count > self.committed_line_count {
                let l = &rendered[safe_count - 1];
                let mut text = String::new();
                for s in &l.spans {
                    text.push_str(&s.content);
                }
                let listish = is_potentially_volatile_list_line(&text);
                if listish {
                    safe_count -= 1;
                    continue;
                }
                break;
            }
            complete_line_count = safe_count;
        }

        if self.committed_line_count >= complete_line_count {
            return Vec::new();
        }

        let out_slice = &rendered[self.committed_line_count..complete_line_count];
        // Strong correctness: while a fenced code block is open (no closing fence yet),
        // do not emit any new lines from inside it. Wait until the fence closes to emit
        // the entire block together. This avoids stray backticks and misformatted content.
        if is_inside_unclosed_fence(&source) {
            return Vec::new();
        }

        // Additional conservative hold-back: if exactly one short, plain word
        // line would be emitted, defer it. This avoids committing a lone word
        // that might become the first ordered-list item once the next delta
        // arrives (e.g., next line starts with "2 " or "2. ").
        if out_slice.len() == 1 {
            let mut s = String::new();
            for sp in &out_slice[0].spans {
                s.push_str(&sp.content);
            }
            if is_short_plain_word(&s) {
                return Vec::new();
            }
        }

        let out = out_slice.to_vec();
        self.committed_line_count = complete_line_count;
        out
    }

    /// Soft-commit: emit newly rendered lines since the last commit, allowing the
    /// trailing (incomplete) line when appropriate to improve perceived latency.
    ///
    /// - If `relax_code_holdback` is true and we're inside an unclosed fence,
    ///   allow committing but drop the very last partial line to avoid jitter.
    /// - If `relax_list_holdback` is true, only withhold truly bare list markers
    ///   at the tail (e.g., "-", "- ", "*", "* ", or "1.").
    pub fn commit_soft_lines(
        &mut self,
        config: &Config,
        relax_list_holdback: bool,
        relax_code_holdback: bool,
    ) -> Vec<Line<'static>> {
        let source = unwrap_markdown_language_fence_if_enabled(self.buffer.clone());
        let source = strip_empty_fenced_code_blocks(&source);

        let mut rendered: Vec<Line<'static>> = Vec::new();
        if self.bold_first_sentence {
            markdown::append_markdown_with_bold_first(&source, &mut rendered, config);
        } else {
            markdown::append_markdown(&source, &mut rendered, config);
        }
        if self.committed_line_count >= rendered.len() {
            return Vec::new();
        }

        let in_open_fence = is_inside_unclosed_fence(&source);
        if in_open_fence && !relax_code_holdback {
            return Vec::new();
        }
        let mut end = rendered.len();
        if in_open_fence && relax_code_holdback {
            end = end.saturating_sub(1); // avoid partial last code line
        }

        if relax_list_holdback && end > self.committed_line_count {
            let last = &rendered[end - 1];
            let mut s = String::new();
            for sp in &last.spans {
                s.push_str(&sp.content);
            }
            if is_bare_list_marker(&s) {
                end = end.saturating_sub(1);
            }
        }

        if end <= self.committed_line_count {
            return Vec::new();
        }
        let out = rendered[self.committed_line_count..end].to_vec();
        self.committed_line_count = end;
        out
    }

    /// Finalize the stream: emit all remaining lines beyond the last commit.
    /// If the buffer does not end with a newline, a temporary one is appended
    /// for rendering. Optionally unwraps ```markdown language fences in
    /// non-test builds.
    pub fn finalize_and_drain(&mut self, config: &Config) -> Vec<Line<'static>> {
        let mut source: String = self.buffer.clone();
        if !source.ends_with('\n') {
            source.push('\n');
        }
        let source = unwrap_markdown_language_fence_if_enabled(source);
        let source = strip_empty_fenced_code_blocks(&source);

        let mut rendered: Vec<Line<'static>> = Vec::new();
        if self.bold_first_sentence {
            markdown::append_markdown_with_bold_first(&source, &mut rendered, config);
        } else {
            markdown::append_markdown(&source, &mut rendered, config);
        }

        let out = if self.committed_line_count >= rendered.len() {
            Vec::new()
        } else {
            rendered[self.committed_line_count..].to_vec()
        };

        // Reset collector state for next stream.
        self.clear();
        out
    }

    /// Return the full source that would be rendered at finalize time without mutating state.
    pub fn full_render_source_preview(&self) -> String {
        let mut source: String = self.buffer.clone();
        if !source.ends_with('\n') {
            source.push('\n');
        }
        let source = unwrap_markdown_language_fence_if_enabled(source);
        let source = strip_empty_fenced_code_blocks(&source);
        source
    }

    /// Returns true if the internal buffer currently ends with a newline.
    pub fn ends_with_newline(&self) -> bool {
        self.buffer.ends_with('\n')
    }

    /// Render a preview of the current buffer into lines without mutating
    /// internal counters. Unlike `finalize_and_drain`, this does not append a
    /// synthetic trailing newline, so the preview reflects what a soft-commit
    /// would render at this moment.
    pub fn render_preview_lines(&self, config: &Config) -> Vec<Line<'static>> {
        let source = unwrap_markdown_language_fence_if_enabled(self.buffer.clone());
        let source = strip_empty_fenced_code_blocks(&source);
        let mut rendered: Vec<Line<'static>> = Vec::new();
        if self.bold_first_sentence {
            markdown::append_markdown_with_bold_first(&source, &mut rendered, config);
        } else {
            markdown::append_markdown(&source, &mut rendered, config);
        }
        rendered
    }
}

#[inline]
fn is_potentially_volatile_list_line(text: &str) -> bool {
    let t = text.trim_end();
    if t == "-" || t == "*" || t == "- " || t == "* " {
        return true;
    }
    if t.starts_with("- ") || t.starts_with("* ") {
        return true;
    }
    // ordered list like "1. " or "23. "
    let mut it = t.chars().peekable();
    let mut saw_digit = false;
    while let Some(&ch) = it.peek() {
        if ch.is_ascii_digit() {
            saw_digit = true;
            it.next();
            continue;
        }
        break;
    }
    if saw_digit && it.peek() == Some(&'.') {
        // consume '.'
        it.next();
        if it.peek() == Some(&' ') {
            return true;
        }
    }
    false
}

#[inline]
fn is_bare_list_marker(text: &str) -> bool {
    let t = text.trim();
    if t == "-" || t == "-" || t == "*" || t == "*" {
        return true;
    }
    if t == "-" || t == "- " || t == "*" || t == "* " {
        return true;
    }
    // ordered like "1." possibly followed by a single space
    let mut it = t.chars().peekable();
    let mut saw_digit = false;
    while let Some(&ch) = it.peek() {
        if ch.is_ascii_digit() {
            saw_digit = true;
            it.next();
        } else {
            break;
        }
    }
    if !saw_digit {
        return false;
    }
    if it.peek() == Some(&'.') {
        it.next();
        return it.peek().is_none() || it.peek() == Some(&' ');
    }
    false
}

#[inline]
fn starts_with_list_marker(text: &str) -> bool {
    let t = text.trim_start();
    if t.starts_with("- ") || t.starts_with("* ") || t.starts_with("-\t") || t.starts_with("*\t") {
        return true;
    }
    // ordered list marker like "1 ", "1. ", "23 ", "23. "
    let mut it = t.chars().peekable();
    let mut saw_digit = false;
    while let Some(&ch) = it.peek() {
        if ch.is_ascii_digit() {
            saw_digit = true;
            it.next();
        } else {
            break;
        }
    }
    if !saw_digit {
        return false;
    }
    match it.peek() {
        Some('.') => {
            it.next();
            matches!(it.peek(), Some(' '))
        }
        Some(' ') => true,
        _ => false,
    }
}

#[inline]
fn is_short_plain_word(s: &str) -> bool {
    let t = s.trim();
    if t.is_empty() || t.len() > 5 {
        return false;
    }
    t.chars().all(|c| c.is_alphanumeric())
}

/// fence helpers are provided by `crate::render::markdown_utils`
#[cfg(test)]
fn unwrap_markdown_language_fence_if_enabled(s: String) -> String {
    // In tests, keep content exactly as provided to simplify assertions.
    s
}

#[cfg(not(test))]
fn unwrap_markdown_language_fence_if_enabled(s: String) -> String {
    // Best-effort unwrap of a single outer fenced markdown block.
    // Recognizes common forms like ```markdown, ```md (any case), optional
    // surrounding whitespace, and flexible trailing newlines/CRLF.
    // If the block is not recognized, return the input unchanged.
    let lines = s.lines().collect::<Vec<_>>();
    if lines.len() < 2 {
        return s;
    }

    // Identify opening fence and language.
    let open = lines.first().map(|l| l.trim_start()).unwrap_or("");
    if !open.starts_with("```") {
        return s;
    }
    let lang = open.trim_start_matches("```").trim();
    let is_markdown_lang = lang.eq_ignore_ascii_case("markdown") || lang.eq_ignore_ascii_case("md");
    if !is_markdown_lang {
        return s;
    }

    // Find the last non-empty line and ensure it is a closing fence.
    let mut last_idx = lines.len() - 1;
    while last_idx > 0 && lines[last_idx].trim().is_empty() {
        last_idx -= 1;
    }
    if lines[last_idx].trim() != "```" {
        return s;
    }

    // Reconstruct the inner content between the fences.
    let mut out = String::new();
    for l in lines.iter().take(last_idx).skip(1) {
        out.push_str(l);
        out.push('\n');
    }
    out
}

pub(crate) struct StepResult {
    pub history: Vec<Line<'static>>, // lines to insert into history this step
}

/// Streams already-rendered rows into history while computing the newest K
/// rows to show in a live overlay.
pub(crate) struct AnimatedLineStreamer {
    queue: VecDeque<Line<'static>>,
}

impl AnimatedLineStreamer {
    pub fn new() -> Self {
        Self {
            queue: VecDeque::new(),
        }
    }

    pub fn clear(&mut self) {
        self.queue.clear();
    }

    pub fn enqueue(&mut self, lines: Vec<Line<'static>>) {
        for l in lines {
            self.queue.push_back(l);
        }
    }

    pub fn step(&mut self) -> StepResult {
        let mut history = Vec::new();
        // Move exactly one per tick to animate gradual insertion.
        let burst = if self.queue.is_empty() { 0 } else { 1 };
        for _ in 0..burst {
            if let Some(l) = self.queue.pop_front() {
                history.push(l);
            }
        }

        StepResult { history }
    }

    pub fn drain_all(&mut self) -> StepResult {
        let mut history = Vec::new();
        while let Some(l) = self.queue.pop_front() {
            history.push(l);
        }
        StepResult { history }
    }

    pub fn is_idle(&self) -> bool {
        self.queue.is_empty()
    }
}

#[cfg(all(test, feature = "legacy_tests"))]
pub(crate) fn simulate_stream_markdown_for_tests(
    deltas: &[&str],
    finalize: bool,
    config: &Config,
) -> Vec<Line<'static>> {
    let mut collector = MarkdownStreamCollector::new();
    let mut out = Vec::new();
    for d in deltas {
        collector.push_delta(d);
        if d.contains('\n') {
            out.extend(collector.commit_complete_lines(config));
        }
    }
    if finalize {
        out.extend(collector.finalize_and_drain(config));
    }
    out
}

#[cfg(all(test, feature = "legacy_tests"))]
mod tests {
    use super::*;
    use codex_core::config::Config;
    use codex_core::config::ConfigOverrides;

    async fn test_config() -> Config {
        let overrides = ConfigOverrides {
            cwd: std::env::current_dir().ok(),
            ..Default::default()
        };
        Config::load_with_cli_overrides(vec![], overrides)
            .await
            .expect("load test config")
    }

<<<<<<< HEAD
    #[test]
    fn no_commit_until_newline() {
        let cfg = test_config();
        let mut c = super::MarkdownStreamCollector::new();
=======
    #[tokio::test]
    async fn no_commit_until_newline() {
        let cfg = test_config().await;
        let mut c = super::MarkdownStreamCollector::new(None);
>>>>>>> 32038621
        c.push_delta("Hello, world");
        let out = c.commit_complete_lines(&cfg);
        assert!(out.is_empty(), "should not commit without newline");
        c.push_delta("!\n");
        let out2 = c.commit_complete_lines(&cfg);
        assert_eq!(out2.len(), 1, "one completed line after newline");
    }

<<<<<<< HEAD
    #[test]
    fn finalize_commits_partial_line() {
        let cfg = test_config();
        let mut c = super::MarkdownStreamCollector::new();
=======
    #[tokio::test]
    async fn finalize_commits_partial_line() {
        let cfg = test_config().await;
        let mut c = super::MarkdownStreamCollector::new(None);
>>>>>>> 32038621
        c.push_delta("Line without newline");
        let out = c.finalize_and_drain(&cfg);
        assert_eq!(out.len(), 1);
    }

<<<<<<< HEAD
    #[test]
    fn heading_starts_on_new_line_when_following_paragraph() {
        let cfg = test_config();
=======
    #[tokio::test]
    async fn e2e_stream_blockquote_simple_is_green() {
        let cfg = test_config().await;
        let out = super::simulate_stream_markdown_for_tests(&["> Hello\n"], true, &cfg);
        assert_eq!(out.len(), 1);
        let l = &out[0];
        assert_eq!(
            l.style.fg,
            Some(Color::Green),
            "expected blockquote line fg green, got {:?}",
            l.style.fg
        );
    }

    #[tokio::test]
    async fn e2e_stream_blockquote_nested_is_green() {
        let cfg = test_config().await;
        let out =
            super::simulate_stream_markdown_for_tests(&["> Level 1\n>> Level 2\n"], true, &cfg);
        // Filter out any blank lines that may be inserted at paragraph starts.
        let non_blank: Vec<_> = out
            .into_iter()
            .filter(|l| {
                let s = l
                    .spans
                    .iter()
                    .map(|sp| sp.content.clone())
                    .collect::<Vec<_>>()
                    .join("");
                let t = s.trim();
                // Ignore quote-only blank lines like ">" inserted at paragraph boundaries.
                !(t.is_empty() || t == ">")
            })
            .collect();
        assert_eq!(non_blank.len(), 2);
        assert_eq!(non_blank[0].style.fg, Some(Color::Green));
        assert_eq!(non_blank[1].style.fg, Some(Color::Green));
    }

    #[tokio::test]
    async fn e2e_stream_blockquote_with_list_items_is_green() {
        let cfg = test_config().await;
        let out =
            super::simulate_stream_markdown_for_tests(&["> - item 1\n> - item 2\n"], true, &cfg);
        assert_eq!(out.len(), 2);
        assert_eq!(out[0].style.fg, Some(Color::Green));
        assert_eq!(out[1].style.fg, Some(Color::Green));
    }

    #[tokio::test]
    async fn e2e_stream_nested_mixed_lists_ordered_marker_is_light_blue() {
        let cfg = test_config().await;
        let md = [
            "1. First\n",
            "   - Second level\n",
            "     1. Third level (ordered)\n",
            "        - Fourth level (bullet)\n",
            "          - Fifth level to test indent consistency\n",
        ];
        let out = super::simulate_stream_markdown_for_tests(&md, true, &cfg);
        // Find the line that contains the third-level ordered text
        let find_idx = out.iter().position(|l| {
            l.spans
                .iter()
                .map(|s| s.content.clone())
                .collect::<String>()
                .contains("Third level (ordered)")
        });
        let idx = find_idx.expect("expected third-level ordered line");
        let line = &out[idx];
        // Expect at least one span on this line to be styled light blue
        let has_light_blue = line
            .spans
            .iter()
            .any(|s| s.style.fg == Some(ratatui::style::Color::LightBlue));
        assert!(
            has_light_blue,
            "expected an ordered-list marker span with light blue fg on: {line:?}"
        );
    }

    #[tokio::test]
    async fn e2e_stream_blockquote_wrap_preserves_green_style() {
        let cfg = test_config().await;
        let long = "> This is a very long quoted line that should wrap across multiple columns to verify style preservation.";
        let out = super::simulate_stream_markdown_for_tests(&[long, "\n"], true, &cfg);
        // Wrap to a narrow width to force multiple output lines.
        let wrapped =
            crate::wrapping::word_wrap_lines(out.iter(), crate::wrapping::RtOptions::new(24));
        // Filter out purely blank lines
        let non_blank: Vec<_> = wrapped
            .into_iter()
            .filter(|l| {
                let s = l
                    .spans
                    .iter()
                    .map(|sp| sp.content.clone())
                    .collect::<Vec<_>>()
                    .join("");
                !s.trim().is_empty()
            })
            .collect();
        assert!(
            non_blank.len() >= 2,
            "expected wrapped blockquote to span multiple lines"
        );
        for (i, l) in non_blank.iter().enumerate() {
            assert_eq!(
                l.spans[0].style.fg,
                Some(Color::Green),
                "wrapped line {} should preserve green style, got {:?}",
                i,
                l.spans[0].style.fg
            );
        }
    }

    #[tokio::test]
    async fn heading_starts_on_new_line_when_following_paragraph() {
        let cfg = test_config().await;
>>>>>>> 32038621

        // Stream a paragraph line, then a heading on the next line.
        // Expect two distinct rendered lines: "Hello." and "Heading".
        let mut c = super::MarkdownStreamCollector::new();
        c.push_delta("Hello.\n");
        let out1 = c.commit_complete_lines(&cfg);
        let s1: Vec<String> = out1
            .iter()
            .map(|l| {
                l.spans
                    .iter()
                    .map(|s| s.content.clone())
                    .collect::<Vec<_>>()
                    .join("")
            })
            .collect();
        assert_eq!(
            out1.len(),
            1,
            "first commit should contain only the paragraph line, got {}: {:?}",
            out1.len(),
            s1
        );

        c.push_delta("## Heading\n");
        let out2 = c.commit_complete_lines(&cfg);
        let s2: Vec<String> = out2
            .iter()
            .map(|l| {
                l.spans
                    .iter()
                    .map(|s| s.content.clone())
                    .collect::<Vec<_>>()
                    .join("")
            })
            .collect();
        assert_eq!(
            s2,
            vec!["", "## Heading"],
            "expected a blank separator then the heading line"
        );

        let line_to_string = |l: &ratatui::text::Line<'_>| -> String {
            l.spans
                .iter()
                .map(|s| s.content.clone())
                .collect::<Vec<_>>()
                .join("")
        };

        assert_eq!(line_to_string(&out1[0]), "Hello.");
        assert_eq!(line_to_string(&out2[1]), "## Heading");
    }

    #[tokio::test]
    async fn heading_not_inlined_when_split_across_chunks() {
        let cfg = test_config().await;

        // Paragraph without trailing newline, then a chunk that starts with the newline
        // and the heading text, then a final newline. The collector should first commit
        // only the paragraph line, and later commit the heading as its own line.
        let mut c = super::MarkdownStreamCollector::new();
        c.push_delta("Sounds good!");
        // No commit yet
        assert!(c.commit_complete_lines(&cfg).is_empty());

        // Introduce the newline that completes the paragraph and the start of the heading.
        c.push_delta("\n## Adding Bird subcommand");
        let out1 = c.commit_complete_lines(&cfg);
        let s1: Vec<String> = out1
            .iter()
            .map(|l| {
                l.spans
                    .iter()
                    .map(|s| s.content.clone())
                    .collect::<Vec<_>>()
                    .join("")
            })
            .collect();
        assert_eq!(
            s1,
            vec!["Sounds good!", ""],
            "expected paragraph followed by blank separator before heading chunk"
        );

        // Now finish the heading line with the trailing newline.
        c.push_delta("\n");
        let out2 = c.commit_complete_lines(&cfg);
        let s2: Vec<String> = out2
            .iter()
            .map(|l| {
                l.spans
                    .iter()
                    .map(|s| s.content.clone())
                    .collect::<Vec<_>>()
                    .join("")
            })
            .collect();
        assert_eq!(
            s2,
            vec!["## Adding Bird subcommand"],
            "expected the heading line only on the final commit"
        );

        // Sanity check raw markdown rendering for a simple line does not produce spurious extras.
        let mut rendered: Vec<ratatui::text::Line<'static>> = Vec::new();
        crate::markdown::append_markdown("Hello.\n", &mut rendered, &cfg);
        let rendered_strings: Vec<String> = rendered
            .iter()
            .map(|l| {
                l.spans
                    .iter()
                    .map(|s| s.content.clone())
                    .collect::<Vec<_>>()
                    .join("")
            })
            .collect();
        assert_eq!(
            rendered_strings,
            vec!["Hello."],
            "unexpected markdown lines: {rendered_strings:?}"
        );

        let line_to_string = |l: &ratatui::text::Line<'_>| -> String {
            l.spans
                .iter()
                .map(|s| s.content.clone())
                .collect::<Vec<_>>()
                .join("")
        };

        assert_eq!(line_to_string(&out1[0]), "Sounds good!");
        assert_eq!(line_to_string(&out1[1]), "");
        assert_eq!(line_to_string(&out2[0]), "## Adding Bird subcommand");
    }

    fn lines_to_plain_strings(lines: &[ratatui::text::Line<'_>]) -> Vec<String> {
        lines
            .iter()
            .map(|l| {
                l.spans
                    .iter()
                    .map(|s| s.content.clone())
                    .collect::<Vec<_>>()
                    .join("")
            })
            .collect()
    }

<<<<<<< HEAD
    #[test]
    fn lists_and_fences_commit_without_duplication() {
        let cfg = test_config();

        // List case
        let deltas = vec!["- a\n- ", "b\n- c\n"];
        let streamed = simulate_stream_markdown_for_tests(&deltas, true, &cfg);
        let streamed_str = lines_to_plain_strings(&streamed);

        let mut rendered_all: Vec<ratatui::text::Line<'static>> = Vec::new();
        crate::markdown::append_markdown("- a\n- b\n- c\n", &mut rendered_all, &cfg);
        let rendered_all_str = lines_to_plain_strings(&rendered_all);

        assert_eq!(
            streamed_str, rendered_all_str,
            "list streaming should equal full render without duplication"
        );

        // Fenced code case: stream in small chunks
        let deltas2 = vec!["```", "\nco", "de 1\ncode 2\n", "```\n"];
        let streamed2 = simulate_stream_markdown_for_tests(&deltas2, true, &cfg);
        let streamed2_str = lines_to_plain_strings(&streamed2);

        let mut rendered_all2: Vec<ratatui::text::Line<'static>> = Vec::new();
        crate::markdown::append_markdown("```\ncode 1\ncode 2\n```\n", &mut rendered_all2, &cfg);
        let rendered_all2_str = lines_to_plain_strings(&rendered_all2);

        assert_eq!(
            streamed2_str, rendered_all2_str,
            "fence streaming should equal full render without duplication"
        );
=======
    #[tokio::test]
    async fn lists_and_fences_commit_without_duplication() {
        // List case
        assert_streamed_equals_full(&["- a\n- ", "b\n- c\n"]).await;

        // Fenced code case: stream in small chunks
        assert_streamed_equals_full(&["```", "\nco", "de 1\ncode 2\n", "```\n"]).await;
>>>>>>> 32038621
    }

    #[tokio::test]
    async fn utf8_boundary_safety_and_wide_chars() {
        let cfg = test_config().await;

        // Emoji (wide), CJK, control char, digit + combining macron sequences
        let input = "🙂🙂🙂\n汉字漢字\nA\u{0003}0\u{0304}\n";
        let deltas = vec![
            "🙂",
            "🙂",
            "🙂\n汉",
            "字漢",
            "字\nA",
            "\u{0003}",
            "0",
            "\u{0304}",
            "\n",
        ];

        let streamed = simulate_stream_markdown_for_tests(&deltas, true, &cfg);
        let streamed_str = lines_to_plain_strings(&streamed);

        let mut rendered_all: Vec<ratatui::text::Line<'static>> = Vec::new();
        crate::markdown::append_markdown(input, &mut rendered_all, &cfg);
        let rendered_all_str = lines_to_plain_strings(&rendered_all);

        assert_eq!(
            streamed_str, rendered_all_str,
            "utf8/wide-char streaming should equal full render without duplication or truncation"
        );
    }

<<<<<<< HEAD
    #[test]
    fn empty_fenced_block_is_dropped_and_separator_preserved_before_heading() {
        let cfg = test_config();
=======
    #[tokio::test]
    async fn e2e_stream_deep_nested_third_level_marker_is_light_blue() {
        let cfg = test_config().await;
        let md = "1. First\n   - Second level\n     1. Third level (ordered)\n        - Fourth level (bullet)\n          - Fifth level to test indent consistency\n";
        let streamed = super::simulate_stream_markdown_for_tests(&[md], true, &cfg);
        let streamed_strs = lines_to_plain_strings(&streamed);

        // Locate the third-level line in the streamed output; avoid relying on exact indent.
        let target_suffix = "1. Third level (ordered)";
        let mut found = None;
        for line in &streamed {
            let s: String = line.spans.iter().map(|sp| sp.content.clone()).collect();
            if s.contains(target_suffix) {
                found = Some(line.clone());
                break;
            }
        }
        let line = found.unwrap_or_else(|| {
            panic!("expected to find the third-level ordered list line; got: {streamed_strs:?}")
        });

        // The marker (including indent and "1.") is expected to be in the first span
        // and colored LightBlue; following content should be default color.
        assert!(
            !line.spans.is_empty(),
            "expected non-empty spans for the third-level line"
        );
        let marker_span = &line.spans[0];
        assert_eq!(
            marker_span.style.fg,
            Some(Color::LightBlue),
            "expected LightBlue 3rd-level ordered marker, got {:?}",
            marker_span.style.fg
        );
        // Find the first non-empty non-space content span and verify it is default color.
        let mut content_fg = None;
        for sp in &line.spans[1..] {
            let t = sp.content.trim();
            if !t.is_empty() {
                content_fg = Some(sp.style.fg);
                break;
            }
        }
        assert_eq!(
            content_fg.flatten(),
            None,
            "expected default color for 3rd-level content, got {content_fg:?}"
        );
    }

    #[tokio::test]
    async fn empty_fenced_block_is_dropped_and_separator_preserved_before_heading() {
        let cfg = test_config().await;
>>>>>>> 32038621
        // An empty fenced code block followed by a heading should not render the fence,
        // but should preserve a blank separator line so the heading starts on a new line.
        let deltas = vec!["```bash\n```\n", "## Heading\n"]; // empty block and close in same commit
        let streamed = simulate_stream_markdown_for_tests(&deltas, true, &cfg);
        let texts = lines_to_plain_strings(&streamed);
        assert!(
            texts.iter().all(|s| !s.contains("```")),
            "no fence markers expected: {texts:?}"
        );
        // Expect the heading and no fence markers. A blank separator may or may not be rendered at start.
        assert!(
            texts.iter().any(|s| s == "## Heading"),
            "expected heading line: {texts:?}"
        );
    }

    #[tokio::test]
    async fn paragraph_then_empty_fence_then_heading_keeps_heading_on_new_line() {
        let cfg = test_config().await;
        let deltas = vec!["Para.\n", "```\n```\n", "## Title\n"]; // empty fence block in one commit
        let streamed = simulate_stream_markdown_for_tests(&deltas, true, &cfg);
        let texts = lines_to_plain_strings(&streamed);
        let para_idx = match texts.iter().position(|s| s == "Para.") {
            Some(i) => i,
            None => panic!("para present"),
        };
        let head_idx = match texts.iter().position(|s| s == "## Title") {
            Some(i) => i,
            None => panic!("heading present"),
        };
        assert!(
            head_idx > para_idx,
            "heading should not merge with paragraph: {texts:?}"
        );
    }

    #[tokio::test]
    async fn loose_list_with_split_dashes_matches_full_render() {
        let cfg = test_config().await;
        // Minimized failing sequence discovered by the helper: two chunks
        // that still reproduce the mismatch.
        let deltas = vec!["- item.\n\n", "-"];

        let streamed = simulate_stream_markdown_for_tests(&deltas, true, &cfg);
        let streamed_strs = lines_to_plain_strings(&streamed);

        let full: String = deltas.iter().copied().collect();
        let mut rendered_all: Vec<ratatui::text::Line<'static>> = Vec::new();
        crate::markdown::append_markdown(&full, &mut rendered_all, &cfg);
        let rendered_all_strs = lines_to_plain_strings(&rendered_all);

        assert_eq!(
            streamed_strs, rendered_all_strs,
            "streamed output should match full render without dangling '-' lines"
        );
    }

    #[tokio::test]
    async fn loose_vs_tight_list_items_streaming_matches_full() {
        let cfg = test_config().await;
        // Deltas extracted from the session log around 2025-08-27T00:33:18.216Z
        let deltas = vec![
            "\n\n",
            "Loose",
            " vs",
            ".",
            " tight",
            " list",
            " items",
            ":\n",
            "1",
            ".",
            " Tight",
            " item",
            "\n",
            "2",
            ".",
            " Another",
            " tight",
            " item",
            "\n\n",
            "1",
            ".",
            " Loose",
            " item",
            " with",
            " its",
            " own",
            " paragraph",
            ".\n\n",
            "  ",
            " This",
            " paragraph",
            " belongs",
            " to",
            " the",
            " same",
            " list",
            " item",
            ".\n\n",
            "2",
            ".",
            " Second",
            " loose",
            " item",
            " with",
            " a",
            " nested",
            " list",
            " after",
            " a",
            " blank",
            " line",
            ".\n\n",
            "  ",
            " -",
            " Nested",
            " bullet",
            " under",
            " a",
            " loose",
            " item",
            "\n",
            "  ",
            " -",
            " Another",
            " nested",
            " bullet",
            "\n\n",
        ];

        let streamed = simulate_stream_markdown_for_tests(&deltas, true, &cfg);
        let streamed_strs = lines_to_plain_strings(&streamed);

        // Compute a full render for diagnostics only.
        let full: String = deltas.iter().copied().collect();
        let mut rendered_all: Vec<ratatui::text::Line<'static>> = Vec::new();
        crate::markdown::append_markdown(&full, &mut rendered_all, &cfg);

        // Also assert exact expected plain strings for clarity.
        let expected = vec![
            "Loose vs. tight list items:".to_string(),
            "".to_string(),
            "1. ".to_string(),
            "Tight item".to_string(),
            "2. ".to_string(),
            "Another tight item".to_string(),
            "3. ".to_string(),
            "Loose item with its own paragraph.".to_string(),
            "".to_string(),
            "This paragraph belongs to the same list item.".to_string(),
            "4. ".to_string(),
            "Second loose item with a nested list after a blank line.".to_string(),
            "    - Nested bullet under a loose item".to_string(),
            "    - Another nested bullet".to_string(),
        ];
        assert_eq!(
            streamed_strs, expected,
            "expected exact rendered lines for loose/tight section"
        );
    }

    // Targeted tests derived from fuzz findings. Each asserts streamed == full render.
<<<<<<< HEAD

    #[test]
    fn fuzz_class_bare_dash_then_task_item() {
        let cfg = test_config();
        // Case similar to: ["two\n", "- \n* [x] done "]
        let deltas = vec!["two\n", "- \n* [x] done \n"];
        let streamed = simulate_stream_markdown_for_tests(&deltas, true, &cfg);
=======
    async fn assert_streamed_equals_full(deltas: &[&str]) {
        let cfg = test_config().await;
        let streamed = simulate_stream_markdown_for_tests(deltas, true, &cfg);
>>>>>>> 32038621
        let streamed_strs = lines_to_plain_strings(&streamed);
        let full: String = deltas.iter().copied().collect();
        let mut rendered: Vec<ratatui::text::Line<'static>> = Vec::new();
        crate::markdown::append_markdown(&full, &mut rendered, &cfg);
        let rendered_strs = lines_to_plain_strings(&rendered);
        assert_eq!(streamed_strs, rendered_strs);
    }

<<<<<<< HEAD
    #[test]
    fn fuzz_class_bullet_duplication_variant_1() {
        let cfg = test_config();
        // Case similar to: ["aph.\n- let one\n- bull", "et two\n\n  second paragraph "]
        let deltas = vec!["aph.\n- let one\n- bull", "et two\n\n  second paragraph \n"];
        let streamed = simulate_stream_markdown_for_tests(&deltas, true, &cfg);
        let streamed_strs = lines_to_plain_strings(&streamed);
        let full: String = deltas.iter().copied().collect();
        let mut rendered: Vec<ratatui::text::Line<'static>> = Vec::new();
        crate::markdown::append_markdown(&full, &mut rendered, &cfg);
        let rendered_strs = lines_to_plain_strings(&rendered);
        assert_eq!(streamed_strs, rendered_strs);
    }

    #[test]
    fn fuzz_class_bullet_duplication_variant_2() {
        let cfg = test_config();
        // Case similar to: ["- e\n  c", "e\n- bullet two\n\n  second paragraph in bullet two\n"]
        let deltas = vec![
            "- e\n  c",
            "e\n- bullet two\n\n  second paragraph in bullet two\n",
        ];
        let streamed = simulate_stream_markdown_for_tests(&deltas, true, &cfg);
        let streamed_strs = lines_to_plain_strings(&streamed);
        let full: String = deltas.iter().copied().collect();
        let mut rendered: Vec<ratatui::text::Line<'static>> = Vec::new();
        crate::markdown::append_markdown(&full, &mut rendered, &cfg);
        let rendered_strs = lines_to_plain_strings(&rendered);
        assert_eq!(streamed_strs, rendered_strs);
    }

    #[test]
    fn fuzz_class_ordered_list_split_weirdness() {
        let cfg = test_config();
        // Case similar to: ["one\n2", " two\n- \n* [x] d"]
        let deltas = vec!["one\n2", " two\n- \n* [x] d\n"];
        let streamed = simulate_stream_markdown_for_tests(&deltas, true, &cfg);
        let streamed_strs = lines_to_plain_strings(&streamed);
        let full: String = deltas.iter().copied().collect();
        let mut rendered: Vec<ratatui::text::Line<'static>> = Vec::new();
        crate::markdown::append_markdown(&full, &mut rendered, &cfg);
        let rendered_strs = lines_to_plain_strings(&rendered);
        assert_eq!(streamed_strs, rendered_strs);
=======
    #[tokio::test]
    async fn fuzz_class_bullet_duplication_variant_1() {
        assert_streamed_equals_full(&[
            "aph.\n- let one\n- bull",
            "et two\n\n  second paragraph \n",
        ])
        .await;
    }

    #[tokio::test]
    async fn fuzz_class_bullet_duplication_variant_2() {
        assert_streamed_equals_full(&[
            "- e\n  c",
            "e\n- bullet two\n\n  second paragraph in bullet two\n",
        ])
        .await;
    }

    #[tokio::test]
    async fn streaming_html_block_then_text_matches_full() {
        assert_streamed_equals_full(&[
            "HTML block:\n",
            "<div>inline block</div>\n",
            "more stuff\n",
        ])
        .await;
>>>>>>> 32038621
    }
}<|MERGE_RESOLUTION|>--- conflicted
+++ resolved
@@ -1,304 +1,55 @@
-#![allow(dead_code)]
-
-use std::collections::VecDeque;
-
 use codex_core::config::Config;
 use ratatui::text::Line;
 
 use crate::markdown;
-use crate::render::markdown_utils::is_inside_unclosed_fence;
-use crate::render::markdown_utils::strip_empty_fenced_code_blocks;
 
 /// Newline-gated accumulator that renders markdown and commits only fully
 /// completed logical lines.
 pub(crate) struct MarkdownStreamCollector {
     buffer: String,
     committed_line_count: usize,
-    bold_first_sentence: bool,
-    // When true, insert an extra newline after the next natural newline
-    // boundary to force a section separation without cutting a word mid‑line.
-    pending_section_break: bool,
-    // Tracks whether we've already evaluated the leading bullet prefix.
-    // None => undecided, Some(true) => removed, Some(false) => left intact.
-    leading_bullet_state: Option<bool>,
+    width: Option<usize>,
 }
 
-#[cfg(test)]
-mod bullet_strip_tests {
-    use super::*;
-    use codex_core::config::{Config, ConfigOverrides, ConfigToml};
-
-    fn test_config() -> Config {
-        codex_core::config::Config::load_from_base_config_with_overrides(
-            ConfigToml::default(),
-            ConfigOverrides::default(),
-            std::env::temp_dir(),
-        )
-        .expect("config")
-    }
-
-    fn lines_to_plain_strings(lines: &[ratatui::text::Line<'_>]) -> Vec<String> {
-        lines
-            .iter()
-            .map(|line| {
-                line.spans
-                    .iter()
-                    .map(|span| span.content.clone())
-                    .collect::<Vec<_>>()
-                    .join("")
-            })
-            .collect()
-    }
-
-    #[test]
-    fn streaming_delta_strips_leading_bullet_first_line() {
-        let cfg = test_config();
-        let mut collector = MarkdownStreamCollector::new_with_bold_first();
-
-        collector.push_delta("- Leading summary\n");
-        let lines = collector.commit_complete_lines(&cfg);
-        let rendered = lines_to_plain_strings(&lines);
-
-        let first = rendered.first().expect("streamed line");
-        assert!(
-            !first.trim_start().starts_with('-'),
-            "expected leading bullet to be stripped, got {first:?}"
-        );
-        assert!(first.contains("Leading summary"));
-    }
-
-    #[test]
-    fn replace_with_strips_leading_bullet_first_line() {
-        let cfg = test_config();
-        let mut collector = MarkdownStreamCollector::new();
-
-        collector.replace_with_and_mark_committed("- Final note\nContinues here\n", 0);
-        let lines = collector.commit_complete_lines(&cfg);
-        let rendered = lines_to_plain_strings(&lines);
-
-        let first = rendered.first().expect("final line");
-        assert!(
-            !first.trim_start().starts_with('-'),
-            "expected leading bullet to be stripped, got {first:?}"
-        );
-        assert!(first.contains("Final note"));
-    }
-}
-
 impl MarkdownStreamCollector {
-    pub fn new() -> Self {
+    pub fn new(width: Option<usize>) -> Self {
         Self {
             buffer: String::new(),
             committed_line_count: 0,
-            bold_first_sentence: false,
-            pending_section_break: false,
-            leading_bullet_state: None,
+            width,
         }
-    }
-
-    pub fn new_with_bold_first() -> Self {
-        Self {
-            buffer: String::new(),
-            committed_line_count: 0,
-            bold_first_sentence: true,
-            pending_section_break: false,
-            leading_bullet_state: None,
-        }
-    }
-
-    pub fn set_bold_first_sentence(&mut self, bold: bool) {
-        self.bold_first_sentence = bold;
-    }
-
-    /// Returns the number of logical lines that have already been committed
-    /// (i.e., previously returned from `commit_complete_lines`).
-    pub fn committed_count(&self) -> usize {
-        self.committed_line_count
     }
 
     pub fn clear(&mut self) {
         self.buffer.clear();
         self.committed_line_count = 0;
-        // Keep bold_first_sentence setting
-        self.pending_section_break = false;
-        self.leading_bullet_state = None;
-    }
-
-    /// Replace the buffered content and mark that the first `committed_count`
-    /// logical lines are already committed.
-    pub fn replace_with_and_mark_committed(&mut self, s: &str, committed_count: usize) {
-        self.buffer.clear();
-        self.buffer.push_str(s);
-        self.committed_line_count = committed_count;
-        // A full replace cancels any pending break; the new content can include
-        // its own spacing.
-        self.pending_section_break = false;
-        self.leading_bullet_state = None;
-        self.strip_leading_bullet_if_first_line();
     }
 
     pub fn push_delta(&mut self, delta: &str) {
+        tracing::trace!("push_delta: {delta:?}");
         self.buffer.push_str(delta);
-        self.strip_leading_bullet_if_first_line();
-        // If we were asked to insert a section break but the buffer didn't end
-        // with a newline at the time, defer adding the extra newline until we
-        // naturally hit a newline boundary via streaming. This prevents cutting
-        // a word mid‑line (observed as missing syllables like "Summarizing" → "Summizing").
-        if self.pending_section_break && self.buffer.ends_with('\n') {
-            // Ensure exactly one extra blank line (i.e., double newline total)
-            if !self.buffer.ends_with("\n\n") {
-                self.buffer.push('\n');
-            }
-            self.pending_section_break = false;
-        }
-    }
-
-    /// Insert a paragraph/section separator if one is not already present at the
-    /// end of the buffer. Ensures the next content starts after a blank line.
-    pub fn insert_section_break(&mut self) {
-        if self.buffer.is_empty() {
-            return;
-        }
-        // If we're mid-line, insert a newline immediately so upcoming content
-        // (e.g., a bold section title) starts on its own line. Then request an
-        // extra blank line at the next natural newline boundary to produce a
-        // clean paragraph separation without risking mid-word truncation.
-        if !self.buffer.ends_with('\n') {
-            self.buffer.push('\n');
-            self.pending_section_break = true; // will add the second newline later
-            return;
-        }
-        // Already at a boundary: ensure exactly one blank line (double newline)
-        if !self.buffer.ends_with("\n\n") {
-            self.buffer.push('\n');
-        }
-        self.pending_section_break = false;
-    }
-
-    fn strip_leading_bullet_if_first_line(&mut self) {
-        if self.leading_bullet_state.is_some() || self.committed_line_count > 0 {
-            return;
-        }
-        if self.buffer.is_empty() {
-            return;
-        }
-
-        let mut chars = self.buffer.char_indices();
-        let Some((_, first)) = chars.next() else {
-            return;
-        };
-        if first != '-' {
-            // Mark as processed so we do not keep re-checking on each delta.
-            self.leading_bullet_state = Some(false);
-            return;
-        }
-
-        match chars.next() {
-            Some((second_idx, second_char)) => {
-                if matches!(second_char, ' ' | '\t') {
-                    let drain_end = second_idx + second_char.len_utf8();
-                    self.buffer.drain(..drain_end);
-                    self.leading_bullet_state = Some(true);
-                } else if matches!(second_char, '\n' | '\r') {
-                    self.buffer.drain(..second_idx);
-                    self.leading_bullet_state = Some(true);
-                } else if second_char.is_whitespace() {
-                    let drain_end = second_idx + second_char.len_utf8();
-                    self.buffer.drain(..drain_end);
-                    self.leading_bullet_state = Some(true);
-                } else {
-                    self.leading_bullet_state = Some(false);
-                }
-            }
-            None => {
-                // Only '-' received so far; wait for more context.
-            }
-        }
     }
 
     /// Render the full buffer and return only the newly completed logical lines
     /// since the last commit. When the buffer does not end with a newline, the
     /// final rendered line is considered incomplete and is not emitted.
     pub fn commit_complete_lines(&mut self, config: &Config) -> Vec<Line<'static>> {
-        // In non-test builds, unwrap an outer ```markdown fence during commit as well,
-        // so fence markers never appear in streamed history.
-        let source = unwrap_markdown_language_fence_if_enabled(self.buffer.clone());
-        let source = strip_empty_fenced_code_blocks(&source);
-
+        let source = self.buffer.clone();
+        let last_newline_idx = source.rfind('\n');
+        let source = if let Some(last_newline_idx) = last_newline_idx {
+            source[..=last_newline_idx].to_string()
+        } else {
+            return Vec::new();
+        };
         let mut rendered: Vec<Line<'static>> = Vec::new();
-        if self.bold_first_sentence {
-            markdown::append_markdown_with_bold_first(&source, &mut rendered, config);
-        } else {
-            markdown::append_markdown(&source, &mut rendered, config);
-        }
-
+        markdown::append_markdown(&source, self.width, &mut rendered, config);
         let mut complete_line_count = rendered.len();
-        if complete_line_count > 0 {
-            let last = &rendered[complete_line_count - 1];
-            // Do not drop a trailing blank when it is part of a code block; that
-            // would cause the blank to be emitted later next to a previously
-            // committed plain blank separator, producing a visible double-gap
-            // (one painted, one unpainted).
-            let is_blank = crate::render::line_utils::is_blank_line_spaces_only(last);
-            let is_code_bg = crate::render::line_utils::is_code_block_painted(last);
-            if is_blank && !is_code_bg {
-                complete_line_count -= 1;
-            }
-        }
-        // Heuristic: if the buffer ends with a double newline and the last non-blank
-        // rendered line looks like a list bullet with inline content (e.g., "- item"),
-        // defer committing that line. Subsequent context (e.g., another list item)
-        // can cause the renderer to split the bullet marker and text into separate
-        // logical lines ("- " then "item"), which would otherwise duplicate content.
-        if self.buffer.ends_with("\n\n") && complete_line_count > 0 {
-            let last = &rendered[complete_line_count - 1];
-            let mut text = String::new();
-            for s in &last.spans {
-                text.push_str(&s.content);
-            }
-            if text.starts_with("- ") && text.trim() != "-" {
-                complete_line_count = complete_line_count.saturating_sub(1);
-            }
-        }
-        if !self.buffer.ends_with('\n') {
-            complete_line_count = complete_line_count.saturating_sub(1);
-            // If we're inside an unclosed fenced code block, also drop the
-            // last rendered line to avoid committing a partial code line.
-            if is_inside_unclosed_fence(&source) {
-                complete_line_count = complete_line_count.saturating_sub(1);
-            }
-            // If the next (incomplete) line appears to begin a list item,
-            // also defer the previous completed line because the renderer may
-            // retroactively treat it as part of the list (e.g., ordered list item 1).
-            if let Some(last_nl) = source.rfind('\n') {
-                let tail = &source[last_nl + 1..];
-                if starts_with_list_marker(tail) {
-                    complete_line_count = complete_line_count.saturating_sub(1);
-                }
-            }
-        }
-
-        // Conservatively withhold trailing list-like lines (unordered or ordered)
-        // because streaming mid-item can cause the renderer to later split or
-        // restructure them (e.g., duplicating content or separating the marker).
-        // Only defers lines at the end of the out slice so previously committed
-        // lines remain stable.
-        if complete_line_count > self.committed_line_count {
-            let mut safe_count = complete_line_count;
-            while safe_count > self.committed_line_count {
-                let l = &rendered[safe_count - 1];
-                let mut text = String::new();
-                for s in &l.spans {
-                    text.push_str(&s.content);
-                }
-                let listish = is_potentially_volatile_list_line(&text);
-                if listish {
-                    safe_count -= 1;
-                    continue;
-                }
-                break;
-            }
-            complete_line_count = safe_count;
+        if complete_line_count > 0
+            && crate::render::line_utils::is_blank_line_spaces_only(
+                &rendered[complete_line_count - 1],
+            )
+        {
+            complete_line_count -= 1;
         }
 
         if self.committed_line_count >= complete_line_count {
@@ -306,83 +57,9 @@
         }
 
         let out_slice = &rendered[self.committed_line_count..complete_line_count];
-        // Strong correctness: while a fenced code block is open (no closing fence yet),
-        // do not emit any new lines from inside it. Wait until the fence closes to emit
-        // the entire block together. This avoids stray backticks and misformatted content.
-        if is_inside_unclosed_fence(&source) {
-            return Vec::new();
-        }
-
-        // Additional conservative hold-back: if exactly one short, plain word
-        // line would be emitted, defer it. This avoids committing a lone word
-        // that might become the first ordered-list item once the next delta
-        // arrives (e.g., next line starts with "2 " or "2. ").
-        if out_slice.len() == 1 {
-            let mut s = String::new();
-            for sp in &out_slice[0].spans {
-                s.push_str(&sp.content);
-            }
-            if is_short_plain_word(&s) {
-                return Vec::new();
-            }
-        }
 
         let out = out_slice.to_vec();
         self.committed_line_count = complete_line_count;
-        out
-    }
-
-    /// Soft-commit: emit newly rendered lines since the last commit, allowing the
-    /// trailing (incomplete) line when appropriate to improve perceived latency.
-    ///
-    /// - If `relax_code_holdback` is true and we're inside an unclosed fence,
-    ///   allow committing but drop the very last partial line to avoid jitter.
-    /// - If `relax_list_holdback` is true, only withhold truly bare list markers
-    ///   at the tail (e.g., "-", "- ", "*", "* ", or "1.").
-    pub fn commit_soft_lines(
-        &mut self,
-        config: &Config,
-        relax_list_holdback: bool,
-        relax_code_holdback: bool,
-    ) -> Vec<Line<'static>> {
-        let source = unwrap_markdown_language_fence_if_enabled(self.buffer.clone());
-        let source = strip_empty_fenced_code_blocks(&source);
-
-        let mut rendered: Vec<Line<'static>> = Vec::new();
-        if self.bold_first_sentence {
-            markdown::append_markdown_with_bold_first(&source, &mut rendered, config);
-        } else {
-            markdown::append_markdown(&source, &mut rendered, config);
-        }
-        if self.committed_line_count >= rendered.len() {
-            return Vec::new();
-        }
-
-        let in_open_fence = is_inside_unclosed_fence(&source);
-        if in_open_fence && !relax_code_holdback {
-            return Vec::new();
-        }
-        let mut end = rendered.len();
-        if in_open_fence && relax_code_holdback {
-            end = end.saturating_sub(1); // avoid partial last code line
-        }
-
-        if relax_list_holdback && end > self.committed_line_count {
-            let last = &rendered[end - 1];
-            let mut s = String::new();
-            for sp in &last.spans {
-                s.push_str(&sp.content);
-            }
-            if is_bare_list_marker(&s) {
-                end = end.saturating_sub(1);
-            }
-        }
-
-        if end <= self.committed_line_count {
-            return Vec::new();
-        }
-        let out = rendered[self.committed_line_count..end].to_vec();
-        self.committed_line_count = end;
         out
     }
 
@@ -391,19 +68,22 @@
     /// for rendering. Optionally unwraps ```markdown language fences in
     /// non-test builds.
     pub fn finalize_and_drain(&mut self, config: &Config) -> Vec<Line<'static>> {
-        let mut source: String = self.buffer.clone();
+        let raw_buffer = self.buffer.clone();
+        let mut source: String = raw_buffer.clone();
         if !source.ends_with('\n') {
             source.push('\n');
         }
-        let source = unwrap_markdown_language_fence_if_enabled(source);
-        let source = strip_empty_fenced_code_blocks(&source);
+        tracing::debug!(
+            raw_len = raw_buffer.len(),
+            source_len = source.len(),
+            "markdown finalize (raw length: {}, rendered length: {})",
+            raw_buffer.len(),
+            source.len()
+        );
+        tracing::trace!("markdown finalize (raw source):\n---\n{source}\n---");
 
         let mut rendered: Vec<Line<'static>> = Vec::new();
-        if self.bold_first_sentence {
-            markdown::append_markdown_with_bold_first(&source, &mut rendered, config);
-        } else {
-            markdown::append_markdown(&source, &mut rendered, config);
-        }
+        markdown::append_markdown(&source, self.width, &mut rendered, config);
 
         let out = if self.committed_line_count >= rendered.len() {
             Vec::new()
@@ -415,246 +95,15 @@
         self.clear();
         out
     }
-
-    /// Return the full source that would be rendered at finalize time without mutating state.
-    pub fn full_render_source_preview(&self) -> String {
-        let mut source: String = self.buffer.clone();
-        if !source.ends_with('\n') {
-            source.push('\n');
-        }
-        let source = unwrap_markdown_language_fence_if_enabled(source);
-        let source = strip_empty_fenced_code_blocks(&source);
-        source
-    }
-
-    /// Returns true if the internal buffer currently ends with a newline.
-    pub fn ends_with_newline(&self) -> bool {
-        self.buffer.ends_with('\n')
-    }
-
-    /// Render a preview of the current buffer into lines without mutating
-    /// internal counters. Unlike `finalize_and_drain`, this does not append a
-    /// synthetic trailing newline, so the preview reflects what a soft-commit
-    /// would render at this moment.
-    pub fn render_preview_lines(&self, config: &Config) -> Vec<Line<'static>> {
-        let source = unwrap_markdown_language_fence_if_enabled(self.buffer.clone());
-        let source = strip_empty_fenced_code_blocks(&source);
-        let mut rendered: Vec<Line<'static>> = Vec::new();
-        if self.bold_first_sentence {
-            markdown::append_markdown_with_bold_first(&source, &mut rendered, config);
-        } else {
-            markdown::append_markdown(&source, &mut rendered, config);
-        }
-        rendered
-    }
 }
 
-#[inline]
-fn is_potentially_volatile_list_line(text: &str) -> bool {
-    let t = text.trim_end();
-    if t == "-" || t == "*" || t == "- " || t == "* " {
-        return true;
-    }
-    if t.starts_with("- ") || t.starts_with("* ") {
-        return true;
-    }
-    // ordered list like "1. " or "23. "
-    let mut it = t.chars().peekable();
-    let mut saw_digit = false;
-    while let Some(&ch) = it.peek() {
-        if ch.is_ascii_digit() {
-            saw_digit = true;
-            it.next();
-            continue;
-        }
-        break;
-    }
-    if saw_digit && it.peek() == Some(&'.') {
-        // consume '.'
-        it.next();
-        if it.peek() == Some(&' ') {
-            return true;
-        }
-    }
-    false
-}
-
-#[inline]
-fn is_bare_list_marker(text: &str) -> bool {
-    let t = text.trim();
-    if t == "-" || t == "-" || t == "*" || t == "*" {
-        return true;
-    }
-    if t == "-" || t == "- " || t == "*" || t == "* " {
-        return true;
-    }
-    // ordered like "1." possibly followed by a single space
-    let mut it = t.chars().peekable();
-    let mut saw_digit = false;
-    while let Some(&ch) = it.peek() {
-        if ch.is_ascii_digit() {
-            saw_digit = true;
-            it.next();
-        } else {
-            break;
-        }
-    }
-    if !saw_digit {
-        return false;
-    }
-    if it.peek() == Some(&'.') {
-        it.next();
-        return it.peek().is_none() || it.peek() == Some(&' ');
-    }
-    false
-}
-
-#[inline]
-fn starts_with_list_marker(text: &str) -> bool {
-    let t = text.trim_start();
-    if t.starts_with("- ") || t.starts_with("* ") || t.starts_with("-\t") || t.starts_with("*\t") {
-        return true;
-    }
-    // ordered list marker like "1 ", "1. ", "23 ", "23. "
-    let mut it = t.chars().peekable();
-    let mut saw_digit = false;
-    while let Some(&ch) = it.peek() {
-        if ch.is_ascii_digit() {
-            saw_digit = true;
-            it.next();
-        } else {
-            break;
-        }
-    }
-    if !saw_digit {
-        return false;
-    }
-    match it.peek() {
-        Some('.') => {
-            it.next();
-            matches!(it.peek(), Some(' '))
-        }
-        Some(' ') => true,
-        _ => false,
-    }
-}
-
-#[inline]
-fn is_short_plain_word(s: &str) -> bool {
-    let t = s.trim();
-    if t.is_empty() || t.len() > 5 {
-        return false;
-    }
-    t.chars().all(|c| c.is_alphanumeric())
-}
-
-/// fence helpers are provided by `crate::render::markdown_utils`
 #[cfg(test)]
-fn unwrap_markdown_language_fence_if_enabled(s: String) -> String {
-    // In tests, keep content exactly as provided to simplify assertions.
-    s
-}
-
-#[cfg(not(test))]
-fn unwrap_markdown_language_fence_if_enabled(s: String) -> String {
-    // Best-effort unwrap of a single outer fenced markdown block.
-    // Recognizes common forms like ```markdown, ```md (any case), optional
-    // surrounding whitespace, and flexible trailing newlines/CRLF.
-    // If the block is not recognized, return the input unchanged.
-    let lines = s.lines().collect::<Vec<_>>();
-    if lines.len() < 2 {
-        return s;
-    }
-
-    // Identify opening fence and language.
-    let open = lines.first().map(|l| l.trim_start()).unwrap_or("");
-    if !open.starts_with("```") {
-        return s;
-    }
-    let lang = open.trim_start_matches("```").trim();
-    let is_markdown_lang = lang.eq_ignore_ascii_case("markdown") || lang.eq_ignore_ascii_case("md");
-    if !is_markdown_lang {
-        return s;
-    }
-
-    // Find the last non-empty line and ensure it is a closing fence.
-    let mut last_idx = lines.len() - 1;
-    while last_idx > 0 && lines[last_idx].trim().is_empty() {
-        last_idx -= 1;
-    }
-    if lines[last_idx].trim() != "```" {
-        return s;
-    }
-
-    // Reconstruct the inner content between the fences.
-    let mut out = String::new();
-    for l in lines.iter().take(last_idx).skip(1) {
-        out.push_str(l);
-        out.push('\n');
-    }
-    out
-}
-
-pub(crate) struct StepResult {
-    pub history: Vec<Line<'static>>, // lines to insert into history this step
-}
-
-/// Streams already-rendered rows into history while computing the newest K
-/// rows to show in a live overlay.
-pub(crate) struct AnimatedLineStreamer {
-    queue: VecDeque<Line<'static>>,
-}
-
-impl AnimatedLineStreamer {
-    pub fn new() -> Self {
-        Self {
-            queue: VecDeque::new(),
-        }
-    }
-
-    pub fn clear(&mut self) {
-        self.queue.clear();
-    }
-
-    pub fn enqueue(&mut self, lines: Vec<Line<'static>>) {
-        for l in lines {
-            self.queue.push_back(l);
-        }
-    }
-
-    pub fn step(&mut self) -> StepResult {
-        let mut history = Vec::new();
-        // Move exactly one per tick to animate gradual insertion.
-        let burst = if self.queue.is_empty() { 0 } else { 1 };
-        for _ in 0..burst {
-            if let Some(l) = self.queue.pop_front() {
-                history.push(l);
-            }
-        }
-
-        StepResult { history }
-    }
-
-    pub fn drain_all(&mut self) -> StepResult {
-        let mut history = Vec::new();
-        while let Some(l) = self.queue.pop_front() {
-            history.push(l);
-        }
-        StepResult { history }
-    }
-
-    pub fn is_idle(&self) -> bool {
-        self.queue.is_empty()
-    }
-}
-
-#[cfg(all(test, feature = "legacy_tests"))]
 pub(crate) fn simulate_stream_markdown_for_tests(
     deltas: &[&str],
     finalize: bool,
     config: &Config,
 ) -> Vec<Line<'static>> {
-    let mut collector = MarkdownStreamCollector::new();
+    let mut collector = MarkdownStreamCollector::new(None);
     let mut out = Vec::new();
     for d in deltas {
         collector.push_delta(d);
@@ -668,11 +117,12 @@
     out
 }
 
-#[cfg(all(test, feature = "legacy_tests"))]
+#[cfg(test)]
 mod tests {
     use super::*;
     use codex_core::config::Config;
     use codex_core::config::ConfigOverrides;
+    use ratatui::style::Color;
 
     async fn test_config() -> Config {
         let overrides = ConfigOverrides {
@@ -684,17 +134,10 @@
             .expect("load test config")
     }
 
-<<<<<<< HEAD
-    #[test]
-    fn no_commit_until_newline() {
-        let cfg = test_config();
-        let mut c = super::MarkdownStreamCollector::new();
-=======
     #[tokio::test]
     async fn no_commit_until_newline() {
         let cfg = test_config().await;
         let mut c = super::MarkdownStreamCollector::new(None);
->>>>>>> 32038621
         c.push_delta("Hello, world");
         let out = c.commit_complete_lines(&cfg);
         assert!(out.is_empty(), "should not commit without newline");
@@ -703,27 +146,15 @@
         assert_eq!(out2.len(), 1, "one completed line after newline");
     }
 
-<<<<<<< HEAD
-    #[test]
-    fn finalize_commits_partial_line() {
-        let cfg = test_config();
-        let mut c = super::MarkdownStreamCollector::new();
-=======
     #[tokio::test]
     async fn finalize_commits_partial_line() {
         let cfg = test_config().await;
         let mut c = super::MarkdownStreamCollector::new(None);
->>>>>>> 32038621
         c.push_delta("Line without newline");
         let out = c.finalize_and_drain(&cfg);
         assert_eq!(out.len(), 1);
     }
 
-<<<<<<< HEAD
-    #[test]
-    fn heading_starts_on_new_line_when_following_paragraph() {
-        let cfg = test_config();
-=======
     #[tokio::test]
     async fn e2e_stream_blockquote_simple_is_green() {
         let cfg = test_config().await;
@@ -844,11 +275,10 @@
     #[tokio::test]
     async fn heading_starts_on_new_line_when_following_paragraph() {
         let cfg = test_config().await;
->>>>>>> 32038621
 
         // Stream a paragraph line, then a heading on the next line.
         // Expect two distinct rendered lines: "Hello." and "Heading".
-        let mut c = super::MarkdownStreamCollector::new();
+        let mut c = super::MarkdownStreamCollector::new(None);
         c.push_delta("Hello.\n");
         let out1 = c.commit_complete_lines(&cfg);
         let s1: Vec<String> = out1
@@ -906,7 +336,7 @@
         // Paragraph without trailing newline, then a chunk that starts with the newline
         // and the heading text, then a final newline. The collector should first commit
         // only the paragraph line, and later commit the heading as its own line.
-        let mut c = super::MarkdownStreamCollector::new();
+        let mut c = super::MarkdownStreamCollector::new(None);
         c.push_delta("Sounds good!");
         // No commit yet
         assert!(c.commit_complete_lines(&cfg).is_empty());
@@ -926,7 +356,7 @@
             .collect();
         assert_eq!(
             s1,
-            vec!["Sounds good!", ""],
+            vec!["Sounds good!"],
             "expected paragraph followed by blank separator before heading chunk"
         );
 
@@ -945,13 +375,13 @@
             .collect();
         assert_eq!(
             s2,
-            vec!["## Adding Bird subcommand"],
+            vec!["", "## Adding Bird subcommand"],
             "expected the heading line only on the final commit"
         );
 
         // Sanity check raw markdown rendering for a simple line does not produce spurious extras.
         let mut rendered: Vec<ratatui::text::Line<'static>> = Vec::new();
-        crate::markdown::append_markdown("Hello.\n", &mut rendered, &cfg);
+        crate::markdown::append_markdown("Hello.\n", None, &mut rendered, &cfg);
         let rendered_strings: Vec<String> = rendered
             .iter()
             .map(|l| {
@@ -967,18 +397,6 @@
             vec!["Hello."],
             "unexpected markdown lines: {rendered_strings:?}"
         );
-
-        let line_to_string = |l: &ratatui::text::Line<'_>| -> String {
-            l.spans
-                .iter()
-                .map(|s| s.content.clone())
-                .collect::<Vec<_>>()
-                .join("")
-        };
-
-        assert_eq!(line_to_string(&out1[0]), "Sounds good!");
-        assert_eq!(line_to_string(&out1[1]), "");
-        assert_eq!(line_to_string(&out2[0]), "## Adding Bird subcommand");
     }
 
     fn lines_to_plain_strings(lines: &[ratatui::text::Line<'_>]) -> Vec<String> {
@@ -994,39 +412,6 @@
             .collect()
     }
 
-<<<<<<< HEAD
-    #[test]
-    fn lists_and_fences_commit_without_duplication() {
-        let cfg = test_config();
-
-        // List case
-        let deltas = vec!["- a\n- ", "b\n- c\n"];
-        let streamed = simulate_stream_markdown_for_tests(&deltas, true, &cfg);
-        let streamed_str = lines_to_plain_strings(&streamed);
-
-        let mut rendered_all: Vec<ratatui::text::Line<'static>> = Vec::new();
-        crate::markdown::append_markdown("- a\n- b\n- c\n", &mut rendered_all, &cfg);
-        let rendered_all_str = lines_to_plain_strings(&rendered_all);
-
-        assert_eq!(
-            streamed_str, rendered_all_str,
-            "list streaming should equal full render without duplication"
-        );
-
-        // Fenced code case: stream in small chunks
-        let deltas2 = vec!["```", "\nco", "de 1\ncode 2\n", "```\n"];
-        let streamed2 = simulate_stream_markdown_for_tests(&deltas2, true, &cfg);
-        let streamed2_str = lines_to_plain_strings(&streamed2);
-
-        let mut rendered_all2: Vec<ratatui::text::Line<'static>> = Vec::new();
-        crate::markdown::append_markdown("```\ncode 1\ncode 2\n```\n", &mut rendered_all2, &cfg);
-        let rendered_all2_str = lines_to_plain_strings(&rendered_all2);
-
-        assert_eq!(
-            streamed2_str, rendered_all2_str,
-            "fence streaming should equal full render without duplication"
-        );
-=======
     #[tokio::test]
     async fn lists_and_fences_commit_without_duplication() {
         // List case
@@ -1034,7 +419,6 @@
 
         // Fenced code case: stream in small chunks
         assert_streamed_equals_full(&["```", "\nco", "de 1\ncode 2\n", "```\n"]).await;
->>>>>>> 32038621
     }
 
     #[tokio::test]
@@ -1059,7 +443,7 @@
         let streamed_str = lines_to_plain_strings(&streamed);
 
         let mut rendered_all: Vec<ratatui::text::Line<'static>> = Vec::new();
-        crate::markdown::append_markdown(input, &mut rendered_all, &cfg);
+        crate::markdown::append_markdown(input, None, &mut rendered_all, &cfg);
         let rendered_all_str = lines_to_plain_strings(&rendered_all);
 
         assert_eq!(
@@ -1068,11 +452,6 @@
         );
     }
 
-<<<<<<< HEAD
-    #[test]
-    fn empty_fenced_block_is_dropped_and_separator_preserved_before_heading() {
-        let cfg = test_config();
-=======
     #[tokio::test]
     async fn e2e_stream_deep_nested_third_level_marker_is_light_blue() {
         let cfg = test_config().await;
@@ -1126,7 +505,6 @@
     #[tokio::test]
     async fn empty_fenced_block_is_dropped_and_separator_preserved_before_heading() {
         let cfg = test_config().await;
->>>>>>> 32038621
         // An empty fenced code block followed by a heading should not render the fence,
         // but should preserve a blank separator line so the heading starts on a new line.
         let deltas = vec!["```bash\n```\n", "## Heading\n"]; // empty block and close in same commit
@@ -1175,7 +553,7 @@
 
         let full: String = deltas.iter().copied().collect();
         let mut rendered_all: Vec<ratatui::text::Line<'static>> = Vec::new();
-        crate::markdown::append_markdown(&full, &mut rendered_all, &cfg);
+        crate::markdown::append_markdown(&full, None, &mut rendered_all, &cfg);
         let rendered_all_strs = lines_to_plain_strings(&rendered_all);
 
         assert_eq!(
@@ -1264,22 +642,18 @@
         // Compute a full render for diagnostics only.
         let full: String = deltas.iter().copied().collect();
         let mut rendered_all: Vec<ratatui::text::Line<'static>> = Vec::new();
-        crate::markdown::append_markdown(&full, &mut rendered_all, &cfg);
+        crate::markdown::append_markdown(&full, None, &mut rendered_all, &cfg);
 
         // Also assert exact expected plain strings for clarity.
         let expected = vec![
             "Loose vs. tight list items:".to_string(),
             "".to_string(),
-            "1. ".to_string(),
-            "Tight item".to_string(),
-            "2. ".to_string(),
-            "Another tight item".to_string(),
-            "3. ".to_string(),
-            "Loose item with its own paragraph.".to_string(),
+            "1. Tight item".to_string(),
+            "2. Another tight item".to_string(),
+            "3. Loose item with its own paragraph.".to_string(),
             "".to_string(),
-            "This paragraph belongs to the same list item.".to_string(),
-            "4. ".to_string(),
-            "Second loose item with a nested list after a blank line.".to_string(),
+            "   This paragraph belongs to the same list item.".to_string(),
+            "4. Second loose item with a nested list after a blank line.".to_string(),
             "    - Nested bullet under a loose item".to_string(),
             "    - Another nested bullet".to_string(),
         ];
@@ -1290,72 +664,17 @@
     }
 
     // Targeted tests derived from fuzz findings. Each asserts streamed == full render.
-<<<<<<< HEAD
-
-    #[test]
-    fn fuzz_class_bare_dash_then_task_item() {
-        let cfg = test_config();
-        // Case similar to: ["two\n", "- \n* [x] done "]
-        let deltas = vec!["two\n", "- \n* [x] done \n"];
-        let streamed = simulate_stream_markdown_for_tests(&deltas, true, &cfg);
-=======
     async fn assert_streamed_equals_full(deltas: &[&str]) {
         let cfg = test_config().await;
         let streamed = simulate_stream_markdown_for_tests(deltas, true, &cfg);
->>>>>>> 32038621
         let streamed_strs = lines_to_plain_strings(&streamed);
         let full: String = deltas.iter().copied().collect();
         let mut rendered: Vec<ratatui::text::Line<'static>> = Vec::new();
-        crate::markdown::append_markdown(&full, &mut rendered, &cfg);
+        crate::markdown::append_markdown(&full, None, &mut rendered, &cfg);
         let rendered_strs = lines_to_plain_strings(&rendered);
-        assert_eq!(streamed_strs, rendered_strs);
-    }
-
-<<<<<<< HEAD
-    #[test]
-    fn fuzz_class_bullet_duplication_variant_1() {
-        let cfg = test_config();
-        // Case similar to: ["aph.\n- let one\n- bull", "et two\n\n  second paragraph "]
-        let deltas = vec!["aph.\n- let one\n- bull", "et two\n\n  second paragraph \n"];
-        let streamed = simulate_stream_markdown_for_tests(&deltas, true, &cfg);
-        let streamed_strs = lines_to_plain_strings(&streamed);
-        let full: String = deltas.iter().copied().collect();
-        let mut rendered: Vec<ratatui::text::Line<'static>> = Vec::new();
-        crate::markdown::append_markdown(&full, &mut rendered, &cfg);
-        let rendered_strs = lines_to_plain_strings(&rendered);
-        assert_eq!(streamed_strs, rendered_strs);
-    }
-
-    #[test]
-    fn fuzz_class_bullet_duplication_variant_2() {
-        let cfg = test_config();
-        // Case similar to: ["- e\n  c", "e\n- bullet two\n\n  second paragraph in bullet two\n"]
-        let deltas = vec![
-            "- e\n  c",
-            "e\n- bullet two\n\n  second paragraph in bullet two\n",
-        ];
-        let streamed = simulate_stream_markdown_for_tests(&deltas, true, &cfg);
-        let streamed_strs = lines_to_plain_strings(&streamed);
-        let full: String = deltas.iter().copied().collect();
-        let mut rendered: Vec<ratatui::text::Line<'static>> = Vec::new();
-        crate::markdown::append_markdown(&full, &mut rendered, &cfg);
-        let rendered_strs = lines_to_plain_strings(&rendered);
-        assert_eq!(streamed_strs, rendered_strs);
-    }
-
-    #[test]
-    fn fuzz_class_ordered_list_split_weirdness() {
-        let cfg = test_config();
-        // Case similar to: ["one\n2", " two\n- \n* [x] d"]
-        let deltas = vec!["one\n2", " two\n- \n* [x] d\n"];
-        let streamed = simulate_stream_markdown_for_tests(&deltas, true, &cfg);
-        let streamed_strs = lines_to_plain_strings(&streamed);
-        let full: String = deltas.iter().copied().collect();
-        let mut rendered: Vec<ratatui::text::Line<'static>> = Vec::new();
-        crate::markdown::append_markdown(&full, &mut rendered, &cfg);
-        let rendered_strs = lines_to_plain_strings(&rendered);
-        assert_eq!(streamed_strs, rendered_strs);
-=======
+        assert_eq!(streamed_strs, rendered_strs, "full:\n---\n{full}\n---");
+    }
+
     #[tokio::test]
     async fn fuzz_class_bullet_duplication_variant_1() {
         assert_streamed_equals_full(&[
@@ -1382,6 +701,5 @@
             "more stuff\n",
         ])
         .await;
->>>>>>> 32038621
     }
 }