use std::fmt;
use std::io;
use std::io::Write;

use crate::tui;
use crossterm::Command;
use crossterm::cursor::MoveTo;
use crossterm::queue;
use crossterm::style::Color as CColor;
use crossterm::style::Colors;
use crossterm::style::Print;
use crossterm::style::SetAttribute;
use crossterm::style::SetBackgroundColor;
use crossterm::style::SetColors;
use crossterm::style::SetForegroundColor;
use ratatui::layout::Size;
use ratatui::style::Color;
use ratatui::style::Modifier;
use ratatui::text::Line;
use ratatui::text::Span;
use textwrap::Options as TwOptions;
use textwrap::WordSplitter;

/// Insert `lines` above the viewport.
<<<<<<< HEAD
#[allow(dead_code)]
pub(crate) fn insert_history_lines(terminal: &mut tui::Tui, lines: Vec<Line>) {
=======
pub(crate) fn insert_history_lines(terminal: &mut tui::Terminal, lines: Vec<Line>) {
>>>>>>> 9193eb6b
    let mut out = std::io::stdout();
    insert_history_lines_to_writer(terminal, &mut out, lines);
}

/// Like `insert_history_lines`, but writes ANSI to the provided writer. This
/// is intended for testing where a capture buffer is used instead of stdout.
#[allow(dead_code)]
pub fn insert_history_lines_to_writer<B, W>(
    terminal: &mut ratatui::Terminal<B>,
    writer: &mut W,
    lines: Vec<Line>,
) where
    B: ratatui::backend::Backend,
    W: Write,
{
    let screen_size = terminal.backend().size().unwrap_or(Size::new(0, 0));

    let mut area = terminal.viewport_area;

    // Pre-wrap lines using word-aware wrapping so terminal scrollback sees the same
    // formatting as the TUI. This avoids character-level hard wrapping by the terminal.
    let wrapped = word_wrap_lines(&lines, area.width.max(1));
    let wrapped_lines = wrapped.len() as u16;
    let cursor_top = if area.bottom() < screen_size.height {
        // If the viewport is not at the bottom of the screen, scroll it down to make room.
        // Don't scroll it past the bottom of the screen.
        let scroll_amount = wrapped_lines.min(screen_size.height - area.bottom());

        // Emit ANSI to scroll the lower region (from the top of the viewport to the bottom
        // of the screen) downward by `scroll_amount` lines. We do this by:
        //   1) Limiting the scroll region to [area.top()+1 .. screen_height] (1-based bounds)
        //   2) Placing the cursor at the top margin of that region
        //   3) Emitting Reverse Index (RI, ESC M) `scroll_amount` times
        //   4) Resetting the scroll region back to full screen
        let top_1based = area.top() + 1; // Convert 0-based row to 1-based for DECSTBM
        queue!(writer, SetScrollRegion(top_1based..screen_size.height)).ok();
        queue!(writer, MoveTo(0, area.top())).ok();
        for _ in 0..scroll_amount {
            // Reverse Index (RI): ESC M
            queue!(writer, Print("\x1bM")).ok();
        }
        queue!(writer, ResetScrollRegion).ok();

        let cursor_top = area.top().saturating_sub(1);
        area.y += scroll_amount;
        terminal.set_viewport_area(area);
        cursor_top
    } else {
        area.top().saturating_sub(1)
    };

    // Limit the scroll region to the lines from the top of the screen to the
    // top of the viewport. With this in place, when we add lines inside this
    // area, only the lines in this area will be scrolled. We place the cursor
    // at the end of the scroll region, and add lines starting there.
    //
    // ┌─Screen───────────────────────┐
    // │┌╌Scroll region╌╌╌╌╌╌╌╌╌╌╌╌╌╌┐│
    // │┆                            ┆│
    // │┆                            ┆│
    // │┆                            ┆│
    // │█╌╌╌╌╌╌╌╌╌╌╌╌╌╌╌╌╌╌╌╌╌╌╌╌╌╌╌╌┘│
    // │╭─Viewport───────────────────╮│
    // ││                            ││
    // │╰────────────────────────────╯│
    // └──────────────────────────────┘
    queue!(writer, SetScrollRegion(1..area.top())).ok();

    // Set theme colors for the newlines and any unstyled content
    let theme_fg = crate::colors::text();
    let theme_bg = crate::colors::background();
    queue!(
        writer,
        SetColors(Colors::new(theme_fg.into(), theme_bg.into()))
    )
    .ok();

    // NB: we are using MoveTo instead of set_cursor_position here to avoid messing with the
    // terminal's last_known_cursor_position, which hopefully will still be accurate after we
    // fetch/restore the cursor position. insert_history_lines should be cursor-position-neutral :)
    queue!(writer, MoveTo(0, cursor_top)).ok();

    for line in wrapped {
        queue!(writer, Print("\r\n")).ok();
        queue!(writer, Print("\x1b[K")).ok(); // Clear to end of line with current bg
        write_spans(writer, line.iter()).ok();
        queue!(writer, Print("\x1b[K")).ok(); // Clear remainder of line after content
    }

    queue!(writer, ResetScrollRegion).ok();

    // Restore the cursor position to where it was before we started.
<<<<<<< HEAD
    if let Some(cursor_pos) = cursor_pos {
        queue!(writer, MoveTo(cursor_pos.x, cursor_pos.y)).ok();
    }

    writer.flush().ok();
=======
    queue!(
        writer,
        MoveTo(
            terminal.last_known_cursor_pos.x,
            terminal.last_known_cursor_pos.y
        )
    )
    .ok();
>>>>>>> 9193eb6b
}

#[derive(Debug, Clone, PartialEq, Eq)]
pub struct SetScrollRegion(pub std::ops::Range<u16>);

impl Command for SetScrollRegion {
    fn write_ansi(&self, f: &mut impl fmt::Write) -> fmt::Result {
        // CSI Ps ; Ps r  (DECSTBM)
        // Set Scrolling Region [top;bottom] (default = full size of window)
        // 1-based line numbers
        write!(f, "\x1b[{};{}r", self.0.start, self.0.end)
    }

    #[cfg(windows)]
    fn execute_winapi(&self) -> io::Result<()> {
        panic!("tried to execute SetScrollRegion command using WinAPI, use ANSI instead");
    }

    #[cfg(windows)]
    fn is_ansi_code_supported(&self) -> bool {
        // TODO(nornagon): is this supported on Windows?
        true
    }
}

#[derive(Debug, Clone, Copy, PartialEq, Eq)]
pub struct ResetScrollRegion;

impl Command for ResetScrollRegion {
    fn write_ansi(&self, f: &mut impl fmt::Write) -> fmt::Result {
        // CSI r  (DECSTBM)
        // Reset Scrolling Region to full screen
        write!(f, "\x1b[r")
    }

    #[cfg(windows)]
    fn execute_winapi(&self) -> io::Result<()> {
        panic!("tried to execute ResetScrollRegion command using WinAPI, use ANSI instead");
    }

    #[cfg(windows)]
    fn is_ansi_code_supported(&self) -> bool {
        // TODO(nornagon): is this supported on Windows?
        true
    }
}

struct ModifierDiff {
    pub from: Modifier,
    pub to: Modifier,
}

impl ModifierDiff {
    fn queue<W>(self, mut w: W) -> io::Result<()>
    where
        W: io::Write,
    {
        use crossterm::style::Attribute as CAttribute;
        let removed = self.from - self.to;
        if removed.contains(Modifier::REVERSED) {
            queue!(w, SetAttribute(CAttribute::NoReverse))?;
        }
        if removed.contains(Modifier::BOLD) {
            queue!(w, SetAttribute(CAttribute::NormalIntensity))?;
            if self.to.contains(Modifier::DIM) {
                queue!(w, SetAttribute(CAttribute::Dim))?;
            }
        }
        if removed.contains(Modifier::ITALIC) {
            queue!(w, SetAttribute(CAttribute::NoItalic))?;
        }
        if removed.contains(Modifier::UNDERLINED) {
            queue!(w, SetAttribute(CAttribute::NoUnderline))?;
        }
        if removed.contains(Modifier::DIM) {
            queue!(w, SetAttribute(CAttribute::NormalIntensity))?;
        }
        if removed.contains(Modifier::CROSSED_OUT) {
            queue!(w, SetAttribute(CAttribute::NotCrossedOut))?;
        }
        if removed.contains(Modifier::SLOW_BLINK) || removed.contains(Modifier::RAPID_BLINK) {
            queue!(w, SetAttribute(CAttribute::NoBlink))?;
        }

        let added = self.to - self.from;
        if added.contains(Modifier::REVERSED) {
            queue!(w, SetAttribute(CAttribute::Reverse))?;
        }
        if added.contains(Modifier::BOLD) {
            queue!(w, SetAttribute(CAttribute::Bold))?;
        }
        if added.contains(Modifier::ITALIC) {
            queue!(w, SetAttribute(CAttribute::Italic))?;
        }
        if added.contains(Modifier::UNDERLINED) {
            queue!(w, SetAttribute(CAttribute::Underlined))?;
        }
        if added.contains(Modifier::DIM) {
            queue!(w, SetAttribute(CAttribute::Dim))?;
        }
        if added.contains(Modifier::CROSSED_OUT) {
            queue!(w, SetAttribute(CAttribute::CrossedOut))?;
        }
        if added.contains(Modifier::SLOW_BLINK) {
            queue!(w, SetAttribute(CAttribute::SlowBlink))?;
        }
        if added.contains(Modifier::RAPID_BLINK) {
            queue!(w, SetAttribute(CAttribute::RapidBlink))?;
        }

        Ok(())
    }
}

/// Write the spans to the writer with the correct styling
fn write_spans<'a, I>(mut writer: &mut impl Write, content: I) -> io::Result<()>
where
    I: Iterator<Item = &'a Span<'a>>,
{
    let mut fg = Color::Reset;
    let mut bg = Color::Reset;
    let mut last_modifier = Modifier::empty();
    for span in content {
        let mut modifier = Modifier::empty();
        modifier.insert(span.style.add_modifier);
        modifier.remove(span.style.sub_modifier);
        if modifier != last_modifier {
            let diff = ModifierDiff {
                from: last_modifier,
                to: modifier,
            };
            diff.queue(&mut writer)?;
            last_modifier = modifier;
        }
        let next_fg = span.style.fg.unwrap_or(Color::Reset);
        let next_bg = span.style.bg.unwrap_or(Color::Reset);
        if next_fg != fg || next_bg != bg {
            queue!(
                writer,
                SetColors(Colors::new(next_fg.into(), next_bg.into()))
            )?;
            fg = next_fg;
            bg = next_bg;
        }

        queue!(writer, Print(span.content.clone()))?;
    }

    queue!(
        writer,
        SetForegroundColor(CColor::Reset),
        SetBackgroundColor(CColor::Reset),
        SetAttribute(crossterm::style::Attribute::Reset),
    )
}

#[derive(Debug, Clone, Copy, PartialEq, Eq)]
pub struct SetUnderlineColor(pub CColor);

impl Command for SetUnderlineColor {
    fn write_ansi(&self, f: &mut impl fmt::Write) -> fmt::Result {
        // Use the CSI 58 sequence for underline color
        // CSI 58:5:n m for 256 colors or CSI 58:2::r:g:b m for RGB
        match self.0 {
            CColor::Black => write!(f, "\x1b[58:5:0m"),
            CColor::DarkGrey => write!(f, "\x1b[58:5:8m"),
            CColor::Red => write!(f, "\x1b[58:5:1m"),
            CColor::DarkRed => write!(f, "\x1b[58:5:9m"),
            CColor::Green => write!(f, "\x1b[58:5:2m"),
            CColor::DarkGreen => write!(f, "\x1b[58:5:10m"),
            CColor::Yellow => write!(f, "\x1b[58:5:3m"),
            CColor::DarkYellow => write!(f, "\x1b[58:5:11m"),
            CColor::Blue => write!(f, "\x1b[58:5:4m"),
            CColor::DarkBlue => write!(f, "\x1b[58:5:12m"),
            CColor::Magenta => write!(f, "\x1b[58:5:5m"),
            CColor::DarkMagenta => write!(f, "\x1b[58:5:13m"),
            CColor::Cyan => write!(f, "\x1b[58:5:6m"),
            CColor::DarkCyan => write!(f, "\x1b[58:5:14m"),
            CColor::White => write!(f, "\x1b[58:5:7m"),
            CColor::Grey => write!(f, "\x1b[58:5:15m"),
            CColor::Rgb { r, g, b } => write!(f, "\x1b[58:2::{}:{}:{}m", r, g, b),
            CColor::AnsiValue(n) => write!(f, "\x1b[58:5:{}m", n),
            CColor::Reset => write!(f, "\x1b[59m"), // Reset underline color
        }
    }

    #[cfg(windows)]
    fn execute_winapi(&self) -> io::Result<()> {
        // Windows doesn't support underline colors in the same way
        Ok(())
    }
}

/// Word-aware wrapping for a list of `Line`s preserving styles.
pub(crate) fn word_wrap_lines(lines: &[Line], width: u16) -> Vec<Line<'static>> {
    let mut out = Vec::new();
    let w = width.max(1) as usize;
    for line in lines {
        out.extend(word_wrap_line(line, w));
    }
    out
}

fn word_wrap_line(line: &Line, width: usize) -> Vec<Line<'static>> {
    if width == 0 {
        return vec![to_owned_line(line)];
    }
    // Concatenate content and keep span boundaries for later re-slicing.
    let mut flat = String::new();
    let mut span_bounds = Vec::new(); // (start_byte, end_byte, style)
    let mut cursor = 0usize;
    for s in &line.spans {
        let text = s.content.as_ref();
        let start = cursor;
        flat.push_str(text);
        cursor += text.len();
        span_bounds.push((start, cursor, s.style));
    }

    // Use textwrap for robust word-aware wrapping; no hyphenation, no breaking words.
    let opts = TwOptions::new(width)
        .break_words(false)
        .word_splitter(WordSplitter::NoHyphenation);
    let wrapped = textwrap::wrap(&flat, &opts);

    if wrapped.len() <= 1 {
        return vec![to_owned_line(line)];
    }

    // Map wrapped pieces back to byte ranges in `flat` sequentially.
    let mut start_cursor = 0usize;
    let mut out: Vec<Line<'static>> = Vec::with_capacity(wrapped.len());
    for piece in wrapped {
        let piece_str: &str = &piece;
        if piece_str.is_empty() {
            out.push(Line {
                style: line.style,
                alignment: line.alignment,
                spans: Vec::new(),
            });
            continue;
        }
        // Find the next occurrence of piece_str at or after start_cursor.
        // textwrap preserves order, so a linear scan is sufficient.
        if let Some(rel) = flat[start_cursor..].find(piece_str) {
            let s = start_cursor + rel;
            let e = s + piece_str.len();
            out.push(slice_line_spans(line, &span_bounds, s, e));
            start_cursor = e;
        } else {
            // Fallback: slice by length from cursor.
            let s = start_cursor;
            let e = (start_cursor + piece_str.len()).min(flat.len());
            out.push(slice_line_spans(line, &span_bounds, s, e));
            start_cursor = e;
        }
    }

    out
}

fn to_owned_line(l: &Line<'_>) -> Line<'static> {
    Line {
        style: l.style,
        alignment: l.alignment,
        spans: l
            .spans
            .iter()
            .map(|s| Span {
                style: s.style,
                content: std::borrow::Cow::Owned(s.content.to_string()),
            })
            .collect(),
    }
}

fn slice_line_spans(
    original: &Line<'_>,
    span_bounds: &[(usize, usize, ratatui::style::Style)],
    start_byte: usize,
    end_byte: usize,
) -> Line<'static> {
    let mut acc: Vec<Span<'static>> = Vec::new();
    for (i, (s, e, style)) in span_bounds.iter().enumerate() {
        if *e <= start_byte {
            continue;
        }
        if *s >= end_byte {
            break;
        }
        let seg_start = start_byte.max(*s);
        let seg_end = end_byte.min(*e);
        if seg_end > seg_start {
            let local_start = seg_start - *s;
            let local_end = seg_end - *s;
            let content = original.spans[i].content.as_ref();
            let slice = &content[local_start..local_end];
            acc.push(Span {
                style: *style,
                content: std::borrow::Cow::Owned(slice.to_string()),
            });
        }
        if *e >= end_byte {
            break;
        }
    }
    Line {
        style: original.style,
        alignment: original.alignment,
        spans: acc,
    }
}

#[cfg(test)]
mod tests {
    use super::*;

    #[test]
    fn writes_bold_then_regular_spans() {
        use ratatui::style::Stylize;

        let spans = ["A".bold(), "B".into()];

        let mut actual: Vec<u8> = Vec::new();
        write_spans(&mut actual, spans.iter()).unwrap();

        let mut expected: Vec<u8> = Vec::new();
        queue!(
            expected,
            SetAttribute(crossterm::style::Attribute::Bold),
            Print("A"),
            SetAttribute(crossterm::style::Attribute::NormalIntensity),
            Print("B"),
            SetForegroundColor(CColor::Reset),
            SetBackgroundColor(CColor::Reset),
            SetAttribute(crossterm::style::Attribute::Reset),
        )
        .unwrap();
        assert_eq!(
            actual,
            expected,
            "Actual: {}",
            String::from_utf8_lossy(&actual)
        );
    }

    #[test]
    fn word_wrap_line_simple() {
        let line = Line::from("hello world foo bar baz");
        let wrapped = word_wrap_line(&line, 10);
        assert_eq!(wrapped.len(), 3);
        assert_eq!(wrapped[0].to_string(), "hello");
        assert_eq!(wrapped[1].to_string(), "world foo");
        assert_eq!(wrapped[2].to_string(), "bar baz");
    }

    #[test]
    fn word_wrap_line_preserves_styles() {
        use ratatui::style::Stylize;
        let line = Line::from(vec!["hello ".into(), "world".bold(), " foo".into()]);
        let wrapped = word_wrap_line(&line, 8);
        assert_eq!(wrapped.len(), 2);
        assert_eq!(wrapped[0].spans.len(), 2);
        assert_eq!(wrapped[0].spans[0].content, "hello ");
        assert!(
            !wrapped[0].spans[0]
                .style
                .add_modifier
                .contains(Modifier::BOLD)
        );
        assert_eq!(wrapped[0].spans[1].content, "wo");
        assert!(
            wrapped[0].spans[1]
                .style
                .add_modifier
                .contains(Modifier::BOLD)
        );
        assert_eq!(wrapped[1].spans.len(), 2);
        assert_eq!(wrapped[1].spans[0].content, "rld");
        assert!(
            wrapped[1].spans[0]
                .style
                .add_modifier
                .contains(Modifier::BOLD)
        );
        assert_eq!(wrapped[1].spans[1].content, " foo");
        assert!(
            !wrapped[1].spans[1]
                .style
                .add_modifier
                .contains(Modifier::BOLD)
        );
    }
}<|MERGE_RESOLUTION|>--- conflicted
+++ resolved
@@ -22,12 +22,8 @@
 use textwrap::WordSplitter;
 
 /// Insert `lines` above the viewport.
-<<<<<<< HEAD
 #[allow(dead_code)]
 pub(crate) fn insert_history_lines(terminal: &mut tui::Tui, lines: Vec<Line>) {
-=======
-pub(crate) fn insert_history_lines(terminal: &mut tui::Terminal, lines: Vec<Line>) {
->>>>>>> 9193eb6b
     let mut out = std::io::stdout();
     insert_history_lines_to_writer(terminal, &mut out, lines);
 }
@@ -120,22 +116,11 @@
     queue!(writer, ResetScrollRegion).ok();
 
     // Restore the cursor position to where it was before we started.
-<<<<<<< HEAD
     if let Some(cursor_pos) = cursor_pos {
         queue!(writer, MoveTo(cursor_pos.x, cursor_pos.y)).ok();
     }
 
     writer.flush().ok();
-=======
-    queue!(
-        writer,
-        MoveTo(
-            terminal.last_known_cursor_pos.x,
-            terminal.last_known_cursor_pos.y
-        )
-    )
-    .ok();
->>>>>>> 9193eb6b
 }
 
 #[derive(Debug, Clone, PartialEq, Eq)]
