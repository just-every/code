--- conflicted
+++ resolved
@@ -1,349 +1,311 @@
-use std::env;
+use std::io::IsTerminal;
 use std::io::Result;
 use std::io::Stdout;
 use std::io::stdout;
-use std::io::BufWriter;
-use std::io::Write;
-
-use codex_core::config::Config;
+use std::pin::Pin;
+use std::sync::Arc;
+use std::sync::atomic::AtomicBool;
+#[cfg(unix)]
+use std::sync::atomic::AtomicU8;
+#[cfg(unix)]
+use std::sync::atomic::AtomicU16;
+use std::sync::atomic::Ordering;
+use std::time::Duration;
+use std::time::Instant;
+
+use crossterm::Command;
+use crossterm::SynchronizedUpdate;
+#[cfg(unix)]
 use crossterm::cursor::MoveTo;
 use crossterm::event::DisableBracketedPaste;
-use crossterm::event::DisableMouseCapture;
 use crossterm::event::DisableFocusChange;
 use crossterm::event::EnableBracketedPaste;
 use crossterm::event::EnableFocusChange;
+use crossterm::event::Event;
+use crossterm::event::KeyEvent;
 use crossterm::event::KeyboardEnhancementFlags;
 use crossterm::event::PopKeyboardEnhancementFlags;
 use crossterm::event::PushKeyboardEnhancementFlags;
-use crossterm::style::SetColors;
-use crossterm::style::{Color as CtColor, SetBackgroundColor, SetForegroundColor};
-use crossterm::style::Print;
-use crossterm::style::ResetColor;
-use crossterm::cursor::MoveToNextLine;
-use crossterm::terminal::Clear;
-use crossterm::terminal::ClearType;
-use ratatui::Terminal;
+use crossterm::terminal::EnterAlternateScreen;
+use crossterm::terminal::LeaveAlternateScreen;
+use crossterm::terminal::supports_keyboard_enhancement;
+use ratatui::backend::Backend;
 use ratatui::backend::CrosstermBackend;
 use ratatui::crossterm::execute;
 use ratatui::crossterm::terminal::disable_raw_mode;
 use ratatui::crossterm::terminal::enable_raw_mode;
-use crossterm::terminal::supports_keyboard_enhancement;
-use ratatui_image::picker::Picker;
+use ratatui::layout::Offset;
+use ratatui::text::Line;
+
+use crate::custom_terminal;
+use crate::custom_terminal::Terminal as CustomTerminal;
+use tokio::select;
+use tokio_stream::Stream;
 
 /// A type alias for the terminal type used in this application
-pub type Tui = Terminal<CrosstermBackend<BufWriter<Stdout>>>;
-
-/// Terminal information queried at startup
-#[derive(Clone)]
-pub struct TerminalInfo {
-    /// The image picker with detected capabilities
-    pub picker: Option<Picker>,
-    /// Measured font size (width, height) in pixels
-    pub font_size: (u16, u16),
-}
-
-impl std::fmt::Debug for TerminalInfo {
-    fn fmt(&self, f: &mut std::fmt::Formatter<'_>) -> std::fmt::Result {
-        f.debug_struct("TerminalInfo")
-            .field("picker", &self.picker.is_some())
-            .field("font_size", &self.font_size)
-            .finish()
-    }
-}
-
-/// Initialize the terminal (full screen mode with alternate screen)
-pub fn init(config: &Config) -> Result<(Tui, TerminalInfo)> {
-    // Initialize the theme based on config
-    crate::theme::init_theme(&config.tui.theme);
-    // Initialize spinner selection and register custom spinners from config
-    crate::spinner::init_spinner(&config.tui.spinner.name);
-    if !config.tui.spinner.custom.is_empty() {
-        let mut custom = Vec::new();
-        for (name, cs) in &config.tui.spinner.custom {
-            let label = cs
-                .label
-                .clone()
-                .unwrap_or_else(|| crate::spinner::spinner_label_for(name));
-            custom.push(crate::spinner::Spinner {
-                name: name.clone(),
-                label,
-                group: "Custom".to_string(),
-                interval_ms: cs.interval,
-                frames: cs.frames.clone(),
-            });
-        }
-        crate::spinner::set_custom_spinners(custom);
-    }
-    // Initialize syntax highlighting preference from config
-    crate::syntax_highlight::init_highlight_from_config(&config.tui.highlight);
-
+pub type Terminal = CustomTerminal<CrosstermBackend<Stdout>>;
+
+pub fn set_modes() -> Result<()> {
     execute!(stdout(), EnableBracketedPaste)?;
-    enable_alternate_scroll_mode()?;
-    // Enable focus change events so we can detect when the terminal window/tab
-    // regains focus and proactively repaint the UI (helps terminals that clear
-    // their alt‑screen buffer while unfocused). However, certain environments
-    // (notably Windows Terminal running Git Bash/MSYS and some legacy Windows
-    // terminals) will echo ESC [ I / ESC [ O literally ("[I", "[O") and may
-    // disrupt input handling. Apply a conservative heuristic and allow users to
-    // override via env vars:
-    //   - CODE_DISABLE_FOCUS=1 forces off
-    //   - CODE_ENABLE_FOCUS=1 forces on
-    if should_enable_focus_change() {
-        let _ = execute!(stdout(), EnableFocusChange);
-    } else {
-        tracing::info!(
-            "Focus tracking disabled (heuristic). Set CODE_ENABLE_FOCUS=1 to force on."
-        );
-    }
-
-    // Enter alternate screen mode for full screen TUI
-    execute!(stdout(), crossterm::terminal::EnterAlternateScreen)?;
-
-    // Query terminal capabilities and font size after entering alternate screen
-    // but before enabling raw mode
-    let terminal_info = query_terminal_info();
 
     enable_raw_mode()?;
-    // Enable keyboard enhancement flags only when supported. On some Windows 10
-    // consoles/environments, attempting to push these flags can interfere with
-    // input delivery (reported as a freeze where keypresses don’t register).
-    // We already normalize key kinds when enhancement is unsupported elsewhere,
-    // so it’s safe to skip enabling here.
-    if supports_keyboard_enhancement().unwrap_or(false) {
-        let _ = execute!(
-            stdout(),
-            PushKeyboardEnhancementFlags(
-                KeyboardEnhancementFlags::DISAMBIGUATE_ESCAPE_CODES
-                    | KeyboardEnhancementFlags::REPORT_EVENT_TYPES
-                    | KeyboardEnhancementFlags::REPORT_ALTERNATE_KEYS
-            )
-        );
-    } else {
-        tracing::info!("Keyboard enhancement flags not supported; skipping enable.");
-    }
-    set_panic_hook();
-
-    // Clear screen with theme background color
-    let theme_bg = crate::colors::background();
-    let theme_fg = crate::colors::text();
-    execute!(
+    // Enable keyboard enhancement flags so modifiers for keys like Enter are disambiguated.
+    // chat_composer.rs is using a keyboard event listener to enter for any modified keys
+    // to create a new line that require this.
+    // Some terminals (notably legacy Windows consoles) do not support
+    // keyboard enhancement flags. Attempt to enable them, but continue
+    // gracefully if unsupported.
+    let _ = execute!(
         stdout(),
-        SetColors(crossterm::style::Colors::new(
-            theme_fg.into(),
-            theme_bg.into()
-        )),
-        Clear(ClearType::All),
-        MoveTo(0, 0),
-        crossterm::terminal::SetTitle("Code"),
-        crossterm::terminal::EnableLineWrap
-    )?;
-
-    // Some terminals (notably macOS Terminal.app with certain profiles)
-    // clear to the terminal's default background color instead of the
-    // currently set background attribute. Proactively painting the full
-    // screen with our theme bg fixes that — but doing so on Windows Terminal
-    // has been reported to cause broken colors/animation for some users.
-    //
-    // Restrict the explicit paint to terminals that benefit from it and skip
-    // it on Windows Terminal (TERM_PROGRAM=Windows_Terminal or WT_SESSION set).
-    let term_program = std::env::var("TERM_PROGRAM").unwrap_or_default();
-    let is_windows_terminal = term_program == "Windows_Terminal" || std::env::var("WT_SESSION").is_ok();
-    let should_paint_bg = if term_program == "Apple_Terminal" {
+        PushKeyboardEnhancementFlags(
+            KeyboardEnhancementFlags::DISAMBIGUATE_ESCAPE_CODES
+                | KeyboardEnhancementFlags::REPORT_EVENT_TYPES
+                | KeyboardEnhancementFlags::REPORT_ALTERNATE_KEYS
+        )
+    );
+
+    let _ = execute!(stdout(), EnableFocusChange);
+    Ok(())
+}
+
+#[derive(Debug, Clone, Copy, PartialEq, Eq)]
+struct EnableAlternateScroll;
+
+impl Command for EnableAlternateScroll {
+    fn write_ansi(&self, f: &mut impl std::fmt::Write) -> std::fmt::Result {
+        write!(f, "\x1b[?1007h")
+    }
+
+    #[cfg(windows)]
+    fn execute_winapi(&self) -> std::io::Result<()> {
+        Err(std::io::Error::other(
+            "tried to execute EnableAlternateScroll using WinAPI; use ANSI instead",
+        ))
+    }
+
+    #[cfg(windows)]
+    fn is_ansi_code_supported(&self) -> bool {
         true
-    } else if is_windows_terminal {
-        false
-    } else {
-        // For other terminals, be conservative and skip unless a user opts in
-        // via CODE_FORCE_FULL_BG_PAINT=1.
-        std::env::var("CODE_FORCE_FULL_BG_PAINT").map(|v| v == "1").unwrap_or(false)
-    };
-
-    if should_paint_bg {
-        if let Ok((cols, rows)) = crossterm::terminal::size() {
-            // Build a single line of spaces once to reduce allocations.
-            let blank = " ".repeat(cols as usize);
-            // Set explicit fg/bg to the theme's colors while painting.
-            execute!(stdout(), SetForegroundColor(CtColor::from(theme_fg)), SetBackgroundColor(CtColor::from(theme_bg)))?;
-            for y in 0..rows {
-                execute!(stdout(), MoveTo(0, y), Print(&blank))?;
-            }
-            // Restore cursor to home and keep our colors configured for subsequent drawing.
-            // Avoid ResetColor here to prevent some terminals from flashing to their
-            // profile default background (e.g., white) between frames.
-            execute!(stdout(), MoveTo(0, 0), SetColors(crossterm::style::Colors::new(theme_fg.into(), theme_bg.into())))?;
-        }
-    }
-
-    // Wrap stdout in a larger BufWriter to reduce syscalls and flushes.
-    // A larger buffer significantly helps during heavy scrolling where many cells change.
-    let backend = CrosstermBackend::new(BufWriter::with_capacity(512 * 1024, stdout()));
-    let tui = Terminal::new(backend)?;
-    Ok((tui, terminal_info))
-}
-
-/// Query terminal capabilities before entering raw mode
-fn query_terminal_info() -> TerminalInfo {
-    // Try to query using ratatui_image's picker
-    let picker = match Picker::from_query_stdio() {
-        Ok(p) => {
-            tracing::info!("Successfully queried terminal capabilities via Picker");
-            Some(p)
-        }
-        Err(e) => {
-            tracing::warn!("Failed to query terminal via Picker: {}", e);
-            None
-        }
-    };
-
-    // Get font size from picker if available, otherwise fall back to terminal_info query
-    let font_size = if let Some(ref p) = picker {
-        // The picker has font size information
-        let (w, h) = p.font_size();
-        tracing::info!("Got font size from Picker: {}x{}", w, h);
-        (w, h)
-    } else {
-        // Fall back to our own terminal query
-        crate::terminal_info::get_cell_size_pixels().unwrap_or_else(|| {
-            tracing::warn!("Failed to get cell size, using defaults");
-            if std::env::var("TERM_PROGRAM").unwrap_or_default() == "iTerm.app" {
-                (7, 15)
-            } else {
-                (8, 16)
-            }
-        })
-    };
-
-    TerminalInfo { picker, font_size }
-}
-
-fn set_panic_hook() {
-    // Chain to any previously installed hook so users still get rich reports.
-    let prev = std::panic::take_hook();
-    std::panic::set_hook(Box::new(move |panic_info| {
-        // Always attempt to restore the terminal state before printing the panic.
-        // This is crucial on Windows and when background threads panic — otherwise
-        // raw mode, mouse/focus reporting, and the alt screen can be left enabled,
-        // causing sequences like "[A", "[B", or "[I" to appear and making Ctrl+C
-        // ineffective. Ignore any restore error as we're already failing.
-        let _ = restore();
-
-        // Delegate to the previous hook (color-eyre or default) to render details.
-        prev(panic_info);
-
-        // Ensure the process terminates. Without exiting here, a panic in a
-        // background thread (e.g., streaming/agent worker) would leave the main
-        // UI thread running after we've torn down the terminal, which manifests
-        // as the "CLI bugs out" behavior described in issue #80.
-        // Exiting avoids that half‑alive state and returns control to the shell.
-        std::process::exit(1);
-    }));
-}
-
-/// Restore the terminal to its original state
+    }
+}
+
+#[derive(Debug, Clone, Copy, PartialEq, Eq)]
+struct DisableAlternateScroll;
+
+impl Command for DisableAlternateScroll {
+    fn write_ansi(&self, f: &mut impl std::fmt::Write) -> std::fmt::Result {
+        write!(f, "\x1b[?1007l")
+    }
+
+    #[cfg(windows)]
+    fn execute_winapi(&self) -> std::io::Result<()> {
+        Err(std::io::Error::other(
+            "tried to execute DisableAlternateScroll using WinAPI; use ANSI instead",
+        ))
+    }
+
+    #[cfg(windows)]
+    fn is_ansi_code_supported(&self) -> bool {
+        true
+    }
+}
+
+/// Restore the terminal to its original state.
+/// Inverse of `set_modes`.
 pub fn restore() -> Result<()> {
     // Pop may fail on platforms that didn't support the push; ignore errors.
     let _ = execute!(stdout(), PopKeyboardEnhancementFlags);
-    // Belt-and-suspenders: on terminals that do not maintain a clean stack,
-    // explicitly set enhancement flags to empty, then pop again. This avoids
-    // leaving kitty/xterm enhanced keyboard protocols active after exit.
-    if supports_keyboard_enhancement().unwrap_or(false) {
-        let _ = execute!(stdout(), PushKeyboardEnhancementFlags(KeyboardEnhancementFlags::empty()));
-        let _ = execute!(stdout(), PopKeyboardEnhancementFlags);
-    }
-    disable_alternate_scroll_mode()?;
     execute!(stdout(), DisableBracketedPaste)?;
-    // Best‑effort: disable focus change notifications if supported.
     let _ = execute!(stdout(), DisableFocusChange);
-    execute!(stdout(), DisableMouseCapture)?;
     disable_raw_mode()?;
-    // Leave alternate screen mode
-    execute!(stdout(), crossterm::terminal::LeaveAlternateScreen)?;
-    // Reset colors and move to a fresh line so the shell prompt doesn't
-    // overlap any residual UI.
-    execute!(stdout(), ResetColor, MoveToNextLine(1))?;
+    let _ = execute!(stdout(), crossterm::cursor::Show);
     Ok(())
 }
 
-/// Leave only the alternate screen, keeping raw mode and input configuration intact.
-/// This is used for the Ctrl+T "standard terminal" mode so users can scroll
-/// and select text in the host terminal.
-pub fn leave_alt_screen_only() -> Result<()> {
-    // Best effort: disable mouse capture so selection/scroll works naturally.
-    let _ = execute!(stdout(), DisableMouseCapture);
-    // Also disable bracketed paste and focus tracking to avoid escape sequences
-    // being echoed into the normal buffer by some terminals.
-    let _ = execute!(stdout(), DisableBracketedPaste);
-    let _ = execute!(stdout(), DisableFocusChange);
-    let _ = disable_alternate_scroll_mode();
-    // Pop keyboard enhancement flags so keys like Enter/Arrows don't emit
-    // enhanced escape sequences (e.g., kitty/xterm modifyOtherKeys) into the buffer.
-    let _ = execute!(stdout(), PopKeyboardEnhancementFlags);
-    if supports_keyboard_enhancement().unwrap_or(false) {
-        let _ = execute!(stdout(), PushKeyboardEnhancementFlags(KeyboardEnhancementFlags::empty()));
-        let _ = execute!(stdout(), PopKeyboardEnhancementFlags);
-    }
-    execute!(stdout(), crossterm::terminal::LeaveAlternateScreen)?;
-    Ok(())
-}
-
-/// Re-enter the alternate screen without reinitializing global state.
-/// Restores title and colors and performs a full clear to ensure a clean frame.
-pub fn enter_alt_screen_only(theme_fg: ratatui::style::Color, theme_bg: ratatui::style::Color) -> Result<()> {
-    // Re-enable enhanced keyboard and focus/paste signaling for full TUI fidelity.
-    if supports_keyboard_enhancement().unwrap_or(false) {
-        let _ = execute!(
-            stdout(),
-            PushKeyboardEnhancementFlags(
-                KeyboardEnhancementFlags::DISAMBIGUATE_ESCAPE_CODES
-                    | KeyboardEnhancementFlags::REPORT_EVENT_TYPES
-                    | KeyboardEnhancementFlags::REPORT_ALTERNATE_KEYS
-            )
-        );
-    }
-    if should_enable_focus_change() {
-        let _ = execute!(stdout(), EnableFocusChange);
-    }
-    let _ = execute!(stdout(), EnableBracketedPaste);
-    let _ = enable_alternate_scroll_mode();
-    execute!(
-        stdout(),
-        crossterm::terminal::EnterAlternateScreen,
-        SetColors(crossterm::style::Colors::new(theme_fg.into(), theme_bg.into())),
-        Clear(ClearType::All),
-        MoveTo(0, 0),
-        crossterm::terminal::SetTitle("Code"),
-        crossterm::terminal::EnableLineWrap
-    )?;
-    Ok(())
-}
-
-fn enable_alternate_scroll_mode() -> Result<()> {
-    if !should_enable_alternate_scroll_mode() {
-        return Ok(());
-    }
-    let mut handle = stdout();
-    handle.write_all(b"\x1b[?1007h")?;
-    handle.flush()?;
-    Ok(())
-}
-
-fn disable_alternate_scroll_mode() -> Result<()> {
-    if !should_enable_alternate_scroll_mode() {
-        return Ok(());
-    }
-    let mut handle = stdout();
-    handle.write_all(b"\x1b[?1007l")?;
-    handle.flush()?;
-    Ok(())
-}
-
-<<<<<<< HEAD
-fn should_enable_alternate_scroll_mode() -> bool {
-    // macOS Terminal hijacks scrolling when 1007h is set without also enabling
-    // mouse reporting, so skip the escape in that environment.
-    !matches!(env::var("TERM_PROGRAM"), Ok(value) if value.eq_ignore_ascii_case("Apple_Terminal"))
-}
-=======
+/// Initialize the terminal (inline viewport; history stays in normal scrollback)
+pub fn init() -> Result<Terminal> {
+    if !stdout().is_terminal() {
+        return Err(std::io::Error::other("stdout is not a terminal"));
+    }
+    set_modes()?;
+
+    set_panic_hook();
+
+    let backend = CrosstermBackend::new(stdout());
+    let tui = CustomTerminal::with_options(backend)?;
+    Ok(tui)
+}
+
+fn set_panic_hook() {
+    let hook = std::panic::take_hook();
+    std::panic::set_hook(Box::new(move |panic_info| {
+        let _ = restore(); // ignore any errors as we are already failing
+        hook(panic_info);
+    }));
+}
+
+#[derive(Debug)]
+pub enum TuiEvent {
+    Key(KeyEvent),
+    Paste(String),
+    Draw,
+}
+
+pub struct Tui {
+    frame_schedule_tx: tokio::sync::mpsc::UnboundedSender<Instant>,
+    draw_tx: tokio::sync::broadcast::Sender<()>,
+    pub(crate) terminal: Terminal,
+    pending_history_lines: Vec<Line<'static>>,
+    alt_saved_viewport: Option<ratatui::layout::Rect>,
+    #[cfg(unix)]
+    resume_pending: Arc<AtomicU8>, // Stores a ResumeAction
+    #[cfg(unix)]
+    suspend_cursor_y: Arc<AtomicU16>, // Bottom line of inline viewport
+    // True when overlay alt-screen UI is active
+    alt_screen_active: Arc<AtomicBool>,
+    // True when terminal/tab is focused; updated internally from crossterm events
+    terminal_focused: Arc<AtomicBool>,
+    enhanced_keys_supported: bool,
+}
+
+#[cfg(unix)]
+#[derive(Copy, Clone, Debug, Eq, PartialEq)]
+#[repr(u8)]
+enum ResumeAction {
+    None = 0,
+    RealignInline = 1,
+    RestoreAlt = 2,
+}
+
+#[cfg(unix)]
+enum PreparedResumeAction {
+    RestoreAltScreen,
+    RealignViewport(ratatui::layout::Rect),
+}
+
+#[cfg(unix)]
+fn take_resume_action(pending: &AtomicU8) -> ResumeAction {
+    match pending.swap(ResumeAction::None as u8, Ordering::Relaxed) {
+        1 => ResumeAction::RealignInline,
+        2 => ResumeAction::RestoreAlt,
+        _ => ResumeAction::None,
+    }
+}
+
+#[derive(Clone, Debug)]
+pub struct FrameRequester {
+    frame_schedule_tx: tokio::sync::mpsc::UnboundedSender<Instant>,
+}
+impl FrameRequester {
+    pub fn schedule_frame(&self) {
+        let _ = self.frame_schedule_tx.send(Instant::now());
+    }
+    pub fn schedule_frame_in(&self, dur: Duration) {
+        let _ = self.frame_schedule_tx.send(Instant::now() + dur);
+    }
+}
+
+#[cfg(test)]
+impl FrameRequester {
+    /// Create a no-op frame requester for tests.
+    pub(crate) fn test_dummy() -> Self {
+        let (tx, _rx) = tokio::sync::mpsc::unbounded_channel();
+        FrameRequester {
+            frame_schedule_tx: tx,
+        }
+    }
+}
+
+impl Tui {
+    /// Emit a desktop notification now if the terminal is unfocused.
+    /// Returns true if a notification was posted.
+    pub fn notify(&mut self, message: impl AsRef<str>) -> bool {
+        if !self.terminal_focused.load(Ordering::Relaxed) {
+            let _ = execute!(stdout(), PostNotification(message.as_ref().to_string()));
+            true
+        } else {
+            false
+        }
+    }
+    pub fn new(terminal: Terminal) -> Self {
+        let (frame_schedule_tx, frame_schedule_rx) = tokio::sync::mpsc::unbounded_channel();
+        let (draw_tx, _) = tokio::sync::broadcast::channel(1);
+
+        // Spawn background scheduler to coalesce frame requests and emit draws at deadlines.
+        let draw_tx_clone = draw_tx.clone();
+        tokio::spawn(async move {
+            use tokio::select;
+            use tokio::time::Instant as TokioInstant;
+            use tokio::time::sleep_until;
+
+            let mut rx = frame_schedule_rx;
+            let mut next_deadline: Option<Instant> = None;
+
+            loop {
+                let target = next_deadline
+                    .unwrap_or_else(|| Instant::now() + Duration::from_secs(60 * 60 * 24 * 365));
+                let sleep_fut = sleep_until(TokioInstant::from_std(target));
+                tokio::pin!(sleep_fut);
+
+                select! {
+                    recv = rx.recv() => {
+                        match recv {
+                            Some(at) => {
+                                if next_deadline.is_none_or(|cur| at < cur) {
+                                    next_deadline = Some(at);
+                                }
+                                // Do not send a draw immediately here. By continuing the loop,
+                                // we recompute the sleep target so the draw fires once via the
+                                // sleep branch, coalescing multiple requests into a single draw.
+                                continue;
+                            }
+                            None => break,
+                        }
+                    }
+                    _ = &mut sleep_fut => {
+                        if next_deadline.is_some() {
+                            next_deadline = None;
+                            let _ = draw_tx_clone.send(());
+                        }
+                    }
+                }
+            }
+        });
+
+        // Detect keyboard enhancement support before any EventStream is created so the
+        // crossterm poller can acquire its lock without contention.
+        let enhanced_keys_supported = supports_keyboard_enhancement().unwrap_or(false);
+        // Cache this to avoid contention with the event reader.
+        supports_color::on_cached(supports_color::Stream::Stdout);
+        let _ = crate::terminal_palette::terminal_palette();
+        let _ = crate::terminal_palette::default_colors();
+
+        Self {
+            frame_schedule_tx,
+            draw_tx,
+            terminal,
+            pending_history_lines: vec![],
+            alt_saved_viewport: None,
+            #[cfg(unix)]
+            resume_pending: Arc::new(AtomicU8::new(0)),
+            #[cfg(unix)]
+            suspend_cursor_y: Arc::new(AtomicU16::new(0)),
+            alt_screen_active: Arc::new(AtomicBool::new(false)),
+            terminal_focused: Arc::new(AtomicBool::new(true)),
+            enhanced_keys_supported,
+        }
+    }
+
+    pub fn frame_requester(&self) -> FrameRequester {
+        FrameRequester {
+            frame_schedule_tx: self.frame_schedule_tx.clone(),
+        }
+    }
+
+    pub fn enhanced_keys_supported(&self) -> bool {
+        self.enhanced_keys_supported
+    }
+
     pub fn event_stream(&self) -> Pin<Box<dyn Stream<Item = TuiEvent> + Send + 'static>> {
         use tokio_stream::StreamExt;
         let mut crossterm_events = crossterm::event::EventStream::new();
@@ -435,51 +397,199 @@
         set_modes()?;
         Ok(())
     }
->>>>>>> 32038621
-
-/// Clear the current screen (normal buffer) with the theme background and reset cursor.
-// Removed: clear_screen_with_theme — we no longer hard-clear the normal buffer in terminal mode.
-
-/// Determine whether to enable xterm focus change tracking for the current
-/// environment. We default to enabling on modern terminals, but disable for
-/// known-problematic combinations — especially Windows Terminal + Git Bash
-/// (MSYS) — where focus sequences may be echoed as text and interfere with
-/// input. Users can force behavior with env overrides.
-fn should_enable_focus_change() -> bool {
-    use std::env;
-
-    // Hard overrides first
-    if env::var("CODE_DISABLE_FOCUS").map(|v| v == "1").unwrap_or(false) {
-        return false;
-    }
-    if env::var("CODE_ENABLE_FOCUS").map(|v| v == "1").unwrap_or(false) {
-        return true;
-    }
-
-    let term = env::var("TERM").unwrap_or_default().to_lowercase();
-
-    // Disable on terminals that are frequently problematic with DECSET 1004
-    // (focus tracking) on Windows or MSYS stacks.
+
+    #[cfg(unix)]
+    fn prepare_resume_action(
+        &mut self,
+        action: ResumeAction,
+    ) -> Result<Option<PreparedResumeAction>> {
+        match action {
+            ResumeAction::RealignInline => {
+                let cursor_pos = self
+                    .terminal
+                    .get_cursor_position()
+                    .unwrap_or(self.terminal.last_known_cursor_pos);
+                Ok(Some(PreparedResumeAction::RealignViewport(
+                    ratatui::layout::Rect::new(0, cursor_pos.y, 0, 0),
+                )))
+            }
+            ResumeAction::RestoreAlt => {
+                if let Ok(ratatui::layout::Position { y, .. }) = self.terminal.get_cursor_position()
+                    && let Some(saved) = self.alt_saved_viewport.as_mut()
+                {
+                    saved.y = y;
+                }
+                Ok(Some(PreparedResumeAction::RestoreAltScreen))
+            }
+            ResumeAction::None => Ok(None),
+        }
+    }
+
+    #[cfg(unix)]
+    fn apply_prepared_resume_action(&mut self, prepared: PreparedResumeAction) -> Result<()> {
+        match prepared {
+            PreparedResumeAction::RealignViewport(area) => {
+                self.terminal.set_viewport_area(area);
+            }
+            PreparedResumeAction::RestoreAltScreen => {
+                execute!(self.terminal.backend_mut(), EnterAlternateScreen)?;
+                // Enable "alternate scroll" so terminals may translate wheel to arrows
+                execute!(self.terminal.backend_mut(), EnableAlternateScroll)?;
+                if let Ok(size) = self.terminal.size() {
+                    self.terminal.set_viewport_area(ratatui::layout::Rect::new(
+                        0,
+                        0,
+                        size.width,
+                        size.height,
+                    ));
+                    self.terminal.clear()?;
+                }
+            }
+        }
+        Ok(())
+    }
+
+    /// Enter alternate screen and expand the viewport to full terminal size, saving the current
+    /// inline viewport for restoration when leaving.
+    pub fn enter_alt_screen(&mut self) -> Result<()> {
+        let _ = execute!(self.terminal.backend_mut(), EnterAlternateScreen);
+        // Enable "alternate scroll" so terminals may translate wheel to arrows
+        let _ = execute!(self.terminal.backend_mut(), EnableAlternateScroll);
+        if let Ok(size) = self.terminal.size() {
+            self.alt_saved_viewport = Some(self.terminal.viewport_area);
+            self.terminal.set_viewport_area(ratatui::layout::Rect::new(
+                0,
+                0,
+                size.width,
+                size.height,
+            ));
+            let _ = self.terminal.clear();
+        }
+        self.alt_screen_active.store(true, Ordering::Relaxed);
+        Ok(())
+    }
+
+    /// Leave alternate screen and restore the previously saved inline viewport, if any.
+    pub fn leave_alt_screen(&mut self) -> Result<()> {
+        // Disable alternate scroll when leaving alt-screen
+        let _ = execute!(self.terminal.backend_mut(), DisableAlternateScroll);
+        let _ = execute!(self.terminal.backend_mut(), LeaveAlternateScreen);
+        if let Some(saved) = self.alt_saved_viewport.take() {
+            self.terminal.set_viewport_area(saved);
+        }
+        self.alt_screen_active.store(false, Ordering::Relaxed);
+        Ok(())
+    }
+
+    pub fn insert_history_lines(&mut self, lines: Vec<Line<'static>>) {
+        self.pending_history_lines.extend(lines);
+        self.frame_requester().schedule_frame();
+    }
+
+    pub fn draw(
+        &mut self,
+        height: u16,
+        draw_fn: impl FnOnce(&mut custom_terminal::Frame),
+    ) -> Result<()> {
+        // Precompute any viewport updates that need a cursor-position query before entering
+        // the synchronized update, to avoid racing with the event reader.
+        let mut pending_viewport_area: Option<ratatui::layout::Rect> = None;
+        #[cfg(unix)]
+        let mut prepared_resume =
+            self.prepare_resume_action(take_resume_action(&self.resume_pending))?;
+        {
+            let terminal = &mut self.terminal;
+            let screen_size = terminal.size()?;
+            let last_known_screen_size = terminal.last_known_screen_size;
+            if screen_size != last_known_screen_size
+                && let Ok(cursor_pos) = terminal.get_cursor_position()
+            {
+                let last_known_cursor_pos = terminal.last_known_cursor_pos;
+                if cursor_pos.y != last_known_cursor_pos.y {
+                    let cursor_delta = cursor_pos.y as i32 - last_known_cursor_pos.y as i32;
+                    let new_viewport_area = terminal.viewport_area.offset(Offset {
+                        x: 0,
+                        y: cursor_delta,
+                    });
+                    pending_viewport_area = Some(new_viewport_area);
+                }
+            }
+        }
+
+        // Use synchronized update via backend instead of stdout()
+        std::io::stdout().sync_update(|_| {
+            #[cfg(unix)]
+            {
+                if let Some(prepared) = prepared_resume.take() {
+                    self.apply_prepared_resume_action(prepared)?;
+                }
+            }
+            let terminal = &mut self.terminal;
+            if let Some(new_area) = pending_viewport_area.take() {
+                terminal.set_viewport_area(new_area);
+                terminal.clear()?;
+            }
+
+            let size = terminal.size()?;
+
+            let mut area = terminal.viewport_area;
+            area.height = height.min(size.height);
+            area.width = size.width;
+            if area.bottom() > size.height {
+                terminal
+                    .backend_mut()
+                    .scroll_region_up(0..area.top(), area.bottom() - size.height)?;
+                area.y = size.height - area.height;
+            }
+            if area != terminal.viewport_area {
+                terminal.clear()?;
+                terminal.set_viewport_area(area);
+            }
+            if !self.pending_history_lines.is_empty() {
+                crate::insert_history::insert_history_lines(
+                    terminal,
+                    self.pending_history_lines.clone(),
+                );
+                self.pending_history_lines.clear();
+            }
+            // Update the y position for suspending so Ctrl-Z can place the cursor correctly.
+            #[cfg(unix)]
+            {
+                let inline_area_bottom = if self.alt_screen_active.load(Ordering::Relaxed) {
+                    self.alt_saved_viewport
+                        .map(|r| r.bottom().saturating_sub(1))
+                        .unwrap_or_else(|| area.bottom().saturating_sub(1))
+                } else {
+                    area.bottom().saturating_sub(1)
+                };
+                self.suspend_cursor_y
+                    .store(inline_area_bottom, Ordering::Relaxed);
+            }
+            terminal.draw(|frame| {
+                draw_fn(frame);
+            })
+        })?
+    }
+}
+
+/// Command that emits an OSC 9 desktop notification with a message.
+#[derive(Debug, Clone)]
+pub struct PostNotification(pub String);
+
+impl Command for PostNotification {
+    fn write_ansi(&self, f: &mut impl std::fmt::Write) -> std::fmt::Result {
+        write!(f, "\x1b]9;{}\x07", self.0)
+    }
+
     #[cfg(windows)]
-    {
-        let term_program = env::var("TERM_PROGRAM").unwrap_or_default().to_lowercase();
-        let is_windows_terminal = !env::var("WT_SESSION").unwrap_or_default().is_empty()
-            || term_program.contains("windows_terminal");
-        let is_msys = env::var("MSYSTEM").is_ok(); // Git Bash / MSYS2
-        let looks_like_mintty = term_program.contains("mintty")
-            || env::var("TERM_PROGRAM").unwrap_or_default().contains("mintty");
-        let looks_like_conemu = term_program.contains("conemu") || term_program.contains("cmder");
-
-        if is_msys || looks_like_mintty || looks_like_conemu || (is_windows_terminal && is_msys) {
-            return false;
-        }
-    }
-
-    // Very old / limited terminals
-    if term == "dumb" {
-        return false;
-    }
-
-    // Default: enabled for modern terminals (xterm-256color, iTerm2, Alacritty, kitty, tmux, etc.)
-    true
+    fn execute_winapi(&self) -> std::io::Result<()> {
+        Err(std::io::Error::other(
+            "tried to execute PostNotification using WinAPI; use ANSI instead",
+        ))
+    }
+
+    #[cfg(windows)]
+    fn is_ansi_code_supported(&self) -> bool {
+        true
+    }
 }