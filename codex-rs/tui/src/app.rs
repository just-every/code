--- conflicted
+++ resolved
@@ -10,31 +10,21 @@
 use crate::slash_command::SlashCommand;
 use crate::transcript_app::TranscriptApp;
 use crate::tui;
-<<<<<<< HEAD
 use crate::tui::TerminalInfo;
 use codex_core::ConversationManager;
+use codex_login::{AuthManager, AuthMode};
 use codex_core::config::Config;
 use codex_core::protocol::Event;
 use codex_core::protocol::Op;
-=======
-use crate::tui::TuiEvent;
-use codex_ansi_escape::ansi_escape_line;
-use codex_core::ConversationManager;
-use codex_core::config::Config;
-use codex_core::protocol::TokenUsage;
-use codex_login::AuthManager;
->>>>>>> 311ad0ce
 use color_eyre::eyre::Result;
 use crossterm::SynchronizedUpdate;
 use crossterm::event::KeyCode;
 use crossterm::event::KeyEvent;
 use crossterm::event::KeyEventKind;
+use crossterm::execute;
+use crossterm::terminal::EnterAlternateScreen;
+use crossterm::terminal::LeaveAlternateScreen;
 use crossterm::terminal::supports_keyboard_enhancement;
-<<<<<<< HEAD
-=======
-use ratatui::style::Stylize;
-use ratatui::text::Line;
->>>>>>> 311ad0ce
 use std::path::PathBuf;
 use ratatui::prelude::Rect;
 use ratatui::text::Line;
@@ -84,6 +74,7 @@
     // Transcript overlay state
     transcript_overlay: Option<TranscriptApp>,
     deferred_history_lines: Vec<Line<'static>>,
+    transcript_saved_viewport: Option<Rect>,
 
     enhanced_keys_supported: bool,
 
@@ -113,7 +104,6 @@
     terminal_info: TerminalInfo,
 }
 
-<<<<<<< HEAD
 impl App<'_> {
     pub(crate) fn new(
         config: Config,
@@ -123,22 +113,10 @@
         debug: bool,
         terminal_info: TerminalInfo,
     ) -> Self {
-        let conversation_manager = Arc::new(ConversationManager::default());
-=======
-impl App {
-    pub async fn run(
-        tui: &mut tui::Tui,
-        auth_manager: Arc<AuthManager>,
-        config: Config,
-        initial_prompt: Option<String>,
-        initial_images: Vec<PathBuf>,
-    ) -> Result<TokenUsage> {
-        use tokio_stream::StreamExt;
-        let (app_event_tx, mut app_event_rx) = unbounded_channel();
-        let app_event_tx = AppEventSender::new(app_event_tx);
-
-        let conversation_manager = Arc::new(ConversationManager::new(auth_manager.clone()));
->>>>>>> 311ad0ce
+        let conversation_manager = Arc::new(ConversationManager::new(AuthManager::shared(
+            config.codex_home.clone(),
+            AuthMode::ApiKey,
+        )));
 
         let (app_event_tx, app_event_rx) = channel();
         let app_event_tx = AppEventSender::new(app_event_tx);
@@ -240,12 +218,9 @@
             pending_redraw,
             transcript_overlay: None,
             deferred_history_lines: Vec::new(),
-<<<<<<< HEAD
             transcript_saved_viewport: None,
             enhanced_keys_supported,
             _debug: debug,
-=======
->>>>>>> 311ad0ce
             commit_anim_running: Arc::new(AtomicBool::new(false)),
             terminal_info,
             clear_on_first_frame: true,
@@ -289,7 +264,6 @@
         let app_event_tx = self.app_event_tx.clone();
         app_event_tx.send(AppEvent::RequestRedraw);
 
-<<<<<<< HEAD
         while let Ok(event) = self.app_event_rx.recv() {
             match event {
                 AppEvent::InsertHistory(lines) => match &mut self.app_state {
@@ -309,29 +283,6 @@
                 }
                 AppEvent::Redraw => {
                     std::io::stdout().sync_update(|_| self.draw_next_frame(terminal))??;
-=======
-    pub(crate) async fn handle_tui_event(
-        &mut self,
-        tui: &mut tui::Tui,
-        event: TuiEvent,
-    ) -> Result<bool> {
-        if let Some(overlay) = &mut self.transcript_overlay {
-            overlay.handle_event(tui, event)?;
-            if overlay.is_done {
-                // Exit alternate screen and restore viewport.
-                let _ = tui.leave_alt_screen();
-                if !self.deferred_history_lines.is_empty() {
-                    let lines = std::mem::take(&mut self.deferred_history_lines);
-                    tui.insert_history_lines(lines);
-                }
-                self.transcript_overlay = None;
-                tui.frame_requester().schedule_frame();
-            }
-        } else {
-            match event {
-                TuiEvent::Key(key_event) => {
-                    self.handle_key_event(tui, key_event).await;
->>>>>>> 311ad0ce
                 }
                 AppEvent::StartCommitAnimation => {
                     if self
@@ -452,19 +403,8 @@
                         }
                     };
                 }
-<<<<<<< HEAD
                 AppEvent::MouseEvent(mouse_event) => {
                     self.dispatch_mouse_event(mouse_event);
-=======
-                TuiEvent::AttachImage {
-                    path,
-                    width,
-                    height,
-                    format_label,
-                } => {
-                    self.chat_widget
-                        .attach_image(path, width, height, format_label);
->>>>>>> 311ad0ce
                 }
                 AppEvent::Paste(text) => {
                     self.dispatch_paste_event(text);
@@ -678,7 +618,6 @@
                         widget.add_diff_output(text);
                     }
                 }
-<<<<<<< HEAD
                 AppEvent::UpdateTheme(new_theme) => {
                     // Switch the theme immediately
                     crate::theme::switch_theme(new_theme);
@@ -786,41 +725,6 @@
                 AppEvent::ScheduleFrameIn(duration) => {
                     // Schedule the next redraw with the requested duration
                     self.schedule_redraw_in(duration);
-=======
-            }
-            AppEvent::StopCommitAnimation => {
-                self.commit_anim_running.store(false, Ordering::Release);
-            }
-            AppEvent::CommitTick => {
-                self.chat_widget.on_commit_tick();
-            }
-            AppEvent::CodexEvent(event) => {
-                self.chat_widget.handle_codex_event(event);
-            }
-            AppEvent::ExitRequest => {
-                return Ok(false);
-            }
-            AppEvent::CodexOp(op) => self.chat_widget.submit_op(op),
-            AppEvent::DiffResult(text) => {
-                // Clear the in-progress state in the bottom pane
-                self.chat_widget.on_diff_complete();
-                // Enter alternate screen using TUI helper and build pager lines
-                let _ = tui.enter_alt_screen();
-                let pager_lines: Vec<ratatui::text::Line<'static>> = if text.trim().is_empty() {
-                    vec!["No changes detected.".italic().into()]
-                } else {
-                    text.lines().map(ansi_escape_line).collect()
-                };
-                self.transcript_overlay = Some(TranscriptApp::with_title(
-                    pager_lines,
-                    "D I F F".to_string(),
-                ));
-                tui.frame_requester().schedule_frame();
-            }
-            AppEvent::StartFileSearch(query) => {
-                if !query.is_empty() {
-                    self.file_search.on_user_query(query);
->>>>>>> 311ad0ce
                 }
             }
         }
@@ -855,7 +759,6 @@
         }
     }
 
-<<<<<<< HEAD
     fn draw_next_frame(&mut self, terminal: &mut tui::Tui) -> Result<()> {
         if self.clear_on_first_frame || matches!(self.app_state, AppState::Onboarding { .. }) {
             terminal.clear()?;
@@ -886,36 +789,6 @@
                     frame.render_widget_ref(&**widget, frame.area())
                 }
                 AppState::Onboarding { screen } => frame.render_widget_ref(&*screen, frame.area()),
-=======
-    async fn handle_key_event(&mut self, tui: &mut tui::Tui, key_event: KeyEvent) {
-        match key_event {
-            KeyEvent {
-                code: KeyCode::Char('c'),
-                modifiers: crossterm::event::KeyModifiers::CONTROL,
-                kind: KeyEventKind::Press,
-                ..
-            } => {
-                self.chat_widget.on_ctrl_c();
-            }
-            KeyEvent {
-                code: KeyCode::Char('d'),
-                modifiers: crossterm::event::KeyModifiers::CONTROL,
-                kind: KeyEventKind::Press,
-                ..
-            } if self.chat_widget.composer_is_empty() => {
-                self.app_event_tx.send(AppEvent::ExitRequest);
-            }
-            KeyEvent {
-                code: KeyCode::Char('t'),
-                modifiers: crossterm::event::KeyModifiers::CONTROL,
-                kind: KeyEventKind::Press,
-                ..
-            } => {
-                // Enter alternate screen and set viewport to full size.
-                let _ = tui.enter_alt_screen();
-                self.transcript_overlay = Some(TranscriptApp::new(self.transcript_lines.clone()));
-                tui.frame_requester().schedule_frame();
->>>>>>> 311ad0ce
             }
         })?;
         Ok(())
