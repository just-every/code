--- conflicted
+++ resolved
@@ -34,10 +34,7 @@
             SlashCommand::Quit => "exit Codex",
             SlashCommand::Diff => "show git diff (including untracked files)",
             SlashCommand::Status => "show current session configuration and token usage",
-<<<<<<< HEAD
-=======
             SlashCommand::Prompts => "show example prompts",
->>>>>>> c4dc6a80
             SlashCommand::Logout => "log out of Codex",
             #[cfg(debug_assertions)]
             SlashCommand::TestApproval => "test approval request",
