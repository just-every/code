use std::collections::HashMap;
use std::path::PathBuf;
use std::sync::Arc;
use std::sync::Mutex;

use ratatui::style::Modifier;

use codex_core::ConversationManager;
use codex_core::config::Config;
use codex_core::config_types::ReasoningEffort;
use codex_core::config_types::TextVerbosity;
use codex_core::parse_command::ParsedCommand;
use codex_core::protocol::AgentMessageDeltaEvent;
use codex_core::protocol::AgentMessageEvent;
use codex_core::protocol::AgentReasoningDeltaEvent;
use codex_core::protocol::AgentReasoningEvent;
use codex_core::protocol::AgentReasoningRawContentDeltaEvent;
use codex_core::protocol::AgentReasoningRawContentEvent;
use codex_core::protocol::AgentStatusUpdateEvent;
use codex_core::protocol::ApplyPatchApprovalRequestEvent;
use codex_core::protocol::BackgroundEventEvent;
use codex_core::protocol::BrowserScreenshotUpdateEvent;
use codex_core::protocol::CustomToolCallBeginEvent;
use codex_core::protocol::CustomToolCallEndEvent;
use codex_core::protocol::ErrorEvent;
use codex_core::protocol::Event;
use codex_core::protocol::EventMsg;
use codex_core::protocol::ExecApprovalRequestEvent;
use codex_core::protocol::ExecCommandBeginEvent;
use codex_core::protocol::ExecCommandEndEvent;
use codex_core::protocol::InputItem;
use codex_core::protocol::McpToolCallBeginEvent;
use codex_core::protocol::McpToolCallEndEvent;
use codex_core::protocol::Op;
use codex_core::protocol::PatchApplyBeginEvent;
use codex_core::protocol::TaskCompleteEvent;
use codex_core::protocol::TokenUsage;
use codex_core::protocol::TurnDiffEvent;
use crossterm::event::KeyEvent;
use crossterm::event::KeyEventKind;
use image::imageops::FilterType;
use ratatui::buffer::Buffer;
use ratatui::layout::Constraint;
use ratatui::layout::Layout;
use ratatui::layout::Rect;
use ratatui::text::Line;
use ratatui::widgets::Widget;
use ratatui::widgets::WidgetRef;
use ratatui_image::picker::Picker;
use std::cell::RefCell;
use tokio::sync::mpsc::UnboundedSender;
use tokio::sync::mpsc::unbounded_channel;
use tracing::info;
// use image::GenericImageView;

use crate::app_event::AppEvent;
use crate::app_event_sender::AppEventSender;
use crate::bottom_pane::BottomPane;
use crate::bottom_pane::BottomPaneParams;
use crate::bottom_pane::CancellationEvent;
use crate::bottom_pane::InputResult;
use crate::history_cell::CommandOutput;
use crate::history_cell::HistoryCell;
use crate::history_cell::PatchEventType;
use crate::live_wrap::RowBuilder;
use crate::text_block::TextBlock;
use crate::user_approval_widget::ApprovalRequest;
use codex_browser::BrowserManager;
use codex_file_search::FileMatch;
use ratatui::style::Stylize;

struct RunningCommand {
    command: Vec<String>,
    parsed: Vec<ParsedCommand>,
}

pub(crate) struct ChatWidget<'a> {
    app_event_tx: AppEventSender,
    codex_op_tx: UnboundedSender<Op>,
    bottom_pane: BottomPane<'a>,
    active_history_cell: Option<HistoryCell>,
    history_cells: Vec<HistoryCell>, // Store all history in memory
    config: Config,
    initial_user_message: Option<UserMessage>,
    total_token_usage: TokenUsage,
    last_token_usage: TokenUsage,
    reasoning_buffer: String,
    content_buffer: String,
    // Buffer for streaming assistant answer text; we do not surface partial
    // We wait for the final AgentMessage event and then emit the full text
    // at once into scrollback so the history contains a single message.
    answer_buffer: String,
    // Cache of the last finalized assistant message to suppress immediate duplicates
    last_assistant_message: Option<String>,
    // Track the ID of the current streaming message to prevent duplicates
    current_stream_message_id: Option<String>,
    // Track the ID of the current streaming reasoning to prevent duplicates
    current_stream_reasoning_id: Option<String>,
    running_commands: HashMap<String, RunningCommand>,
    live_builder: RowBuilder,
    current_stream: Option<StreamKind>,
    stream_header_emitted: bool,
    live_max_rows: u16,
    // Store pending image paths keyed by their placeholder text
    pending_images: HashMap<String, PathBuf>,
    welcome_shown: bool,
    // Path to the latest browser screenshot and URL for display
    latest_browser_screenshot: Arc<Mutex<Option<(PathBuf, String)>>>,
    // Cached image protocol to avoid recreating every frame (path, area, protocol)
    cached_image_protocol:
        std::cell::RefCell<Option<(PathBuf, Rect, ratatui_image::protocol::Protocol)>>,
    // Cached picker to avoid recreating every frame
    cached_picker: std::cell::RefCell<Option<Picker>>,

    // Cached cell size (width,height) in pixels
    cached_cell_size: std::cell::OnceCell<(u16, u16)>,

    // Terminal information from startup
    terminal_info: crate::tui::TerminalInfo,
    // Scroll offset from bottom (0 = at bottom, positive = scrolled up)
    scroll_offset: u16,
    // Cached max scroll from last render to prevent overscroll artifacts
    last_max_scroll: std::cell::Cell<u16>,
    // Agent tracking for multi-agent tasks
    active_agents: Vec<AgentInfo>,
    agents_ready_to_start: bool,
    last_agent_prompt: Option<String>,
    agent_context: Option<String>,
    agent_task: Option<String>,
    overall_task_status: String,
    // Sparkline data for showing agent activity (using RefCell for interior mutability)
    // Each tuple is (value, is_completed) where is_completed indicates if any agent was complete at that time
    sparkline_data: std::cell::RefCell<Vec<(u64, bool)>>,
    last_sparkline_update: std::cell::RefCell<std::time::Instant>,
}

struct UserMessage {
    text: String,
    image_paths: Vec<PathBuf>,
}

#[derive(Debug, Clone)]
struct AgentInfo {
    name: String,
    status: AgentStatus,
}

#[derive(Debug, Clone, PartialEq)]
enum AgentStatus {
    Pending,
    Running,
    Completed,
    Failed,
}

#[derive(Debug, Clone, Copy, PartialEq, Eq)]
enum StreamKind {
    Answer,
    Reasoning,
}

impl From<String> for UserMessage {
    fn from(text: String) -> Self {
        Self {
            text,
            image_paths: Vec::new(),
        }
    }
}

fn create_initial_user_message(text: String, image_paths: Vec<PathBuf>) -> Option<UserMessage> {
    if text.is_empty() && image_paths.is_empty() {
        None
    } else {
        Some(UserMessage { text, image_paths })
    }
}

impl ChatWidget<'_> {
    /// If the user is at or near the bottom, keep following new messages.
    /// We treat "near" as within 3 rows, matching our scroll step.
    fn autoscroll_if_near_bottom(&mut self) {
        if self.scroll_offset <= 3 {
            self.scroll_offset = 0;
        }
    }
    /// Get or create the global browser manager
    async fn get_browser_manager() -> Arc<BrowserManager> {
        codex_browser::global::get_or_create_browser_manager().await
    }

    pub(crate) fn insert_str(&mut self, s: &str) {
        self.bottom_pane.insert_str(s);
    }

    fn parse_message_with_images(&mut self, text: String) -> UserMessage {
        use std::path::Path;

        // Common image extensions
        const IMAGE_EXTENSIONS: &[&str] = &[
            ".png", ".jpg", ".jpeg", ".gif", ".bmp", ".webp", ".svg", ".ico", ".tiff", ".tif",
        ];

        let mut image_paths = Vec::new();
        let mut cleaned_text = text.clone();

        // First, handle [image: ...] placeholders from drag-and-drop
        let placeholder_regex = regex_lite::Regex::new(r"\[image: [^\]]+\]").unwrap();
        for mat in placeholder_regex.find_iter(&text) {
            let placeholder = mat.as_str();
            if let Some(path) = self.pending_images.remove(placeholder) {
                image_paths.push(path);
                // Remove the placeholder from the text
                cleaned_text = cleaned_text.replace(placeholder, "");
            }
        }
<<<<<<< HEAD
=======
        // Mark task stopped and request redraw now that all content is in history.
        self.bottom_pane.set_task_running(false);
        self.running_commands.clear();
        self.mark_needs_redraw();
    }

    fn on_token_count(&mut self, token_usage: TokenUsage) {
        self.total_token_usage = add_token_usage(&self.total_token_usage, &token_usage);
        self.last_token_usage = token_usage;
        self.bottom_pane.set_token_usage(
            self.total_token_usage.clone(),
            self.last_token_usage.clone(),
            self.config.model_context_window,
        );
    }

    fn on_error(&mut self, message: String) {
        self.add_to_history(&history_cell::new_error_event(message));
        self.bottom_pane.set_task_running(false);
        self.running_commands.clear();
        self.stream.clear_all();
        self.mark_needs_redraw();
    }

    fn on_plan_update(&mut self, update: codex_core::plan_tool::UpdatePlanArgs) {
        self.add_to_history(&history_cell::new_plan_update(update));
    }

    fn on_exec_approval_request(&mut self, id: String, ev: ExecApprovalRequestEvent) {
        let id2 = id.clone();
        let ev2 = ev.clone();
        self.defer_or_handle(
            |q| q.push_exec_approval(id, ev),
            |s| s.handle_exec_approval_now(id2, ev2),
        );
    }

    fn on_apply_patch_approval_request(&mut self, id: String, ev: ApplyPatchApprovalRequestEvent) {
        let id2 = id.clone();
        let ev2 = ev.clone();
        self.defer_or_handle(
            |q| q.push_apply_patch_approval(id, ev),
            |s| s.handle_apply_patch_approval_now(id2, ev2),
        );
    }

    fn on_exec_command_begin(&mut self, ev: ExecCommandBeginEvent) {
        self.flush_answer_stream_with_separator();
        let ev2 = ev.clone();
        self.defer_or_handle(|q| q.push_exec_begin(ev), |s| s.handle_exec_begin_now(ev2));
    }

    fn on_exec_command_output_delta(
        &mut self,
        _ev: codex_core::protocol::ExecCommandOutputDeltaEvent,
    ) {
        // TODO: Handle streaming exec output if/when implemented
    }

    fn on_patch_apply_begin(&mut self, event: PatchApplyBeginEvent) {
        self.add_to_history(&history_cell::new_patch_event(
            PatchEventType::ApplyBegin {
                auto_approved: event.auto_approved,
            },
            event.changes,
        ));
    }

    fn on_patch_apply_end(&mut self, event: codex_core::protocol::PatchApplyEndEvent) {
        let ev2 = event.clone();
        self.defer_or_handle(
            |q| q.push_patch_end(event),
            |s| s.handle_patch_apply_end_now(ev2),
        );
    }

    fn on_exec_command_end(&mut self, ev: ExecCommandEndEvent) {
        let ev2 = ev.clone();
        self.defer_or_handle(|q| q.push_exec_end(ev), |s| s.handle_exec_end_now(ev2));
    }

    fn on_mcp_tool_call_begin(&mut self, ev: McpToolCallBeginEvent) {
        let ev2 = ev.clone();
        self.defer_or_handle(|q| q.push_mcp_begin(ev), |s| s.handle_mcp_begin_now(ev2));
    }

    fn on_mcp_tool_call_end(&mut self, ev: McpToolCallEndEvent) {
        let ev2 = ev.clone();
        self.defer_or_handle(|q| q.push_mcp_end(ev), |s| s.handle_mcp_end_now(ev2));
    }

    fn on_get_history_entry_response(
        &mut self,
        event: codex_core::protocol::GetHistoryEntryResponseEvent,
    ) {
        let codex_core::protocol::GetHistoryEntryResponseEvent {
            offset,
            log_id,
            entry,
        } = event;
        self.bottom_pane
            .on_history_entry_response(log_id, offset, entry.map(|e| e.text));
    }

    fn on_shutdown_complete(&mut self) {
        self.app_event_tx.send(AppEvent::ExitRequest);
    }

    fn on_turn_diff(&mut self, unified_diff: String) {
        debug!("TurnDiffEvent: {unified_diff}");
    }

    fn on_background_event(&mut self, message: String) {
        debug!("BackgroundEvent: {message}");
    }
    /// Periodic tick to commit at most one queued line to history with a small delay,
    /// animating the output.
    pub(crate) fn on_commit_tick(&mut self) {
        let sink = AppEventHistorySink(self.app_event_tx.clone());
        let finished = self.stream.on_commit_tick(&sink);
        self.handle_if_stream_finished(finished);
    }
    fn is_write_cycle_active(&self) -> bool {
        self.stream.is_write_cycle_active()
    }

    fn flush_interrupt_queue(&mut self) {
        let mut mgr = std::mem::take(&mut self.interrupts);
        mgr.flush_all(self);
        self.interrupts = mgr;
    }
>>>>>>> c26d42ab

        // Then check for direct file paths in the text
        let words: Vec<String> = text.split_whitespace().map(String::from).collect();

        for word in &words {
            // Skip placeholders we already handled
            if word.starts_with("[image:") {
                continue;
            }

            // Check if this looks like an image path
            let is_image_path = IMAGE_EXTENSIONS
                .iter()
                .any(|ext| word.to_lowercase().ends_with(ext));

            if is_image_path {
                let path = Path::new(word);

                // Check if it's a relative or absolute path that exists
                if path.exists() {
                    image_paths.push(path.to_path_buf());
                    // Remove the path from the text
                    cleaned_text = cleaned_text.replace(word, "");
                } else {
                    // Try with common relative paths
                    let potential_paths = vec![
                        PathBuf::from(word),
                        PathBuf::from("./").join(word),
                        std::env::current_dir()
                            .ok()
                            .map(|d| d.join(word))
                            .unwrap_or_default(),
                    ];

                    for potential_path in potential_paths {
                        if potential_path.exists() {
                            image_paths.push(potential_path);
                            cleaned_text = cleaned_text.replace(word, "");
                            break;
                        }
                    }
                }
            }
        }

        // Clean up extra whitespace
        cleaned_text = cleaned_text
            .split_whitespace()
            .collect::<Vec<_>>()
            .join(" ");

        UserMessage {
            text: cleaned_text,
            image_paths,
        }
    }

    fn interrupt_running_task(&mut self) {
        if self.bottom_pane.is_task_running() {
<<<<<<< HEAD
            self.active_history_cell = None;
=======
            self.active_exec_cell = None;
            self.running_commands.clear();
>>>>>>> c26d42ab
            self.bottom_pane.clear_ctrl_c_quit_hint();
            self.submit_op(Op::Interrupt);
            self.bottom_pane.set_task_running(false);
            self.bottom_pane.clear_live_ring();
            // Reset with max width to disable wrapping
            self.live_builder = RowBuilder::new(usize::MAX);
            self.current_stream = None;
            self.stream_header_emitted = false;
            self.answer_buffer.clear();
            self.reasoning_buffer.clear();
            self.content_buffer.clear();
            self.request_redraw();
        }
    }
    fn layout_areas(&self, area: Rect) -> Vec<Rect> {
        // Check if browser is active and has a screenshot
        let has_browser_screenshot = self
            .latest_browser_screenshot
            .lock()
            .map(|lock| lock.is_some())
            .unwrap_or(false);

        // Check if there are active agents or if agents are ready to start
        let has_active_agents = !self.active_agents.is_empty() || self.agents_ready_to_start;

        let bottom_height = 6u16
            .max(self.bottom_pane.desired_height(area.width))
            .min(15);

        if has_browser_screenshot || has_active_agents {
            // match HUD padding used in render_browser_hud()
            let horizontal_padding = 2u16;
            let padded_area = Rect {
                x: area.x + horizontal_padding,
                y: area.y,
                width: area.width.saturating_sub(horizontal_padding * 2),
                height: area.height,
            };

            // use the actual 50/50 split
            let [_left, right] =
                Layout::horizontal([Constraint::Percentage(50), Constraint::Percentage(50)])
                    .areas::<2>(padded_area);

            // inner width of the Preview block (remove 1-char borders)
            let inner_cols = right.width.saturating_sub(2);

            // rows = cols * (3/4) * (cell_w/cell_h)
            let (cw, ch) = self.measured_font_size();
            let number = (inner_cols as u32) * 3 * (cw as u32);
            let denom = 4 * (ch as u32);

            // use FLOOR to avoid over-estimating (which creates bottom slack)
            let inner_rows: u16 = (number / denom) as u16;

            // add back the top/bottom borders of the Preview block
            let mut hud_height = inner_rows.saturating_add(2);

            // one-line tighten to kill residual rounding slack
            hud_height = hud_height.saturating_sub(1);

            // keep within vertical budget (status+bottom+≥1 row history)
            let available = area.height.saturating_sub(5) / 3;
            hud_height = hud_height.clamp(4, available);

            return Layout::vertical([
                Constraint::Length(3),
                Constraint::Length(hud_height),
                Constraint::Fill(1),
                Constraint::Length(bottom_height),
            ])
            .areas::<4>(area)
            .to_vec();
        } else {
            // Status bar, history, bottom pane (no HUD)
            Layout::vertical([
                Constraint::Length(3), // Status bar with box border
                Constraint::Fill(1),   // History takes all remaining space
                Constraint::Length(bottom_height),
            ])
            .areas::<3>(area)
            .to_vec()
        }
    }
    fn emit_stream_header(&mut self, kind: StreamKind) {
        use ratatui::text::Line as RLine;
        if self.stream_header_emitted {
            return;
        }
        match kind {
            StreamKind::Reasoning => {
                self.stream_header_emitted = true;
                self.request_redraw();
            }
            StreamKind::Answer => {
                // Add space above GPT-5 header only if the last item isn't already a blank line
                let needs_space = if self.history_cells.is_empty() {
                    false
                } else {
                    // Check if the last item is a blank line (from any cell type that could be empty)
                    match self.history_cells.last() {
                        Some(HistoryCell::BackgroundEvent { view })
                        | Some(HistoryCell::StyledText { view })
                        | Some(HistoryCell::DimmedReasoning { view })
                            if view.lines.len() == 1 =>
                        {
                            // Check if it's an empty line
                            let line = &view.lines[0];
                            let is_empty = line.spans.is_empty()
                                || (line.spans.len() == 1 && line.spans[0].content.is_empty());
                            !is_empty // Need space if the line is NOT empty
                        }
                        _ => true, // Always need space for other cell types
                    }
                };
                
                // Add GPT-5 header with secondary color
                let formatted_model = self.format_model_name(&self.config.model);
                use ratatui::style::Modifier;
                use ratatui::style::Style;
                use ratatui::text::Span;
                self.add_to_history(HistoryCell::new_styled_text_line(RLine::from(
                    Span::styled(
                        formatted_model,
                        Style::default()
                            .fg(crate::colors::secondary())
                            .add_modifier(Modifier::BOLD),
                    ),
                )));

                self.stream_header_emitted = true;
                self.request_redraw();
            }
        }
    }
    fn finalize_active_stream(&mut self) {
        if let Some(kind) = self.current_stream {
            self.finalize_stream(kind);
        }
    }
    pub(crate) fn new(
        config: Config,
        app_event_tx: AppEventSender,
        initial_prompt: Option<String>,
        initial_images: Vec<PathBuf>,
        enhanced_keys_supported: bool,
        terminal_info: crate::tui::TerminalInfo,
    ) -> Self {
        let (codex_op_tx, mut codex_op_rx) = unbounded_channel::<Op>();

        let app_event_tx_clone = app_event_tx.clone();
        // Create the Codex asynchronously so the UI loads as quickly as possible.
        let config_for_agent_loop = config.clone();
        tokio::spawn(async move {
            // Use ConversationManager to properly handle authentication
            let conversation_manager = ConversationManager::default();
            let new_conversation = match conversation_manager
                .new_conversation(config_for_agent_loop)
                .await
            {
                Ok(conv) => conv,
                Err(e) => {
                    // TODO: surface this error to the user.
                    tracing::error!("failed to initialize conversation: {e}");
                    return;
                }
            };

            // Forward the SessionConfigured event to the UI
            let event = Event {
                id: new_conversation.conversation_id.to_string(),
                msg: EventMsg::SessionConfigured(new_conversation.session_configured),
            };
            app_event_tx_clone.send(AppEvent::CodexEvent(event));

            let conversation = new_conversation.conversation;
            let conversation_clone = conversation.clone();
            tokio::spawn(async move {
                while let Some(op) = codex_op_rx.recv().await {
                    let id = conversation_clone.submit(op).await;
                    if let Err(e) = id {
                        tracing::error!("failed to submit op: {e}");
                    }
                }
            });

            while let Ok(event) = conversation.next_event().await {
                app_event_tx_clone.send(AppEvent::CodexEvent(event));
            }
        });

        // Browser manager is now handled through the global state
        // The core session will use the same global manager when browser tools are invoked

        // Add initial animated welcome message to history
        let mut history_cells = Vec::new();
        history_cells.push(HistoryCell::AnimatedWelcome {
            start_time: std::time::Instant::now(),
            completed: std::cell::Cell::new(false),
            fade_start: std::cell::Cell::new(None),
            faded_out: std::cell::Cell::new(false),
        });

        // Initialize image protocol for rendering screenshots

        Self {
            app_event_tx: app_event_tx.clone(),
            codex_op_tx,
            bottom_pane: BottomPane::new(BottomPaneParams {
                app_event_tx,
                has_input_focus: true,
                enhanced_keys_supported,
                using_chatgpt_auth: config.using_chatgpt_auth,
            }),
            active_history_cell: None,
            history_cells,
            config,
            initial_user_message: create_initial_user_message(
                initial_prompt.unwrap_or_default(),
                initial_images,
            ),
            total_token_usage: TokenUsage::default(),
            last_token_usage: TokenUsage::default(),
            reasoning_buffer: String::new(),
            content_buffer: String::new(),
            answer_buffer: String::new(),
            last_assistant_message: None,
            current_stream_message_id: None,
            current_stream_reasoning_id: None,
            running_commands: HashMap::new(),
            // Use max width to disable wrapping during streaming
            // Text will be properly wrapped when displayed based on terminal width
            live_builder: RowBuilder::new(usize::MAX),
            current_stream: None,
            stream_header_emitted: false,
            live_max_rows: 3,
            pending_images: HashMap::new(),
            welcome_shown: false,
            latest_browser_screenshot: Arc::new(Mutex::new(None)),
            cached_image_protocol: RefCell::new(None),
            cached_picker: RefCell::new(terminal_info.picker.clone()),
            cached_cell_size: std::cell::OnceCell::new(),
            terminal_info,
            scroll_offset: 0,
            last_max_scroll: std::cell::Cell::new(0),
            active_agents: Vec::new(),
            agents_ready_to_start: false,
            last_agent_prompt: None,
            agent_context: None,
            agent_task: None,
            overall_task_status: "preparing".to_string(),
            sparkline_data: std::cell::RefCell::new(Vec::new()),
            last_sparkline_update: std::cell::RefCell::new(std::time::Instant::now()),
        }
    }

    /// Format model name with proper capitalization (e.g., "gpt-4" -> "GPT-4")
    fn format_model_name(&self, model_name: &str) -> String {
        if model_name.to_lowercase().starts_with("gpt-") {
            format!("GPT{}", &model_name[3..])
        } else {
            model_name.to_string()
        }
    }

    /// Calculate the maximum scroll offset based on current content size
    #[allow(dead_code)]
    fn calculate_max_scroll_offset(&self, content_area_height: u16) -> u16 {
        let mut total_height = 0u16;

        // Calculate total content height (same logic as render method)
        for cell in &self.history_cells {
            let h = cell.desired_height(80); // Use reasonable width for height calculation
            total_height = total_height.saturating_add(h);
        }

        if let Some(ref cell) = self.active_history_cell {
            let h = cell.desired_height(80);
            total_height = total_height.saturating_add(h);
        }

        // Max scroll is content height minus available height
        total_height.saturating_sub(content_area_height)
    }

    pub(crate) fn handle_key_event(&mut self, key_event: KeyEvent) {
        if key_event.kind == KeyEventKind::Press {
            self.bottom_pane.clear_ctrl_c_quit_hint();
        }

        match self.bottom_pane.handle_key_event(key_event) {
            InputResult::Submitted(text) => {
                let user_message = self.parse_message_with_images(text);
                self.submit_user_message(user_message);
            }
            InputResult::ScrollUp => {
                // Scroll up in chat history (increase offset, towards older content)
                // Use last_max_scroll computed during the previous render to avoid overshoot
                let new_offset = self
                    .scroll_offset
                    .saturating_add(3)
                    .min(self.last_max_scroll.get());
                self.scroll_offset = new_offset;
                self.app_event_tx.send(AppEvent::RequestRedraw);
            }
            InputResult::ScrollDown => {
                // Scroll down in chat history (decrease offset, towards bottom)
                if self.scroll_offset >= 3 {
                    self.scroll_offset = self.scroll_offset.saturating_sub(3);
                    self.app_event_tx.send(AppEvent::RequestRedraw);
                } else if self.scroll_offset > 0 {
                    self.scroll_offset = 0;
                    self.app_event_tx.send(AppEvent::RequestRedraw);
                }
            }
            InputResult::None => {}
        }
    }

    pub(crate) fn handle_paste(&mut self, text: String) {
        // Check if the pasted text is a file path to an image
        let trimmed = text.trim();

        tracing::info!("Paste received: {:?}", trimmed);

        const IMAGE_EXTENSIONS: &[&str] = &[
            ".png", ".jpg", ".jpeg", ".gif", ".bmp", ".webp", ".svg", ".ico", ".tiff", ".tif",
        ];

        // Check if it looks like a file path
        let is_likely_path = trimmed.starts_with("file://")
            || trimmed.starts_with("/")
            || trimmed.starts_with("~/")
            || trimmed.starts_with("./");

        if is_likely_path {
            // Remove escape backslashes that terminals add for special characters
            let unescaped = trimmed
                .replace("\\ ", " ")
                .replace("\\(", "(")
                .replace("\\)", ")");

            // Handle file:// URLs (common when dragging from Finder)
            let path_str = if unescaped.starts_with("file://") {
                // URL decode to handle spaces and special characters
                // Simple decoding for common cases (spaces as %20, etc.)
                unescaped
                    .strip_prefix("file://")
                    .map(|s| {
                        s.replace("%20", " ")
                            .replace("%28", "(")
                            .replace("%29", ")")
                            .replace("%5B", "[")
                            .replace("%5D", "]")
                            .replace("%2C", ",")
                            .replace("%27", "'")
                            .replace("%26", "&")
                            .replace("%23", "#")
                            .replace("%40", "@")
                            .replace("%2B", "+")
                            .replace("%3D", "=")
                            .replace("%24", "$")
                            .replace("%21", "!")
                            .replace("%2D", "-")
                            .replace("%2E", ".")
                    })
                    .unwrap_or_else(|| unescaped.clone())
            } else {
                unescaped
            };

            tracing::info!("Decoded path: {:?}", path_str);

            // Check if it has an image extension
            let is_image = IMAGE_EXTENSIONS
                .iter()
                .any(|ext| path_str.to_lowercase().ends_with(ext));

            if is_image {
                let path = PathBuf::from(&path_str);
                tracing::info!("Checking if path exists: {:?}", path);
                if path.exists() {
                    tracing::info!("Image file dropped/pasted: {:?}", path);
                    // Get just the filename for display
                    let filename = path.file_name().and_then(|n| n.to_str()).unwrap_or("image");

                    // Add a placeholder to the compose field instead of submitting
                    let placeholder = format!("[image: {}]", filename);

                    // Store the image path for later submission
                    self.pending_images.insert(placeholder.clone(), path);

                    // Add the placeholder text to the compose field
                    self.bottom_pane.handle_paste(placeholder);
                    return;
                } else {
                    tracing::warn!("Image path does not exist: {:?}", path);
                }
            }
        }

        // Otherwise handle as regular text paste
        self.bottom_pane.handle_paste(text);
    }

    fn add_to_history(&mut self, cell: HistoryCell) {
        // Check for duplicate text lines to prevent adding the same content twice
        if let Some(last_cell) = self.history_cells.last() {
            // If both are text lines with identical content, skip adding the duplicate
            if let (
                HistoryCell::StyledText { view: last_view },
                HistoryCell::StyledText { view: new_view },
            ) = (last_cell, &cell)
            {
                if last_view.lines == new_view.lines {
                    return; // Skip duplicate
                }
            }
        }

        // If this is the first user prompt, start fade-out animation for AnimatedWelcome
        if matches!(cell, HistoryCell::UserPrompt { .. }) {
            let has_existing_user_prompts = self
                .history_cells
                .iter()
                .any(|cell| matches!(cell, HistoryCell::UserPrompt { .. }));

            if !has_existing_user_prompts {
                // This is the first user prompt - start fade-out
                for history_cell in &mut self.history_cells {
                    if let HistoryCell::AnimatedWelcome { fade_start, .. } = history_cell {
                        fade_start.set(Some(std::time::Instant::now()));
                    }
                }
            }
        }

        // Store in memory instead of sending to scrollback
        self.history_cells.push(cell);
        // Auto-follow if we're at or near the bottom (preserve position if scrolled up)
        self.autoscroll_if_near_bottom();
        // If user has scrolled up (scroll_offset > 0), don't change their position
        // Check if there's actual conversation history (any user prompts submitted)
        let has_conversation = self
            .history_cells
            .iter()
            .any(|cell| matches!(cell, HistoryCell::UserPrompt { .. }));
        self.bottom_pane.set_has_chat_history(has_conversation);
        // Ensure input focus is maintained when new content arrives
        self.bottom_pane.ensure_input_focus();
        // Clean up any faded-out animations
        self.process_animation_cleanup();
        // Request redraw to show new history
        self.app_event_tx.send(AppEvent::RequestRedraw);
    }

    /// Clean up faded-out animation cells
    fn process_animation_cleanup(&mut self) {
        self.history_cells.retain(|cell| {
            if let HistoryCell::AnimatedWelcome { faded_out, .. } = cell {
                !faded_out.get()
            } else {
                true
            }
        });
    }

    fn submit_user_message(&mut self, user_message: UserMessage) {
        let UserMessage { text, image_paths } = user_message;

        // Keep the original text for display purposes
        let original_text = text.clone();
        let mut actual_text = text;

        // Save the prompt if it's a multi-agent command
        let original_trimmed = original_text.trim();
        if original_trimmed.starts_with("/plan ")
            || original_trimmed.starts_with("/solve ")
            || original_trimmed.starts_with("/code ")
        {
            self.last_agent_prompt = Some(original_text.clone());
        }

        // Process slash commands and expand them if needed
        let processed = crate::slash_command::process_slash_command_message(&original_text);
        match processed {
            crate::slash_command::ProcessedCommand::ExpandedPrompt(expanded) => {
                // Replace the slash command with the expanded prompt for the LLM
                actual_text = expanded;
            }
            crate::slash_command::ProcessedCommand::RegularCommand(cmd, _args) => {
                // This is a regular slash command, dispatch it normally
                self.app_event_tx
                    .send(AppEvent::DispatchCommand(cmd, actual_text.clone()));
                return;
            }
            crate::slash_command::ProcessedCommand::Error(error_msg) => {
                // Show error in history
                self.add_to_history(HistoryCell::new_error_event(error_msg));
                return;
            }
            crate::slash_command::ProcessedCommand::NotCommand(_) => {
                // Not a slash command, process normally
            }
        }

        let mut items: Vec<InputItem> = Vec::new();

        // Check if browser mode is enabled and capture screenshot
        // IMPORTANT: Always use global browser manager for consistency
        // The global browser manager ensures both TUI and agent tools use the same instance

        // We need to check if browser is enabled first
        // Use a channel to check browser status from async context
        let (status_tx, status_rx) = std::sync::mpsc::channel();
        tokio::spawn(async move {
            let browser_manager = ChatWidget::get_browser_manager().await;
            let enabled = browser_manager.is_enabled().await;
            let _ = status_tx.send(enabled);
        });

        let browser_enabled = status_rx.recv().unwrap_or(false);

        // Start async screenshot capture in background (non-blocking)
        if browser_enabled {
            tracing::info!("Browser is enabled, starting async screenshot capture...");

            // Clone necessary data for the async task
            let latest_browser_screenshot_clone = Arc::clone(&self.latest_browser_screenshot);

            tokio::spawn(async move {
                tracing::info!("Starting background screenshot capture...");

                // Wait a bit longer before capturing to ensure page is ready
                tokio::time::sleep(tokio::time::Duration::from_millis(2000)).await;

                let browser_manager = ChatWidget::get_browser_manager().await;

                // Retry screenshot capture with exponential backoff
                let mut attempts = 0;
                let max_attempts = 3;

                loop {
                    attempts += 1;
                    tracing::info!(
                        "Screenshot capture attempt {} of {}",
                        attempts,
                        max_attempts
                    );

                    // Add timeout to screenshot capture
                    let capture_result = tokio::time::timeout(
                        tokio::time::Duration::from_secs(10),
                        browser_manager.capture_screenshot_with_url(),
                    )
                    .await;

                    match capture_result {
                        Ok(Ok((screenshot_paths, url))) => {
                            tracing::info!(
                                "Background screenshot capture succeeded with {} images on attempt {}",
                                screenshot_paths.len(),
                                attempts
                            );

                            // Save the first screenshot path and URL for display in the TUI
                            if let Some(first_path) = screenshot_paths.first() {
                                if let Ok(mut latest) = latest_browser_screenshot_clone.lock() {
                                    let url_string =
                                        url.clone().unwrap_or_else(|| "Browser".to_string());
                                    *latest = Some((first_path.clone(), url_string));
                                }
                            }

                            // Create screenshot items
                            let mut screenshot_items = Vec::new();
                            for path in screenshot_paths {
                                if path.exists() {
                                    tracing::info!("Adding browser screenshot: {}", path.display());
                                    let timestamp = std::time::SystemTime::now()
                                        .duration_since(std::time::UNIX_EPOCH)
                                        .unwrap_or_default()
                                        .as_secs();
                                    let metadata = format!(
                                        "screenshot:{}:{}",
                                        timestamp,
                                        url.as_deref().unwrap_or("unknown")
                                    );
                                    screenshot_items.push(InputItem::EphemeralImage {
                                        path,
                                        metadata: Some(metadata),
                                    });
                                }
                            }

                            // Do not enqueue screenshots as messages.
                            // They are now injected per-turn by the core session.
                            break; // Success - exit retry loop
                        }
                        Ok(Err(e)) => {
                            // Regular error from browser manager
                            if attempts >= max_attempts {
                                tracing::error!(
                                    "Background screenshot capture failed after {} attempts: {}",
                                    attempts,
                                    e
                                );
                                break; // Give up after max attempts
                            } else {
                                tracing::warn!(
                                    "Background screenshot capture failed on attempt {} ({}), retrying...",
                                    attempts,
                                    e
                                );
                                // Exponential backoff: wait 1s, then 2s, then 4s
                                let wait_time =
                                    std::time::Duration::from_millis(1000 * (1 << (attempts - 1)));
                                tokio::time::sleep(wait_time).await;
                            }
                        }
                        Err(_timeout_err) => {
                            // Timeout error - browser might be disconnected
                            tracing::error!(
                                "Screenshot capture timed out on attempt {} - browser may be disconnected",
                                attempts
                            );

                            if attempts >= max_attempts {
                                tracing::error!(
                                    "Giving up after {} timeout attempts",
                                    max_attempts
                                );
                                break;
                            } else {
                                // Try to reconnect the browser before next attempt
                                tracing::info!("Attempting to reconnect browser...");
                                if let Err(e) = browser_manager.close().await {
                                    tracing::warn!("Error closing browser: {}", e);
                                }

                                // Wait a bit before reconnection
                                tokio::time::sleep(tokio::time::Duration::from_millis(500)).await;

                                // Browser will auto-reconnect on next capture attempt
                                tracing::info!("Will retry screenshot capture after reconnection");

                                // Exponential backoff
                                let wait_time =
                                    std::time::Duration::from_millis(1000 * (1 << (attempts - 1)));
                                tokio::time::sleep(wait_time).await;
                            }
                        }
                    }
                }
            });
        } else {
            tracing::info!("Browser is not enabled, skipping screenshot capture");
        }

        if !actual_text.is_empty() {
            items.push(InputItem::Text {
                text: actual_text.clone(),
            });
        }

        // Add user-provided images (these are persistent in history)
        for path in image_paths {
            items.push(InputItem::LocalImage { path });
        }

        if items.is_empty() {
            return;
        }

        // Debug logging for what we're sending
        let ephemeral_count = items
            .iter()
            .filter(|item| matches!(item, InputItem::EphemeralImage { .. }))
            .count();
        let total_items = items.len();
        if ephemeral_count > 0 {
            tracing::info!(
                "Sending {} items to model (including {} ephemeral images)",
                total_items,
                ephemeral_count
            );
        }

        self.codex_op_tx
            .send(Op::UserInput { items })
            .unwrap_or_else(|e| {
                tracing::error!("failed to send message: {e}");
            });

        // Persist the original text to cross-session message history.
        if !original_text.is_empty() {
            self.codex_op_tx
                .send(Op::AddToHistory {
                    text: original_text.clone(),
                })
                .unwrap_or_else(|e| {
                    tracing::error!("failed to send AddHistory op: {e}");
                });
        }

        if !original_text.is_empty() {
            self.add_to_history(HistoryCell::new_user_prompt(original_text.clone()));
        }
    }

    #[allow(dead_code)]
    pub(crate) fn set_mouse_status_message(&mut self, message: &str) {
        self.bottom_pane.update_status_text(message.to_string());
    }

    pub(crate) fn handle_mouse_event(&mut self, mouse_event: crossterm::event::MouseEvent) {
        use crossterm::event::KeyModifiers;
        use crossterm::event::MouseEventKind;

        // Check if Shift is held - if so, let the terminal handle selection
        if mouse_event.modifiers.contains(KeyModifiers::SHIFT) {
            // Don't handle any mouse events when Shift is held
            // This allows the terminal's native text selection to work
            return;
        }

        match mouse_event.kind {
            MouseEventKind::ScrollUp => {
                // Scroll up with proper bounds using last_max_scroll from render
                let new_offset = self
                    .scroll_offset
                    .saturating_add(3)
                    .min(self.last_max_scroll.get());
                self.scroll_offset = new_offset;
                self.app_event_tx.send(AppEvent::RequestRedraw);
            }
            MouseEventKind::ScrollDown => {
                // Scroll down in chat history (decrease offset, towards bottom)
                if self.scroll_offset >= 3 {
                    self.scroll_offset = self.scroll_offset.saturating_sub(3);
                    self.app_event_tx.send(AppEvent::RequestRedraw);
                } else if self.scroll_offset > 0 {
                    self.scroll_offset = 0;
                    self.app_event_tx.send(AppEvent::RequestRedraw);
                }
            }
            _ => {
                // Ignore other mouse events for now
            }
        }
    }

    pub(crate) fn handle_codex_event(&mut self, event: Event) {
        tracing::info!(
            "handle_codex_event({})",
            serde_json::to_string_pretty(&event).unwrap_or_default()
        );
        let Event { id, msg } = event;
        match msg {
            EventMsg::SessionConfigured(event) => {
                self.bottom_pane
                    .set_history_metadata(event.history_log_id, event.history_entry_count);
                // Record session information at the top of the conversation.
                // Only show welcome message on first SessionConfigured event
                let is_first = !self.welcome_shown;
                if is_first {
                    self.welcome_shown = true;
                }
                self.add_to_history(HistoryCell::new_session_info(&self.config, event, is_first));

                if let Some(user_message) = self.initial_user_message.take() {
                    // If the user provided an initial message, add it to the
                    // conversation history.
                    self.submit_user_message(user_message);
                }

                self.request_redraw();
            }
            EventMsg::AgentMessage(AgentMessageEvent { message }) => {
                // Check if this is the final message for a stream we've been processing
                if let Some(stream_id) = &self.current_stream_message_id {
                    if stream_id == &id {
                        // This is the final message for the current stream
                        // Just finalize without adding duplicate content
                        if self.current_stream == Some(StreamKind::Answer) {
                            self.finalize_stream(StreamKind::Answer);
                            self.last_assistant_message = Some(message.clone());
                            self.answer_buffer.clear();
                            self.current_stream_message_id = None;
                        }
                        self.request_redraw();
                        return;
                    }
                }

                // Fallback: Check if we've already processed this message (duplicate detection)
                let message_trimmed = message.trim();
                if !message_trimmed.is_empty() {
                    if let Some(prev) = &self.last_assistant_message {
                        if prev.trim() == message_trimmed {
                            // Already processed this exact message, skip it
                            self.request_redraw();
                            return;
                        }
                    }

                    // Also check against the current answer_buffer
                    if !self.answer_buffer.is_empty()
                        && self.answer_buffer.trim() == message_trimmed
                    {
                        // We've already streamed this content via deltas
                        // Just finalize the stream without adding duplicate content
                        if self.current_stream == Some(StreamKind::Answer) {
                            self.finalize_stream(StreamKind::Answer);
                            self.last_assistant_message = Some(message.clone());
                            self.answer_buffer.clear();
                            self.current_stream_message_id = None;
                        }
                        self.request_redraw();
                        return;
                    }
                }

                // AgentMessage: if no deltas were streamed, render the final text once.
                if self.current_stream != Some(StreamKind::Answer) && !message.is_empty() {
                    self.begin_stream(StreamKind::Answer);
                    self.stream_push_and_maybe_commit(&message);
                    self.last_assistant_message = Some(message.clone());
                }
                // Only finalize if we actually had a stream
                if self.current_stream == Some(StreamKind::Answer) {
                    self.finalize_stream(StreamKind::Answer);
                    // Update cache after finalization
                    if !message.is_empty() {
                        self.last_assistant_message = Some(message.clone());
                    }
                    self.answer_buffer.clear();
                    self.current_stream_message_id = None;
                }
                self.request_redraw();
            }
            EventMsg::AgentMessageDelta(AgentMessageDeltaEvent { delta }) => {
                self.begin_stream(StreamKind::Answer);
                // Track the message ID for this stream
                self.current_stream_message_id = Some(id.clone());
                // Update status to show we're generating a response
                if self.bottom_pane.is_task_running() {
                    self.bottom_pane
                        .update_status_text("responding".to_string());
                }
                self.answer_buffer.push_str(&delta);
                self.stream_push_and_maybe_commit(&delta);
                self.request_redraw();
            }
            EventMsg::AgentReasoningDelta(AgentReasoningDeltaEvent { delta }) => {
                // Stream CoT into the live pane; keep input visible and commit
                // overflow rows incrementally to scrollback.
                self.begin_stream(StreamKind::Reasoning);
                // Track the reasoning ID for this stream
                self.current_stream_reasoning_id = Some(id.clone());
                // Update status to show we're thinking/reasoning
                if self.bottom_pane.is_task_running() {
                    self.bottom_pane.update_status_text("reasoning".to_string());
                }
                self.reasoning_buffer.push_str(&delta);
                self.stream_push_and_maybe_commit(&delta);
                self.request_redraw();
            }
            EventMsg::AgentReasoning(AgentReasoningEvent { text }) => {
                // Check if this is the final message for a stream we've been processing
                if let Some(stream_id) = &self.current_stream_reasoning_id {
                    if stream_id == &id {
                        // This is the final message for the current stream
                        // Just finalize without adding duplicate content
                        if self.current_stream == Some(StreamKind::Reasoning) {
                            self.finalize_stream(StreamKind::Reasoning);
                            self.reasoning_buffer.clear();
                            self.current_stream_reasoning_id = None;
                        }
                        self.request_redraw();
                        return;
                    }
                }

                // Fallback: Check if we've already streamed this content via deltas
                let text_trimmed = text.trim();
                if !self.reasoning_buffer.is_empty() && self.reasoning_buffer.trim() == text_trimmed
                {
                    // We've already streamed this content via deltas
                    // Just finalize the stream without adding duplicate content
                    if self.current_stream == Some(StreamKind::Reasoning) {
                        self.finalize_stream(StreamKind::Reasoning);
                        self.reasoning_buffer.clear();
                        self.current_stream_reasoning_id = None;
                    }
                    self.request_redraw();
                    return;
                }

                // Final reasoning: if no deltas were streamed, render the final text.
                if self.current_stream != Some(StreamKind::Reasoning) && !text.is_empty() {
                    self.begin_stream(StreamKind::Reasoning);
                    self.stream_push_and_maybe_commit(&text);
                }
                // Only finalize if we actually had a stream
                if self.current_stream == Some(StreamKind::Reasoning) {
                    self.finalize_stream(StreamKind::Reasoning);
                    self.reasoning_buffer.clear();
                    self.current_stream_reasoning_id = None;
                }
                self.request_redraw();
            }
            EventMsg::AgentReasoningRawContentDelta(AgentReasoningRawContentDeltaEvent {
                delta,
            }) => {
                // Treat raw reasoning content the same as summarized reasoning for UI flow.
                self.begin_stream(StreamKind::Reasoning);
                // Track the reasoning ID for this stream
                self.current_stream_reasoning_id = Some(id.clone());
                // Update status to show we're thinking/reasoning
                if self.bottom_pane.is_task_running() {
                    self.bottom_pane.update_status_text("reasoning".to_string());
                }
                self.reasoning_buffer.push_str(&delta);
                self.stream_push_and_maybe_commit(&delta);
                self.request_redraw();
            }
            EventMsg::AgentReasoningRawContent(AgentReasoningRawContentEvent { text }) => {
                // Check if this is the final message for a stream we've been processing
                if let Some(stream_id) = &self.current_stream_reasoning_id {
                    if stream_id == &id {
                        // This is the final message for the current stream
                        // Just finalize without adding duplicate content
                        if self.current_stream == Some(StreamKind::Reasoning) {
                            self.finalize_stream(StreamKind::Reasoning);
                            self.reasoning_buffer.clear();
                            self.current_stream_reasoning_id = None;
                        }
                        self.request_redraw();
                        return;
                    }
                }

                // Fallback: Check if we've already streamed this content via deltas
                let text_trimmed = text.trim();
                if !self.reasoning_buffer.is_empty() && self.reasoning_buffer.trim() == text_trimmed
                {
                    // We've already streamed this content via deltas
                    // Just finalize the stream without adding duplicate content
                    if self.current_stream == Some(StreamKind::Reasoning) {
                        self.finalize_stream(StreamKind::Reasoning);
                        self.reasoning_buffer.clear();
                        self.current_stream_reasoning_id = None;
                    }
                    self.request_redraw();
                    return;
                }

                // Final raw reasoning: if no deltas were streamed, render the final text.
                if self.current_stream != Some(StreamKind::Reasoning) && !text.is_empty() {
                    self.begin_stream(StreamKind::Reasoning);
                    self.stream_push_and_maybe_commit(&text);
                }
                // Only finalize if we actually had a stream
                if self.current_stream == Some(StreamKind::Reasoning) {
                    self.finalize_stream(StreamKind::Reasoning);
                    self.reasoning_buffer.clear();
                    self.current_stream_reasoning_id = None;
                }
                self.request_redraw();
            }
            EventMsg::TaskStarted => {
                self.bottom_pane.clear_ctrl_c_quit_hint();
                self.bottom_pane.set_task_running(true);
                // Replace composer with single-line spinner while waiting.
                self.bottom_pane
                    .update_status_text("waiting for model".to_string());
                self.request_redraw();
            }
            EventMsg::TaskComplete(TaskCompleteEvent {
                last_agent_message: _,
            }) => {
                self.bottom_pane.set_task_running(false);
                self.bottom_pane.clear_live_ring();
                // Reset stream state for next conversation
                self.current_stream = None;
                self.stream_header_emitted = false;
                self.request_redraw();
            }
            EventMsg::TokenCount(token_usage) => {
                self.total_token_usage = add_token_usage(&self.total_token_usage, &token_usage);
                self.last_token_usage = token_usage;
                self.bottom_pane.set_token_usage(
                    self.total_token_usage.clone(),
                    self.last_token_usage.clone(),
                    self.config.model_context_window,
                );
            }
            EventMsg::Error(ErrorEvent { message }) => {
                self.add_to_history(HistoryCell::new_error_event(message.clone()));
                self.bottom_pane.set_task_running(false);
                self.bottom_pane.clear_live_ring();
                // Reset with max width to disable wrapping
                self.live_builder = RowBuilder::new(usize::MAX);
                self.current_stream = None;
                self.stream_header_emitted = false;
                self.answer_buffer.clear();
                self.reasoning_buffer.clear();
                self.content_buffer.clear();
                self.request_redraw();
            }
            EventMsg::PlanUpdate(update) => {
                // Commit plan updates directly to history (no status-line preview).
                self.add_to_history(HistoryCell::new_plan_update(update));
            }
            EventMsg::ExecApprovalRequest(ExecApprovalRequestEvent {
                call_id: _,
                command,
                cwd: _,
                reason,
            }) => {
                self.finalize_active_stream();
                let request = ApprovalRequest::Exec {
                    id,
                    command,
                    reason,
                };
                self.bottom_pane.push_approval_request(request);
                self.request_redraw();
            }
            EventMsg::ApplyPatchApprovalRequest(ApplyPatchApprovalRequestEvent {
                call_id: _,
                changes,
                reason,
                grant_root,
            }) => {
                self.finalize_active_stream();
                // ------------------------------------------------------------------
                // Before we even prompt the user for approval we surface the patch
                // summary in the main conversation so that the dialog appears in a
                // sensible chronological order:
                //   (1) codex → proposes patch (HistoryCell::PendingPatch)
                //   (2) UI → asks for approval (BottomPane)
                // This mirrors how command execution is shown (command begins →
                // approval dialog) and avoids surprising the user with a modal
                // prompt before they have seen *what* is being requested.
                // ------------------------------------------------------------------
                self.add_to_history(HistoryCell::new_patch_event(
                    PatchEventType::ApprovalRequest,
                    changes,
                ));

                // Now surface the approval request in the BottomPane as before.
                let request = ApprovalRequest::ApplyPatch {
                    id,
                    reason,
                    grant_root,
                };
                self.bottom_pane.push_approval_request(request);
                self.request_redraw();
            }
            EventMsg::ExecCommandBegin(ExecCommandBeginEvent {
                call_id,
                command,
                cwd: _,
                parsed_cmd,
            }) => {
                self.finalize_active_stream();
                // Ensure the status indicator is visible while the command runs.
                self.bottom_pane
                    .update_status_text("running command".to_string());
                self.running_commands.insert(
                    call_id,
                    RunningCommand {
                        command: command.clone(),
                        parsed: parsed_cmd.clone(),
                    },
                );
                self.active_history_cell =
                    Some(HistoryCell::new_active_exec_command(command, parsed_cmd));
            }
            EventMsg::ExecCommandOutputDelta(_) => {
                // TODO
            }
            EventMsg::PatchApplyBegin(PatchApplyBeginEvent {
                call_id: _,
                auto_approved,
                changes,
            }) => {
                self.add_to_history(HistoryCell::new_patch_event(
                    PatchEventType::ApplyBegin { auto_approved },
                    changes,
                ));
            }
            EventMsg::PatchApplyEnd(event) => {
                if !event.success {
                    self.add_to_history(HistoryCell::new_patch_apply_failure(event.stderr));
                }
            }
            EventMsg::ExecCommandEnd(ExecCommandEndEvent {
                call_id,
                exit_code,
                duration: _,
                stdout,
                stderr,
            }) => {
                // Compute summary before moving stdout into the history cell.
                let cmd = self.running_commands.remove(&call_id);
                self.active_history_cell = None;
                let (command, parsed) = cmd
                    .map(|cmd| (cmd.command, cmd.parsed))
                    .unwrap_or_else(|| (vec![call_id], vec![]));
                self.add_to_history(HistoryCell::new_completed_exec_command(
                    command,
                    parsed,
                    CommandOutput {
                        exit_code,
                        stdout,
                        stderr,
                    },
                ));
            }
            EventMsg::McpToolCallBegin(McpToolCallBeginEvent {
                call_id: _,
                invocation,
            }) => {
                self.finalize_active_stream();
                self.add_to_history(HistoryCell::new_active_mcp_tool_call(invocation));
            }
            EventMsg::McpToolCallEnd(McpToolCallEndEvent {
                call_id: _,
                duration,
                invocation,
                result,
            }) => {
                self.add_to_history(HistoryCell::new_completed_mcp_tool_call(
                    80,
                    invocation,
                    duration,
                    result
                        .as_ref()
                        .map(|r| r.is_error.unwrap_or(false))
                        .unwrap_or(false),
                    result,
                ));
            }
            EventMsg::CustomToolCallBegin(CustomToolCallBeginEvent {
                call_id: _,
                tool_name,
                parameters,
            }) => {
                self.finalize_active_stream();
                self.add_to_history(HistoryCell::new_active_custom_tool_call(
                    tool_name, parameters,
                ));
            }
            EventMsg::CustomToolCallEnd(CustomToolCallEndEvent {
                call_id: _,
                tool_name,
                parameters,
                duration,
                result,
            }) => {
                self.add_to_history(HistoryCell::new_completed_custom_tool_call(
                    80, tool_name, parameters, duration, result,
                ));
            }
            EventMsg::GetHistoryEntryResponse(event) => {
                let codex_core::protocol::GetHistoryEntryResponseEvent {
                    offset,
                    log_id,
                    entry,
                } = event;

                // Inform bottom pane / composer.
                self.bottom_pane
                    .on_history_entry_response(log_id, offset, entry.map(|e| e.text));
            }
            EventMsg::ShutdownComplete => {
                self.app_event_tx.send(AppEvent::ExitRequest);
            }
            EventMsg::TurnDiff(TurnDiffEvent { unified_diff }) => {
                info!("TurnDiffEvent: {unified_diff}");
            }
            EventMsg::BackgroundEvent(BackgroundEventEvent { message }) => {
                info!("BackgroundEvent: {message}");
            }
            EventMsg::AgentStatusUpdate(AgentStatusUpdateEvent {
                agents,
                context,
                task,
            }) => {
                // Update the active agents list from the event
                self.active_agents.clear();
                for agent in agents {
                    self.active_agents.push(AgentInfo {
                        name: agent.name.clone(),
                        status: match agent.status.as_str() {
                            "pending" => AgentStatus::Pending,
                            "running" => AgentStatus::Running,
                            "completed" => AgentStatus::Completed,
                            "failed" => AgentStatus::Failed,
                            _ => AgentStatus::Pending,
                        },
                    });
                }

                // Store shared context and task
                self.agent_context = context;
                self.agent_task = task;

                // Update overall task status based on agent states
                self.overall_task_status = if self.active_agents.is_empty() {
                    "preparing".to_string()
                } else if self
                    .active_agents
                    .iter()
                    .any(|a| matches!(a.status, AgentStatus::Running))
                {
                    "running".to_string()
                } else if self
                    .active_agents
                    .iter()
                    .all(|a| matches!(a.status, AgentStatus::Completed))
                {
                    "complete".to_string()
                } else if self
                    .active_agents
                    .iter()
                    .any(|a| matches!(a.status, AgentStatus::Failed))
                {
                    "failed".to_string()
                } else {
                    "planning".to_string()
                };

                // Clear agents HUD when task is complete or failed
                if matches!(self.overall_task_status.as_str(), "complete" | "failed") {
                    self.active_agents.clear();
                    self.agents_ready_to_start = false;
                    self.agent_context = None;
                    self.agent_task = None;
                    self.last_agent_prompt = None;
                    self.sparkline_data.borrow_mut().clear();
                }

                // Reset ready to start flag when we get actual agent updates
                if !self.active_agents.is_empty() {
                    self.agents_ready_to_start = false;
                }
                self.request_redraw();
            }
            EventMsg::BrowserScreenshotUpdate(BrowserScreenshotUpdateEvent {
                screenshot_path,
                url,
            }) => {
                tracing::info!(
                    "Received browser screenshot update: {} at URL: {}",
                    screenshot_path.display(),
                    url
                );

                // Update the latest screenshot and URL for display
                if let Ok(mut latest) = self.latest_browser_screenshot.lock() {
                    let old_url = latest.as_ref().map(|(_, u)| u.clone());
                    *latest = Some((screenshot_path.clone(), url.clone()));
                    if old_url.as_ref() != Some(&url) {
                        tracing::info!("Browser URL changed from {:?} to {}", old_url, url);
                    }
                    tracing::debug!(
                        "Updated browser screenshot display with path: {} and URL: {}",
                        screenshot_path.display(),
                        url
                    );
                } else {
                    tracing::warn!("Failed to acquire lock for browser screenshot update");
                }

                // Request a redraw to update the display immediately
                self.app_event_tx.send(AppEvent::RequestRedraw);
            }
            EventMsg::AgentReasoningSectionBreak(_) => {
                // Section break in reasoning - currently just ignored
            }
        }
    }

    /// Update the live log preview while a task is running.
    pub(crate) fn update_latest_log(&mut self, line: String) {
        if self.bottom_pane.is_task_running() {
            self.bottom_pane.update_status_text(line);
        }
    }

    fn request_redraw(&mut self) {
        self.app_event_tx.send(AppEvent::RequestRedraw);
    }

    pub(crate) fn add_diff_output(&mut self, diff_output: String) {
        self.add_to_history(HistoryCell::new_diff_output(diff_output.clone()));
    }

    pub(crate) fn add_status_output(&mut self) {
        self.add_to_history(HistoryCell::new_status_output(
            &self.config,
            &self.total_token_usage,
        ));
    }

    pub(crate) fn add_prompts_output(&mut self) {
        self.add_to_history(HistoryCell::new_prompts_output());
    }

    pub(crate) fn handle_reasoning_command(&mut self, command_args: String) {
        // command_args contains only the arguments after the command (e.g., "high" not "/reasoning high")
        let trimmed = command_args.trim();

        if !trimmed.is_empty() {
            // User specified a level: e.g., "high"
            let new_effort = match trimmed.to_lowercase().as_str() {
                "low" => ReasoningEffort::Low,
                "medium" | "med" => ReasoningEffort::Medium,
                "high" => ReasoningEffort::High,
                "none" | "off" => ReasoningEffort::None,
                _ => {
                    // Invalid parameter, show error and return
                    let message = format!(
                        "Invalid reasoning level: '{}'. Use: low, medium, high, or none",
                        trimmed
                    );
                    self.add_to_history(HistoryCell::new_error_event(message));
                    return;
                }
            };
            self.set_reasoning_effort(new_effort);
        } else {
            // No parameter - show interactive selection UI
            self.bottom_pane
                .show_reasoning_selection(self.config.model_reasoning_effort);
            return;
        }
    }

    pub(crate) fn handle_verbosity_command(&mut self, command_args: String) {
        // Verbosity is not supported with ChatGPT auth
        if self.config.using_chatgpt_auth {
            let message = "Text verbosity is not available when using Sign in with ChatGPT".to_string();
            self.add_to_history(HistoryCell::new_error_event(message));
            return;
        }
        
        // command_args contains only the arguments after the command (e.g., "high" not "/verbosity high")
        let trimmed = command_args.trim();

        if !trimmed.is_empty() {
            // User specified a level: e.g., "high"
            let new_verbosity = match trimmed.to_lowercase().as_str() {
                "low" => TextVerbosity::Low,
                "medium" | "med" => TextVerbosity::Medium,
                "high" => TextVerbosity::High,
                _ => {
                    // Invalid parameter, show error and return
                    let message = format!(
                        "Invalid verbosity level: '{}'. Use: low, medium, or high",
                        trimmed
                    );
                    self.add_to_history(HistoryCell::new_error_event(message));
                    return;
                }
            };

            // Update the configuration
            self.config.model_text_verbosity = new_verbosity;

            // Display success message
            let message = format!("Text verbosity set to: {}", new_verbosity);
            self.add_to_history(HistoryCell::new_background_event(message));

            // Send the update to the backend
            let op = Op::ConfigureSession {
                provider: self.config.model_provider.clone(),
                model: self.config.model.clone(),
                model_reasoning_effort: self.config.model_reasoning_effort,
                model_reasoning_summary: self.config.model_reasoning_summary,
                model_text_verbosity: self.config.model_text_verbosity,
                user_instructions: self.config.user_instructions.clone(),
                base_instructions: self.config.base_instructions.clone(),
                approval_policy: self.config.approval_policy,
                sandbox_policy: self.config.sandbox_policy.clone(),
                disable_response_storage: self.config.disable_response_storage,
                notify: self.config.notify.clone(),
                cwd: self.config.cwd.clone(),
                resume_path: None,
            };
            let _ = self.codex_op_tx.send(op);
        } else {
            // No parameter specified, show interactive UI
            self.bottom_pane
                .show_verbosity_selection(self.config.model_text_verbosity);
            return;
        }
    }

    pub(crate) fn prepare_agents(&mut self) {
        // Set the flag to show agents are ready to start
        self.agents_ready_to_start = true;

        // Initialize sparkline with some data so it shows immediately
        {
            let mut sparkline_data = self.sparkline_data.borrow_mut();
            if sparkline_data.is_empty() {
                // Add initial low activity data for preparing phase
                for _ in 0..10 {
                    sparkline_data.push((2, false));
                }
                tracing::info!(
                    "Initialized sparkline data with {} points for preparing phase",
                    sparkline_data.len()
                );
            }
        } // Drop the borrow here

        self.request_redraw();
    }

    /// Update sparkline data with randomized activity based on agent count
    fn update_sparkline_data(&self) {
        let now = std::time::Instant::now();

        // Update every 100ms for smooth animation
        if now
            .duration_since(*self.last_sparkline_update.borrow())
            .as_millis()
            < 100
        {
            return;
        }

        *self.last_sparkline_update.borrow_mut() = now;

        // Calculate base height based on number of agents and status
        let agent_count = self.active_agents.len();
        let is_planning = self.overall_task_status == "planning";
        let base_height = if agent_count == 0 && self.agents_ready_to_start {
            2 // Minimal activity when preparing
        } else if is_planning && agent_count > 0 {
            3 // Low activity during planning phase
        } else if agent_count == 1 {
            5 // Low activity for single agent
        } else if agent_count == 2 {
            10 // Medium activity for two agents
        } else if agent_count >= 3 {
            15 // High activity for multiple agents
        } else {
            0 // No activity when no agents
        };

        // Don't generate data if there's no activity
        if base_height == 0 {
            return;
        }

        // Generate random variation
        use std::collections::hash_map::DefaultHasher;
        use std::hash::Hash;
        use std::hash::Hasher;
        let mut hasher = DefaultHasher::new();
        now.elapsed().as_nanos().hash(&mut hasher);
        let random_seed = hasher.finish();

        // More variation during planning phase for visibility (+/- 50%)
        // Less variation during running for stability (+/- 30%)
        let variation_percent = if self.agents_ready_to_start && self.active_agents.is_empty() {
            50 // More variation during planning for visibility
        } else {
            30 // Standard variation during running
        };

        let variation_range = variation_percent * 2; // e.g., 100 for +/- 50%
        let variation = ((random_seed % variation_range) as i32 - variation_percent as i32)
            * base_height as i32
            / 100;
        let height = ((base_height as i32 + variation).max(1) as u64).min(20);

        // Check if any agents are completed
        let has_completed = self
            .active_agents
            .iter()
            .any(|a| matches!(a.status, AgentStatus::Completed));

        // Keep a rolling window of 60 data points (about 6 seconds at 100ms intervals)
        let mut sparkline_data = self.sparkline_data.borrow_mut();
        sparkline_data.push((height, has_completed));
        if sparkline_data.len() > 60 {
            sparkline_data.remove(0);
        }
    }

    pub(crate) fn set_reasoning_effort(&mut self, new_effort: ReasoningEffort) {
        // Update the config
        self.config.model_reasoning_effort = new_effort;

        // Send ConfigureSession op to update the backend
        let op = Op::ConfigureSession {
            provider: self.config.model_provider.clone(),
            model: self.config.model.clone(),
            model_reasoning_effort: new_effort,
            model_reasoning_summary: self.config.model_reasoning_summary,
            model_text_verbosity: self.config.model_text_verbosity,
            user_instructions: self.config.user_instructions.clone(),
            base_instructions: self.config.base_instructions.clone(),
            approval_policy: self.config.approval_policy.clone(),
            sandbox_policy: self.config.sandbox_policy.clone(),
            disable_response_storage: self.config.disable_response_storage,
            notify: self.config.notify.clone(),
            cwd: self.config.cwd.clone(),
            resume_path: None,
        };

        self.submit_op(op);

        // Add status message to history
        self.add_to_history(HistoryCell::new_reasoning_output(new_effort));
    }

    pub(crate) fn set_text_verbosity(&mut self, new_verbosity: TextVerbosity) {
        // Update the config
        self.config.model_text_verbosity = new_verbosity;

        // Send ConfigureSession op to update the backend
        let op = Op::ConfigureSession {
            provider: self.config.model_provider.clone(),
            model: self.config.model.clone(),
            model_reasoning_effort: self.config.model_reasoning_effort,
            model_reasoning_summary: self.config.model_reasoning_summary,
            model_text_verbosity: new_verbosity,
            user_instructions: self.config.user_instructions.clone(),
            base_instructions: self.config.base_instructions.clone(),
            approval_policy: self.config.approval_policy.clone(),
            sandbox_policy: self.config.sandbox_policy.clone(),
            disable_response_storage: self.config.disable_response_storage,
            notify: self.config.notify.clone(),
            cwd: self.config.cwd.clone(),
            resume_path: None,
        };

        self.submit_op(op);

        // Add status message to history  
        let message = format!("Text verbosity set to: {}", new_verbosity);
        self.add_to_history(HistoryCell::new_background_event(message));
    }

    /// Forward file-search results to the bottom pane.
    pub(crate) fn apply_file_search_result(&mut self, query: String, matches: Vec<FileMatch>) {
        self.bottom_pane.on_file_search_result(query, matches);
    }

    pub(crate) fn show_theme_selection(&mut self) {
        self.bottom_pane
            .show_theme_selection(self.config.tui.theme.name);
    }

    pub(crate) fn set_theme(&mut self, new_theme: codex_core::config_types::ThemeName) {
        // Update the config
        self.config.tui.theme.name = new_theme;

        // Save the theme to config file
        self.save_theme_to_config(new_theme);

        // Add confirmation message to history
        let theme_name = match new_theme {
            // Light themes
            codex_core::config_types::ThemeName::LightPhoton => "Light - Photon",
            codex_core::config_types::ThemeName::LightPrismRainbow => "Light - Prism Rainbow",
            codex_core::config_types::ThemeName::LightVividTriad => "Light - Vivid Triad",
            codex_core::config_types::ThemeName::LightPorcelain => "Light - Porcelain",
            codex_core::config_types::ThemeName::LightSandbar => "Light - Sandbar",
            codex_core::config_types::ThemeName::LightGlacier => "Light - Glacier",
            // Dark themes
            codex_core::config_types::ThemeName::DarkCarbonNight => "Dark - Carbon Night",
            codex_core::config_types::ThemeName::DarkShinobiDusk => "Dark - Shinobi Dusk",
            codex_core::config_types::ThemeName::DarkOledBlackPro => "Dark - OLED Black Pro",
            codex_core::config_types::ThemeName::DarkAmberTerminal => "Dark - Amber Terminal",
            codex_core::config_types::ThemeName::DarkAuroraFlux => "Dark - Aurora Flux",
            codex_core::config_types::ThemeName::DarkCharcoalRainbow => "Dark - Charcoal Rainbow",
            codex_core::config_types::ThemeName::DarkZenGarden => "Dark - Zen Garden",
            codex_core::config_types::ThemeName::DarkPaperLightPro => "Dark - Paper Light Pro",
            codex_core::config_types::ThemeName::Custom => "Custom",
        };
        let message = format!("✓ Theme changed to {}", theme_name);
        self.add_to_history(HistoryCell::new_background_event(message));
    }

    fn save_theme_to_config(&self, new_theme: codex_core::config_types::ThemeName) {
        // For now, just log the theme change - config saving could be implemented
        // using the core config system in a future update
        let theme_str = match new_theme {
            // Light themes
            codex_core::config_types::ThemeName::LightPhoton => "light-photon",
            codex_core::config_types::ThemeName::LightPrismRainbow => "light-prism-rainbow",
            codex_core::config_types::ThemeName::LightVividTriad => "light-vivid-triad",
            codex_core::config_types::ThemeName::LightPorcelain => "light-porcelain",
            codex_core::config_types::ThemeName::LightSandbar => "light-sandbar",
            codex_core::config_types::ThemeName::LightGlacier => "light-glacier",
            // Dark themes
            codex_core::config_types::ThemeName::DarkCarbonNight => "dark-carbon-night",
            codex_core::config_types::ThemeName::DarkShinobiDusk => "dark-shinobi-dusk",
            codex_core::config_types::ThemeName::DarkOledBlackPro => "dark-oled-black-pro",
            codex_core::config_types::ThemeName::DarkAmberTerminal => "dark-amber-terminal",
            codex_core::config_types::ThemeName::DarkAuroraFlux => "dark-aurora-flux",
            codex_core::config_types::ThemeName::DarkCharcoalRainbow => "dark-charcoal-rainbow",
            codex_core::config_types::ThemeName::DarkZenGarden => "dark-zen-garden",
            codex_core::config_types::ThemeName::DarkPaperLightPro => "dark-paper-light-pro",
            codex_core::config_types::ThemeName::Custom => "custom",
        };
        tracing::info!("Theme changed to: {}", theme_str);
        // Note: To persist the theme, add the following to your config.toml:
        // [tui.theme]
        // name = "{}"
    }

    #[allow(dead_code)]
    pub(crate) fn on_esc(&mut self) -> bool {
        if self.bottom_pane.is_task_running() {
            self.interrupt_running_task();
            return true;
        }
        false
    }

    /// Handle Ctrl-C key press.
    /// Returns CancellationEvent::Handled if the event was consumed by the UI, or
    /// CancellationEvent::Ignored if the caller should handle it (e.g. exit).
    pub(crate) fn on_ctrl_c(&mut self) -> CancellationEvent {
        match self.bottom_pane.on_ctrl_c() {
            CancellationEvent::Handled => return CancellationEvent::Handled,
            CancellationEvent::Ignored => {}
        }
        if self.bottom_pane.is_task_running() {
            self.interrupt_running_task();
            CancellationEvent::Ignored
        } else if self.bottom_pane.ctrl_c_quit_hint_visible() {
            self.submit_op(Op::Shutdown);
            CancellationEvent::Handled
        } else {
            self.bottom_pane.show_ctrl_c_quit_hint();
            CancellationEvent::Ignored
        }
    }

    pub(crate) fn composer_is_empty(&self) -> bool {
        self.bottom_pane.composer_is_empty()
    }

    /// Forward an `Op` directly to codex.
    pub(crate) fn submit_op(&self, op: Op) {
        if let Err(e) = self.codex_op_tx.send(op) {
            tracing::error!("failed to submit op: {e}");
        }
    }

    pub(crate) fn insert_history_lines(&mut self, lines: Vec<ratatui::text::Line<'static>>) {
        // Insert lines directly into history as text line cells
        for line in lines {
            self.history_cells.push(HistoryCell::new_text_line(line));
        }
        // Auto-follow if near bottom so new inserts are visible
        self.autoscroll_if_near_bottom();
        self.request_redraw();
    }

    pub(crate) fn show_chrome_options(&mut self, port: Option<u16>) {
        self.bottom_pane.show_chrome_selection(port);
    }

    pub(crate) fn handle_chrome_launch_option(
        &mut self,
        option: crate::bottom_pane::chrome_selection_view::ChromeLaunchOption,
        port: Option<u16>,
    ) {
        use crate::bottom_pane::chrome_selection_view::ChromeLaunchOption;

        let launch_port = port.unwrap_or(9222);

        match option {
            ChromeLaunchOption::CloseAndUseProfile => {
                // Kill existing Chrome and launch with user profile
                #[cfg(target_os = "macos")]
                {
                    let _ = std::process::Command::new("pkill")
                        .arg("-f")
                        .arg("Google Chrome")
                        .output();
                    std::thread::sleep(std::time::Duration::from_millis(500));
                }
                #[cfg(target_os = "linux")]
                {
                    let _ = std::process::Command::new("pkill")
                        .arg("-f")
                        .arg("chrome")
                        .output();
                    std::thread::sleep(std::time::Duration::from_millis(500));
                }
                #[cfg(target_os = "windows")]
                {
                    let _ = std::process::Command::new("taskkill")
                        .arg("/F")
                        .arg("/IM")
                        .arg("chrome.exe")
                        .output();
                    std::thread::sleep(std::time::Duration::from_millis(500));
                }
                self.launch_chrome_with_profile(launch_port);
                // Connect to Chrome after launching
                self.connect_to_chrome_after_launch(launch_port);
            }
            ChromeLaunchOption::UseTempProfile => {
                // Launch with temporary profile
                self.launch_chrome_with_temp_profile(launch_port);
                // Connect to Chrome after launching
                self.connect_to_chrome_after_launch(launch_port);
            }
            ChromeLaunchOption::UseInternalBrowser => {
                // Redirect to internal browser command
                self.handle_browser_command(String::new());
            }
            ChromeLaunchOption::Cancel => {
                // Do nothing, just close the dialog
            }
        }
    }

    fn launch_chrome_with_profile(&mut self, port: u16) {
        use ratatui::text::Line;
        use std::process::Stdio;

        #[cfg(target_os = "macos")]
        {
            let log_path = format!("{}/coder-chrome.log", std::env::temp_dir().display());
            let mut cmd = std::process::Command::new(
                "/Applications/Google Chrome.app/Contents/MacOS/Google Chrome",
            );
            cmd.arg(format!("--remote-debugging-port={}", port))
                .arg("--no-first-run")
                .arg("--no-default-browser-check")
                .arg("--disable-blink-features=AutomationControlled")
                .arg("--disable-component-extensions-with-background-pages")
                .arg("--disable-background-networking")
                .arg("--silent-debugger-extension-api")
                .arg("--remote-allow-origins=*")
                .arg("--disable-features=ChromeWhatsNewUI,TriggerFirstRunUI")
                .arg("--disable-hang-monitor")
                .arg("--disable-background-timer-throttling")
                .arg("--enable-logging")
                .arg("--log-level=1")
                .arg(format!("--log-file={}", log_path))
                .stdout(Stdio::null())
                .stderr(Stdio::null())
                .stdin(Stdio::null());
            let _ = cmd.spawn();
        }

        #[cfg(target_os = "linux")]
        {
            let log_path = format!("{}/coder-chrome.log", std::env::temp_dir().display());
            let mut cmd = std::process::Command::new("google-chrome");
            cmd.arg(format!("--remote-debugging-port={}", port))
                .arg("--no-first-run")
                .arg("--no-default-browser-check")
                .arg("--disable-blink-features=AutomationControlled")
                .arg("--disable-component-extensions-with-background-pages")
                .arg("--disable-background-networking")
                .arg("--silent-debugger-extension-api")
                .arg("--remote-allow-origins=*")
                .arg("--disable-features=ChromeWhatsNewUI,TriggerFirstRunUI")
                .arg("--disable-hang-monitor")
                .arg("--disable-background-timer-throttling")
                .arg("--enable-logging")
                .arg("--log-level=1")
                .arg(format!("--log-file={}", log_path))
                .stdout(Stdio::null())
                .stderr(Stdio::null())
                .stdin(Stdio::null());
            let _ = cmd.spawn();
        }

        #[cfg(target_os = "windows")]
        {
            let log_path = format!("{}\\coder-chrome.log", std::env::temp_dir().display());
            let chrome_paths = vec![
                "C:\\Program Files\\Google\\Chrome\\Application\\chrome.exe".to_string(),
                "C:\\Program Files (x86)\\Google\\Chrome\\Application\\chrome.exe".to_string(),
                format!(
                    "{}\\AppData\\Local\\Google\\Chrome\\Application\\chrome.exe",
                    std::env::var("USERPROFILE").unwrap_or_default()
                ),
            ];

            for chrome_path in chrome_paths {
                if std::path::Path::new(&chrome_path).exists() {
                    let mut cmd = std::process::Command::new(&chrome_path);
                    cmd.arg(format!("--remote-debugging-port={}", port))
                        .arg("--no-first-run")
                        .arg("--no-default-browser-check")
                        .arg("--disable-blink-features=AutomationControlled")
                        .arg("--disable-component-extensions-with-background-pages")
                        .arg("--disable-background-networking")
                        .arg("--silent-debugger-extension-api")
                        .arg("--remote-allow-origins=*")
                        .arg("--disable-features=ChromeWhatsNewUI,TriggerFirstRunUI")
                        .arg("--disable-hang-monitor")
                        .arg("--disable-background-timer-throttling")
                        .arg("--enable-logging")
                        .arg("--log-level=1")
                        .arg(format!("--log-file={}", log_path))
                        .stdout(Stdio::null())
                        .stderr(Stdio::null())
                        .stdin(Stdio::null());
                    let _ = cmd.spawn();
                    break;
                }
            }
        }

        // Add status message
        self.add_to_history(HistoryCell::BackgroundEvent {
            view: TextBlock::new(vec![Line::from("✅ Chrome launched with user profile")]),
        });
    }

    fn connect_to_chrome_after_launch(&mut self, port: u16) {
        // Wait a moment for Chrome to start, then reuse the existing connection logic
        let app_event_tx = self.app_event_tx.clone();
        let latest_screenshot = self.latest_browser_screenshot.clone();

        tokio::spawn(async move {
            // Wait for Chrome to fully start
            tokio::time::sleep(tokio::time::Duration::from_secs(2)).await;

            // Now try to connect using the shared CDP connection logic
            ChatWidget::connect_to_cdp_chrome(Some(port), latest_screenshot, app_event_tx).await;
        });
    }

    /// Shared CDP connection logic used by both /chrome command and Chrome launch options
    async fn connect_to_cdp_chrome(
        port: Option<u16>,
        latest_screenshot: Arc<Mutex<Option<(PathBuf, String)>>>,
        app_event_tx: AppEventSender,
    ) {
        let browser_manager = ChatWidget::get_browser_manager().await;
        browser_manager.set_enabled_sync(true);

        // Configure for CDP connection
        {
            let mut config = browser_manager.config.write().await;
            config.connect_port = Some(port.unwrap_or(0)); // 0 means auto-detect
            config.headless = false;
            config.persist_profile = true;
            config.enabled = true;
        }

        // Try to connect to existing Chrome (no fallback to internal browser)
        match browser_manager.connect_to_chrome_only().await {
            Ok(_) => {
                tracing::info!("Connected to Chrome via CDP");

                // Send success message
                let success_msg = if let Some(p) = port {
                    format!("✅ Connected to Chrome on port {}", p)
                } else {
                    "✅ Connected to Chrome (auto-detected port)".to_string()
                };

                // Set up navigation callback
                let latest_screenshot_callback = latest_screenshot.clone();
                let app_event_tx_callback = app_event_tx.clone();

                browser_manager
                    .set_navigation_callback(move |url| {
                        tracing::info!("CDP Navigation callback triggered for URL: {}", url);
                        let latest_screenshot_inner = latest_screenshot_callback.clone();
                        let app_event_tx_inner = app_event_tx_callback.clone();
                        let url_inner = url.clone();

                        tokio::spawn(async move {
                            tokio::time::sleep(tokio::time::Duration::from_millis(500)).await;
                            let browser_manager_inner = ChatWidget::get_browser_manager().await;
                            match browser_manager_inner.capture_screenshot_with_url().await {
                                Ok((paths, _)) => {
                                    if let Some(first_path) = paths.first() {
                                        tracing::info!(
                                            "Auto-captured CDP screenshot: {}",
                                            first_path.display()
                                        );

                                        if let Ok(mut latest) = latest_screenshot_inner.lock() {
                                            *latest = Some((first_path.clone(), url_inner.clone()));
                                        }

                                        use codex_core::protocol::{
                                            BrowserScreenshotUpdateEvent, Event, EventMsg,
                                        };
                                        let _ =
                                            app_event_tx_inner.send(AppEvent::CodexEvent(Event {
                                                id: uuid::Uuid::new_v4().to_string(),
                                                msg: EventMsg::BrowserScreenshotUpdate(
                                                    BrowserScreenshotUpdateEvent {
                                                        screenshot_path: first_path.clone(),
                                                        url: url_inner,
                                                    },
                                                ),
                                            }));
                                    }
                                }
                                Err(e) => {
                                    tracing::error!("Failed to auto-capture CDP screenshot: {}", e);
                                }
                            }
                        });
                    })
                    .await;

                // Set as global manager
                codex_browser::global::set_global_browser_manager(browser_manager.clone()).await;

                // Capture initial screenshot
                tokio::time::sleep(tokio::time::Duration::from_millis(500)).await;
                match browser_manager.capture_screenshot_with_url().await {
                    Ok((paths, url)) => {
                        if let Some(first_path) = paths.first() {
                            tracing::info!(
                                "Initial CDP screenshot captured: {}",
                                first_path.display()
                            );

                            if let Ok(mut latest) = latest_screenshot.lock() {
                                *latest = Some((
                                    first_path.clone(),
                                    url.clone().unwrap_or_else(|| "Chrome".to_string()),
                                ));
                            }

                            use codex_core::protocol::{
                                BrowserScreenshotUpdateEvent, Event, EventMsg,
                            };
                            let _ = app_event_tx.send(AppEvent::CodexEvent(Event {
                                id: uuid::Uuid::new_v4().to_string(),
                                msg: EventMsg::BrowserScreenshotUpdate(
                                    BrowserScreenshotUpdateEvent {
                                        screenshot_path: first_path.clone(),
                                        url: url.unwrap_or_else(|| "Chrome".to_string()),
                                    },
                                ),
                            }));
                        }
                    }
                    Err(e) => {
                        tracing::error!("Failed to capture initial CDP screenshot: {}", e);
                    }
                }

                // Send success status to chat
                use codex_core::protocol::{BackgroundEventEvent, Event, EventMsg};
                let _ = app_event_tx.send(AppEvent::CodexEvent(Event {
                    id: uuid::Uuid::new_v4().to_string(),
                    msg: EventMsg::BackgroundEvent(BackgroundEventEvent {
                        message: success_msg,
                    }),
                }));
            }
            Err(e) => {
                tracing::error!("Failed to connect to Chrome: {}", e);

                // Send error message only - don't show dialog again since we're already
                // in the post-launch connection attempt
                use codex_core::protocol::{BackgroundEventEvent, Event, EventMsg};
                let _ = app_event_tx.send(AppEvent::CodexEvent(Event {
                    id: uuid::Uuid::new_v4().to_string(),
                    msg: EventMsg::BackgroundEvent(BackgroundEventEvent {
                        message: format!("❌ Failed to connect to Chrome: {}", e),
                    }),
                }));
            }
        }
    }

    fn launch_chrome_with_temp_profile(&mut self, port: u16) {
        use ratatui::text::Line;
        use std::process::Stdio;

        let temp_dir = std::env::temp_dir();
        let profile_dir = temp_dir.join(format!("coder-chrome-temp-{}", port));

        #[cfg(target_os = "macos")]
        {
            let log_path = format!("{}/coder-chrome.log", std::env::temp_dir().display());
            let mut cmd = std::process::Command::new(
                "/Applications/Google Chrome.app/Contents/MacOS/Google Chrome",
            );
            cmd.arg(format!("--remote-debugging-port={}", port))
                .arg(format!("--user-data-dir={}", profile_dir.display()))
                .arg("--no-first-run")
                .arg("--no-default-browser-check")
                .arg("--disable-blink-features=AutomationControlled")
                .arg("--disable-component-extensions-with-background-pages")
                .arg("--disable-background-networking")
                .arg("--silent-debugger-extension-api")
                .arg("--remote-allow-origins=*")
                .arg("--disable-features=ChromeWhatsNewUI,TriggerFirstRunUI")
                .arg("--disable-hang-monitor")
                .arg("--disable-background-timer-throttling")
                .arg("--enable-logging")
                .arg("--log-level=1")
                .arg(format!("--log-file={}", log_path))
                .stdout(Stdio::null())
                .stderr(Stdio::null())
                .stdin(Stdio::null());
            let _ = cmd.spawn();
        }

        #[cfg(target_os = "linux")]
        {
            let log_path = format!("{}/coder-chrome.log", std::env::temp_dir().display());
            let mut cmd = std::process::Command::new("google-chrome");
            cmd.arg(format!("--remote-debugging-port={}", port))
                .arg(format!("--user-data-dir={}", profile_dir.display()))
                .arg("--no-first-run")
                .arg("--no-default-browser-check")
                .arg("--disable-blink-features=AutomationControlled")
                .arg("--disable-component-extensions-with-background-pages")
                .arg("--disable-background-networking")
                .arg("--silent-debugger-extension-api")
                .arg("--remote-allow-origins=*")
                .arg("--disable-features=ChromeWhatsNewUI,TriggerFirstRunUI")
                .arg("--disable-hang-monitor")
                .arg("--disable-background-timer-throttling")
                .arg("--enable-logging")
                .arg("--log-level=1")
                .arg(format!("--log-file={}", log_path))
                .stdout(Stdio::null())
                .stderr(Stdio::null())
                .stdin(Stdio::null());
            let _ = cmd.spawn();
        }

        #[cfg(target_os = "windows")]
        {
            let log_path = format!("{}\\coder-chrome.log", std::env::temp_dir().display());
            let chrome_paths = vec![
                "C:\\Program Files\\Google\\Chrome\\Application\\chrome.exe".to_string(),
                "C:\\Program Files (x86)\\Google\\Chrome\\Application\\chrome.exe".to_string(),
                format!(
                    "{}\\AppData\\Local\\Google\\Chrome\\Application\\chrome.exe",
                    std::env::var("USERPROFILE").unwrap_or_default()
                ),
            ];

            for chrome_path in chrome_paths {
                if std::path::Path::new(&chrome_path).exists() {
                    let mut cmd = std::process::Command::new(&chrome_path);
                    cmd.arg(format!("--remote-debugging-port={}", port))
                        .arg(format!("--user-data-dir={}", profile_dir.display()))
                        .arg("--no-first-run")
                        .arg("--no-default-browser-check")
                        .arg("--disable-blink-features=AutomationControlled")
                        .arg("--disable-component-extensions-with-background-pages")
                        .arg("--disable-background-networking")
                        .arg("--silent-debugger-extension-api")
                        .arg("--remote-allow-origins=*")
                        .arg("--disable-features=ChromeWhatsNewUI,TriggerFirstRunUI")
                        .arg("--disable-hang-monitor")
                        .arg("--disable-background-timer-throttling")
                        .arg("--enable-logging")
                        .arg("--log-level=1")
                        .arg(format!("--log-file={}", log_path))
                        .stdout(Stdio::null())
                        .stderr(Stdio::null())
                        .stdin(Stdio::null());
                    let _ = cmd.spawn();
                    break;
                }
            }
        }

        // Add status message
        self.add_to_history(HistoryCell::BackgroundEvent {
            view: TextBlock::new(vec![Line::from(format!(
                "✅ Chrome launched with temporary profile at {}",
                profile_dir.display()
            ))]),
        });
    }

    pub(crate) fn handle_browser_command(&mut self, command_text: String) {
        // Parse the browser subcommand
        let trimmed = command_text.trim();

        // Handle the case where just "/browser" was typed
        if trimmed.is_empty() {
            let response = "Browser commands:\n• /browser - Switch to internal browser mode\n• /browser <url> - Open URL in internal browser\n• /browser off - Disable browser mode\n• /browser status - Show current status\n• /browser fullpage [on|off] - Toggle full-page mode\n• /browser config <key> <value> - Update configuration\n\nUse /chrome [port] to connect to external Chrome browser";
            let lines = response
                .lines()
                .map(|line| Line::from(line.to_string()))
                .collect();
            self.add_to_history(HistoryCell::BackgroundEvent {
                view: TextBlock::new(lines),
            });

            // Switch to internal browser mode when just "/browser" is typed
            self.switch_to_internal_browser();
            return;
        }

        let parts: Vec<&str> = trimmed.split_whitespace().collect();
        let response = if !parts.is_empty() {
            let first_arg = parts[0];

            // Check if the first argument looks like a URL (has a dot or protocol)
            let is_url = first_arg.contains("://") || first_arg.contains(".");

            if is_url {
                // It's a URL - enable browser mode and navigate to it
                let url = parts.join(" ");

                // Ensure URL has protocol
                let full_url = if !url.contains("://") {
                    format!("https://{}", url)
                } else {
                    url.clone()
                };

                // Navigate to URL and wait for it to load
                let latest_screenshot = self.latest_browser_screenshot.clone();
                let app_event_tx = self.app_event_tx.clone();
                let url_for_goto = full_url.clone();

                // Add status message
                let status_msg = format!("🌐 Opening internal browser: {}", full_url);
                self.add_to_history(HistoryCell::BackgroundEvent {
                    view: TextBlock::new(vec![Line::from(status_msg)]),
                });

                // Connect immediately, don't wait for message send
                tokio::spawn(async move {
                    // Get the global browser manager
                    let browser_manager = ChatWidget::get_browser_manager().await;

                    // Enable browser mode and ensure it's using internal browser (not CDP)
                    browser_manager.set_enabled_sync(true);
                    {
                        let mut config = browser_manager.config.write().await;
                        config.headless = false; // Ensure browser is visible when navigating to URL
                        config.connect_port = None; // Ensure we're not trying to connect to CDP
                        config.connect_ws = None; // Ensure we're not trying to connect via WebSocket
                    }

                    // IMPORTANT: Start the browser manager first before navigating
                    if let Err(e) = browser_manager.start().await {
                        tracing::error!("Failed to start TUI browser manager: {}", e);
                        return;
                    }

                    // Set up navigation callback to auto-capture screenshots
                    {
                        let latest_screenshot_callback = latest_screenshot.clone();
                        let app_event_tx_callback = app_event_tx.clone();

                        browser_manager
                            .set_navigation_callback(move |url| {
                                tracing::info!("Navigation callback triggered for URL: {}", url);
                                let latest_screenshot_inner = latest_screenshot_callback.clone();
                                let app_event_tx_inner = app_event_tx_callback.clone();
                                let url_inner = url.clone();

                                tokio::spawn(async move {
                                    // Get browser manager in the inner async block
                                    let browser_manager_inner =
                                        ChatWidget::get_browser_manager().await;
                                    // Capture screenshot after navigation
                                    match browser_manager_inner.capture_screenshot_with_url().await
                                    {
                                        Ok((paths, _)) => {
                                            if let Some(first_path) = paths.first() {
                                                tracing::info!(
                                                    "Auto-captured screenshot after navigation: {}",
                                                    first_path.display()
                                                );

                                                // Update the latest screenshot
                                                if let Ok(mut latest) =
                                                    latest_screenshot_inner.lock()
                                                {
                                                    *latest = Some((
                                                        first_path.clone(),
                                                        url_inner.clone(),
                                                    ));
                                                }

                                                // Send update event
                                                use codex_core::protocol::{
                                                    BrowserScreenshotUpdateEvent, EventMsg,
                                                };
                                                let _ = app_event_tx_inner.send(
                                                    AppEvent::CodexEvent(Event {
                                                        id: uuid::Uuid::new_v4().to_string(),
                                                        msg: EventMsg::BrowserScreenshotUpdate(
                                                            BrowserScreenshotUpdateEvent {
                                                                screenshot_path: first_path.clone(),
                                                                url: url_inner,
                                                            },
                                                        ),
                                                    }),
                                                );
                                            }
                                        }
                                        Err(e) => {
                                            tracing::error!(
                                                "Failed to auto-capture screenshot: {}",
                                                e
                                            );
                                        }
                                    }
                                });
                            })
                            .await;
                    }

                    // Set the browser manager as the global manager so both TUI and Session use the same instance
                    codex_browser::global::set_global_browser_manager(browser_manager.clone())
                        .await;

                    // Ensure the navigation callback is also set on the global manager
                    let global_manager = codex_browser::global::get_browser_manager().await;
                    if let Some(global_manager) = global_manager {
                        let latest_screenshot_global = latest_screenshot.clone();
                        let app_event_tx_global = app_event_tx.clone();

                        global_manager.set_navigation_callback(move |url| {
                            tracing::info!("Global manager navigation callback triggered for URL: {}", url);
                            let latest_screenshot_inner = latest_screenshot_global.clone();
                            let app_event_tx_inner = app_event_tx_global.clone();
                            let url_inner = url.clone();

                            tokio::spawn(async move {
                                // Wait a moment for the navigation to complete
                                tokio::time::sleep(tokio::time::Duration::from_millis(1000)).await;

                                // Capture screenshot after navigation
                                let browser_manager = codex_browser::global::get_browser_manager().await;
                                if let Some(browser_manager) = browser_manager {
                                    match browser_manager.capture_screenshot_with_url().await {
                                        Ok((paths, _url)) => {
                                            if let Some(first_path) = paths.first() {
                                                tracing::info!("Auto-captured screenshot after global navigation: {}", first_path.display());

                                                // Update the latest screenshot
                                                if let Ok(mut latest) = latest_screenshot_inner.lock() {
                                                    *latest = Some((first_path.clone(), url_inner.clone()));
                                                }

                                                // Send update event
                                                use codex_core::protocol::{BrowserScreenshotUpdateEvent, EventMsg};
                                                let _ = app_event_tx_inner.send(AppEvent::CodexEvent(Event {
                                                    id: uuid::Uuid::new_v4().to_string(),
                                                    msg: EventMsg::BrowserScreenshotUpdate(BrowserScreenshotUpdateEvent {
                                                        screenshot_path: first_path.clone(),
                                                        url: url_inner,
                                                    }),
                                                }));
                                            }
                                        }
                                        Err(e) => {
                                            tracing::error!("Failed to auto-capture screenshot after global navigation: {}", e);
                                        }
                                    }
                                }
                            });
                        }).await;
                    }

                    // Navigate using global manager
                    match browser_manager.goto(&url_for_goto).await {
                        Ok(result) => {
                            tracing::info!(
                                "Browser opened to: {} (title: {:?})",
                                result.url,
                                result.title
                            );

                            // Send success message to chat
                            use codex_core::protocol::{BackgroundEventEvent, EventMsg};
                            let _ = app_event_tx.send(AppEvent::CodexEvent(Event {
                                id: uuid::Uuid::new_v4().to_string(),
                                msg: EventMsg::BackgroundEvent(BackgroundEventEvent {
                                    message: format!("✅ Internal browser opened: {}", result.url),
                                }),
                            }));

                            // Capture initial screenshot
                            tokio::time::sleep(tokio::time::Duration::from_millis(500)).await;
                            match browser_manager.capture_screenshot_with_url().await {
                                Ok((paths, url)) => {
                                    if let Some(first_path) = paths.first() {
                                        tracing::info!(
                                            "Initial screenshot captured: {}",
                                            first_path.display()
                                        );

                                        // Update the latest screenshot
                                        if let Ok(mut latest) = latest_screenshot.lock() {
                                            *latest = Some((
                                                first_path.clone(),
                                                url.clone().unwrap_or_else(|| result.url.clone()),
                                            ));
                                        }

                                        // Send update event
                                        use codex_core::protocol::BrowserScreenshotUpdateEvent;
                                        use codex_core::protocol::EventMsg;
                                        let _ = app_event_tx.send(AppEvent::CodexEvent(Event {
                                            id: uuid::Uuid::new_v4().to_string(),
                                            msg: EventMsg::BrowserScreenshotUpdate(
                                                BrowserScreenshotUpdateEvent {
                                                    screenshot_path: first_path.clone(),
                                                    url: url.unwrap_or_else(|| result.url.clone()),
                                                },
                                            ),
                                        }));
                                    }
                                }
                                Err(e) => {
                                    tracing::error!("Failed to capture initial screenshot: {}", e);
                                }
                            }
                        }
                        Err(e) => {
                            tracing::error!("Failed to open browser: {}", e);
                        }
                    }
                });

                format!("Browser mode enabled: {}\n", full_url)
            } else {
                // It's a subcommand
                match first_arg {
                    "off" => {
                        // Disable browser mode
                        // Clear the screenshot popup
                        if let Ok(mut screenshot_lock) = self.latest_browser_screenshot.lock() {
                            *screenshot_lock = None;
                        }
                        // Close any open browser
                        tokio::spawn(async move {
                            let browser_manager = ChatWidget::get_browser_manager().await;
                            browser_manager.set_enabled_sync(false);
                            if let Err(e) = browser_manager.close().await {
                                tracing::error!("Failed to close browser: {}", e);
                            }
                        });
                        self.app_event_tx.send(AppEvent::RequestRedraw);
                        "Browser mode disabled.".to_string()
                    }
                    "status" => {
                        // Get status from BrowserManager
                        // Use a channel to get status from async context
                        let (status_tx, status_rx) = std::sync::mpsc::channel();
                        tokio::spawn(async move {
                            let browser_manager = ChatWidget::get_browser_manager().await;
                            let status = browser_manager.get_status_sync();
                            let _ = status_tx.send(status);
                        });
                        status_rx
                            .recv()
                            .unwrap_or_else(|_| "Failed to get browser status.".to_string())
                    }
                    "fullpage" => {
                        if parts.len() > 2 {
                            match parts[2] {
                                "on" => {
                                    // Enable full-page mode
                                    tokio::spawn(async move {
                                        let browser_manager =
                                            ChatWidget::get_browser_manager().await;
                                        browser_manager.set_fullpage_sync(true);
                                    });
                                    "Full-page screenshot mode enabled (max 8 segments)."
                                        .to_string()
                                }
                                "off" => {
                                    // Disable full-page mode
                                    tokio::spawn(async move {
                                        let browser_manager =
                                            ChatWidget::get_browser_manager().await;
                                        browser_manager.set_fullpage_sync(false);
                                    });
                                    "Full-page screenshot mode disabled.".to_string()
                                }
                                _ => "Usage: /browser fullpage [on|off]".to_string(),
                            }
                        } else {
                            "Usage: /browser fullpage [on|off]".to_string()
                        }
                    }
                    "config" => {
                        if parts.len() > 3 {
                            let key = parts[2];
                            let value = parts[3..].join(" ");
                            // Update browser config
                            match key {
                                "viewport" => {
                                    // Parse viewport dimensions like "1920x1080"
                                    if let Some((width_str, height_str)) = value.split_once('x') {
                                        if let (Ok(width), Ok(height)) =
                                            (width_str.parse::<u32>(), height_str.parse::<u32>())
                                        {
                                            tokio::spawn(async move {
                                                let browser_manager =
                                                    ChatWidget::get_browser_manager().await;
                                                browser_manager.set_viewport_sync(width, height);
                                            });
                                            format!(
                                                "Browser viewport updated: {}x{}",
                                                width, height
                                            )
                                        } else {
                                            "Invalid viewport format. Use: /browser config viewport 1920x1080".to_string()
                                        }
                                    } else {
                                        "Invalid viewport format. Use: /browser config viewport 1920x1080".to_string()
                                    }
                                }
                                "segments_max" => {
                                    if let Ok(max) = value.parse::<usize>() {
                                        tokio::spawn(async move {
                                            let browser_manager =
                                                ChatWidget::get_browser_manager().await;
                                            browser_manager.set_segments_max_sync(max);
                                        });
                                        format!("Browser segments_max updated: {}", max)
                                    } else {
                                        "Invalid segments_max value. Use a number.".to_string()
                                    }
                                }
                                _ => format!(
                                    "Unknown config key: {}. Available: viewport, segments_max",
                                    key
                                ),
                            }
                        } else {
                            "Usage: /browser config <key> <value>\nAvailable keys: viewport, segments_max".to_string()
                        }
                    }
                    _ => {
                        format!(
                            "Unknown browser command: '{}'\nUsage: /browser <url> | off | status | fullpage | config",
                            first_arg
                        )
                    }
                }
            }
        } else {
            "Browser commands:\n• /browser <url> - Open URL in internal browser\n• /browser off - Disable browser mode\n• /browser status - Show current status\n• /browser fullpage [on|off] - Toggle full-page mode\n• /browser config <key> <value> - Update configuration\n\nUse /chrome [port] to connect to external Chrome browser".to_string()
        };

        // Add the response to the UI as a background event
        let lines = response
            .lines()
            .map(|line| Line::from(line.to_string()))
            .collect();
        self.add_to_history(HistoryCell::BackgroundEvent {
            view: TextBlock::new(lines),
        });
    }

    fn switch_to_internal_browser(&mut self) {
        // Switch to internal browser mode
        let latest_screenshot = self.latest_browser_screenshot.clone();
        let app_event_tx = self.app_event_tx.clone();

        tokio::spawn(async move {
            let browser_manager = ChatWidget::get_browser_manager().await;

            // First, close any existing Chrome connection
            if browser_manager.is_enabled().await {
                let _ = browser_manager.close().await;
            }

            // Configure for internal browser
            {
                let mut config = browser_manager.config.write().await;
                config.connect_port = None;
                config.headless = true;
                config.persist_profile = false;
                config.enabled = true;
            }

            // Enable internal browser
            browser_manager.set_enabled_sync(true);

            // Notify about successful switch
            let _ = app_event_tx.send(AppEvent::CodexEvent(Event {
                id: uuid::Uuid::new_v4().to_string(),
                msg: EventMsg::BackgroundEvent(BackgroundEventEvent {
                    message: "✅ Switched to internal browser mode".to_string(),
                }),
            }));

            // Clear any existing screenshot
            if let Ok(mut screenshot) = latest_screenshot.lock() {
                *screenshot = None;
            }
        });
    }

    fn handle_chrome_connection(&mut self, port: Option<u16>) {
        let latest_screenshot = self.latest_browser_screenshot.clone();
        let app_event_tx = self.app_event_tx.clone();
        let port_display = port.map_or("auto-detect".to_string(), |p| p.to_string());
        let launch_port = port.unwrap_or(9222);

        // Add status message to chat
        let status_msg = format!(
            "🔗 Connecting to Chrome DevTools Protocol (port: {})...",
            port_display
        );
        self.add_to_history(HistoryCell::BackgroundEvent {
            view: TextBlock::new(vec![Line::from(status_msg)]),
        });

        // Connect in background - first try to connect, show dialog on failure
        tokio::spawn(async move {
            // First attempt to connect to Chrome
            let browser_manager = ChatWidget::get_browser_manager().await;
            browser_manager.set_enabled_sync(true);

            // Configure for CDP connection
            {
                let mut config = browser_manager.config.write().await;
                config.connect_port = Some(port.unwrap_or(0)); // 0 means auto-detect
                config.headless = false;
                config.persist_profile = true;
                config.enabled = true;
            }

            // Try to connect to existing Chrome first
            match browser_manager.connect_to_chrome_only().await {
                Ok(_) => {
                    // Chrome is already running and we can connect - use the shared connection logic
                    // but we need to reset the browser manager state first since we already connected
                    browser_manager.set_enabled_sync(false);
                    ChatWidget::connect_to_cdp_chrome(port, latest_screenshot, app_event_tx).await;
                }
                Err(_e) => {
                    // Chrome not found or can't connect - show options dialog
                    let show_dialog_tx = app_event_tx.clone();
                    let _ = show_dialog_tx.send(AppEvent::ShowChromeOptions(Some(launch_port)));
                }
            }
        });
    }

    pub(crate) fn handle_chrome_command(&mut self, command_text: String) {
        // Parse the chrome command arguments
        let parts: Vec<&str> = command_text.trim().split_whitespace().collect();

        // Handle empty command - just "/chrome"
        if parts.is_empty() || command_text.trim().is_empty() {
            // Switch to external Chrome mode with default port
            self.handle_chrome_connection(None);
            return;
        }

        // Check if it's a status command
        if parts[0] == "status" {
            // Get status from BrowserManager - same as /browser status
            let (status_tx, status_rx) = std::sync::mpsc::channel();
            tokio::spawn(async move {
                let browser_manager = ChatWidget::get_browser_manager().await;
                let status = browser_manager.get_status_sync();
                let _ = status_tx.send(status);
            });
            let status = status_rx
                .recv()
                .unwrap_or_else(|_| "Failed to get browser status.".to_string());

            // Add the response to the UI
            let lines = status
                .lines()
                .map(|line| Line::from(line.to_string()))
                .collect();
            self.add_to_history(HistoryCell::BackgroundEvent {
                view: TextBlock::new(lines),
            });
            return;
        }

        // Extract port if provided (number as first argument)
        let port = parts[0].parse::<u16>().ok();
        self.handle_chrome_connection(port);
    }

    /// Programmatically submit a user text message as if typed in the
    /// composer. The text will be added to conversation history and sent to
    /// the agent. This also handles slash command expansion.
    pub(crate) fn submit_text_message(&mut self, text: String) {
        if text.is_empty() {
            return;
        }
        self.submit_user_message(text.into());
    }

    pub(crate) fn token_usage(&self) -> &TokenUsage {
        &self.total_token_usage
    }

    pub(crate) fn clear_token_usage(&mut self) {
        self.total_token_usage = TokenUsage::default();
        self.bottom_pane.set_token_usage(
            self.total_token_usage.clone(),
            self.last_token_usage.clone(),
            self.config.model_context_window,
        );
    }

    pub fn cursor_pos(&self, area: Rect) -> Option<(u16, u16)> {
        let layout_areas = self.layout_areas(area);
        let bottom_pane_area = if layout_areas.len() == 4 {
            layout_areas[3]
        } else {
            layout_areas[2]
        };
        self.bottom_pane.cursor_pos(bottom_pane_area)
    }

    fn measured_font_size(&self) -> (u16, u16) {
        *self.cached_cell_size.get_or_init(|| {
            let size = self.terminal_info.font_size;

            // HACK: On macOS Retina displays, terminals often report physical pixels
            // but ratatui-image expects logical pixels. If we detect suspiciously
            // large cell sizes (likely 2x scaled), divide by 2.
            #[cfg(target_os = "macos")]
            {
                if size.0 >= 14 && size.1 >= 28 {
                    // Likely Retina display reporting physical pixels
                    tracing::info!(
                        "Detected likely Retina display, adjusting cell size from {:?} to {:?}",
                        size,
                        (size.0 / 2, size.1 / 2)
                    );
                    return (size.0 / 2, size.1 / 2);
                }
            }

            size
        })
    }

    fn get_git_branch(&self) -> Option<String> {
        use std::process::Command;

        let output = Command::new("git")
            .arg("rev-parse")
            .arg("--abbrev-ref")
            .arg("HEAD")
            .current_dir(&self.config.cwd)
            .output()
            .ok()?;

        if output.status.success() {
            let branch = String::from_utf8_lossy(&output.stdout).trim().to_string();
            if !branch.is_empty() && branch != "HEAD" {
                Some(branch)
            } else {
                // Try to get short commit hash if in detached HEAD state
                let commit_output = Command::new("git")
                    .arg("rev-parse")
                    .arg("--short")
                    .arg("HEAD")
                    .current_dir(&self.config.cwd)
                    .output()
                    .ok()?;

                if commit_output.status.success() {
                    let commit = String::from_utf8_lossy(&commit_output.stdout)
                        .trim()
                        .to_string();
                    if !commit.is_empty() {
                        Some(format!("detached: {}", commit))
                    } else {
                        None
                    }
                } else {
                    None
                }
            }
        } else {
            None
        }
    }

    fn render_status_bar(&self, area: Rect, buf: &mut Buffer) {
        use crate::exec_command::relativize_to_home;
        use ratatui::layout::Margin;
        use ratatui::style::Modifier;
        use ratatui::style::Style;
        use ratatui::text::Line;
        use ratatui::text::Span;
        use ratatui::widgets::Block;
        use ratatui::widgets::Borders;
        use ratatui::widgets::Paragraph;

        // Add same horizontal padding as the Message input (2 chars on each side)
        let horizontal_padding = 2u16;
        let padded_area = Rect {
            x: area.x + horizontal_padding,
            y: area.y,
            width: area.width.saturating_sub(horizontal_padding * 2),
            height: area.height,
        };

        // Get current working directory string
        let cwd_str = match relativize_to_home(&self.config.cwd) {
            Some(rel) if !rel.as_os_str().is_empty() => format!("~/{}", rel.display()),
            Some(_) => "~".to_string(),
            None => self.config.cwd.display().to_string(),
        };

        // Build status line spans
        let mut status_spans = vec![
            Span::styled("Coder", Style::default().add_modifier(Modifier::BOLD)),
            Span::raw(" •  "),
            Span::styled("Model: ", Style::default().dim()),
            Span::styled(
                self.format_model_name(&self.config.model),
                Style::default().fg(crate::colors::secondary()),
            ),
            Span::raw("  •  "),
            Span::styled("Reasoning: ", Style::default().dim()),
            Span::styled(
                format!("{}", self.config.model_reasoning_effort),
                Style::default().fg(crate::colors::info()),
            ),
            Span::raw("  •  "),
            Span::styled("Directory: ", Style::default().dim()),
            Span::styled(cwd_str, Style::default().fg(crate::colors::info())),
        ];

        // Add git branch if available
        if let Some(branch) = self.get_git_branch() {
            status_spans.push(Span::raw("  •  "));
            status_spans.push(Span::styled("Branch: ", Style::default().dim()));
            status_spans.push(Span::styled(
                branch,
                Style::default().fg(crate::colors::success_green()),
            ));
        }

        let status_line = Line::from(status_spans);

        // Create box border similar to Message input
        let status_block = Block::default()
            .borders(Borders::ALL)
            .border_style(Style::default().fg(crate::colors::border()));

        // Add padding inside the box (1 char horizontal only, like Message input)
        let inner_area = status_block.inner(padded_area);
        let padded_inner = inner_area.inner(Margin::new(1, 0));

        // Render the block first
        status_block.render(padded_area, buf);

        // Then render the text inside with padding, centered
        let status_widget =
            Paragraph::new(vec![status_line]).alignment(ratatui::layout::Alignment::Center);
        ratatui::widgets::Widget::render(status_widget, padded_inner, buf);
    }

    fn render_screenshot_highlevel(&self, path: &PathBuf, area: Rect, buf: &mut Buffer) {
        use image::GenericImageView; // for dimensions()
        use ratatui::widgets::Widget;
        use ratatui_image::Image;
        use ratatui_image::Resize;
        use ratatui_image::picker::Picker;
        use ratatui_image::picker::ProtocolType;

        // open + decode
        let reader = match image::ImageReader::open(path) {
            Ok(r) => r,
            Err(_) => {
                self.render_screenshot_placeholder(path, area, buf);
                return;
            }
        };
        let dyn_img = match reader.decode() {
            Ok(img) => img,
            Err(_) => {
                self.render_screenshot_placeholder(path, area, buf);
                return;
            }
        };
        let (img_w, img_h) = dyn_img.dimensions();

        // picker (Retina 2x workaround preserved)
        let mut cached_picker = self.cached_picker.borrow_mut();
        if cached_picker.is_none() {
            // If we didn't get a picker from terminal query at startup, create one from font size
            let (fw, fh) = self.measured_font_size();
            let p = Picker::from_fontsize((fw, fh));

            *cached_picker = Some(p);
        }
        let picker = cached_picker.as_ref().unwrap();

        // quantize step by protocol to avoid rounding bias
        let (qx, qy): (u16, u16) = match picker.protocol_type() {
            ProtocolType::Halfblocks => (1, 2), // half-block cell = 1 col x 2 half-rows
            _ => (1, 1),                        // pixel protocols (Kitty/iTerm2/Sixel)
        };

        // terminal cell aspect
        let (cw, ch) = self.measured_font_size();
        let cols = area.width as u32;
        let rows = area.height as u32;
        let cw = cw as u32;
        let ch = ch as u32;

        // fit (floor), then choose limiting dimension
        let mut rows_by_w = (cols * cw * img_h) / (img_w * ch);
        if rows_by_w == 0 {
            rows_by_w = 1;
        }
        let mut cols_by_h = (rows * ch * img_w) / (img_h * cw);
        if cols_by_h == 0 {
            cols_by_h = 1;
        }

        let (used_cols, used_rows) = if rows_by_w <= rows {
            (cols, rows_by_w)
        } else {
            (cols_by_h, rows)
        };

        // quantize to protocol grid
        let mut used_cols_u16 = used_cols as u16;
        let mut used_rows_u16 = used_rows as u16;
        if qx > 1 {
            let rem = used_cols_u16 % qx;
            if rem != 0 {
                used_cols_u16 = used_cols_u16.saturating_sub(rem).max(qx);
            }
        }
        if qy > 1 {
            let rem = used_rows_u16 % qy;
            if rem != 0 {
                used_rows_u16 = used_rows_u16.saturating_sub(rem).max(qy);
            }
        }
        used_cols_u16 = used_cols_u16.min(area.width).max(1);
        used_rows_u16 = used_rows_u16.min(area.height).max(1);

        // center both axes
        let hpad = (area.width.saturating_sub(used_cols_u16)) / 2;
        let vpad = (area.height.saturating_sub(used_rows_u16)) / 2;
        let target = Rect {
            x: area.x + hpad,
            y: area.y + vpad,
            width: used_cols_u16,
            height: used_rows_u16,
        };

        // cache by (path, target)
        let needs_recreate = {
            let cached = self.cached_image_protocol.borrow();
            match cached.as_ref() {
                Some((cached_path, cached_rect, _)) => {
                    cached_path != path || *cached_rect != target
                }
                None => true,
            }
        };
        if needs_recreate {
            match picker.new_protocol(dyn_img, target, Resize::Fit(Some(FilterType::Lanczos3))) {
                Ok(protocol) => {
                    *self.cached_image_protocol.borrow_mut() =
                        Some((path.clone(), target, protocol))
                }
                Err(_) => {
                    self.render_screenshot_placeholder(path, area, buf);
                    return;
                }
            }
        }

        if let Some((_, rect, protocol)) = &*self.cached_image_protocol.borrow() {
            let image = Image::new(protocol);
            Widget::render(image, *rect, buf);
        } else {
            self.render_screenshot_placeholder(path, area, buf);
        }
    }

    fn render_screenshot_placeholder(&self, path: &PathBuf, area: Rect, buf: &mut Buffer) {
        use ratatui::style::Modifier;
        use ratatui::style::Style;
        use ratatui::widgets::Block;
        use ratatui::widgets::Borders;
        use ratatui::widgets::Paragraph;

        // Show a placeholder box with screenshot info
        let filename = path
            .file_name()
            .and_then(|n| n.to_str())
            .unwrap_or("screenshot");

        let placeholder_text = format!("[Screenshot]\n{}", filename);
        let placeholder_widget = Paragraph::new(placeholder_text)
            .block(
                Block::default()
                    .borders(Borders::ALL)
                    .border_style(Style::default().fg(crate::colors::info()))
                    .title("Browser"),
            )
            .style(
                Style::default()
                    .fg(crate::colors::text_dim())
                    .add_modifier(Modifier::ITALIC),
            )
            .wrap(ratatui::widgets::Wrap { trim: true });

        placeholder_widget.render(area, buf);
    }
}

impl ChatWidget<'_> {
    /// Render the combined HUD with browser and/or agent panels based on what's active
    fn render_hud(&self, area: Rect, buf: &mut Buffer) {
        // Check what's active
        let has_browser_screenshot = self
            .latest_browser_screenshot
            .lock()
            .map(|lock| lock.is_some())
            .unwrap_or(false);
        let has_active_agents = !self.active_agents.is_empty() || self.agents_ready_to_start;

        // Add same horizontal padding as the Message input (2 chars on each side)
        let horizontal_padding = 2u16;
        let padded_area = Rect {
            x: area.x + horizontal_padding,
            y: area.y,
            width: area.width.saturating_sub(horizontal_padding * 2),
            height: area.height,
        };

        // Determine layout based on what's active
        if has_browser_screenshot && has_active_agents {
            // Both panels: 50/50 split
            let chunks =
                Layout::horizontal([Constraint::Percentage(50), Constraint::Percentage(50)])
                    .areas::<2>(padded_area);

            self.render_browser_panel(chunks[0], buf);
            self.render_agent_panel(chunks[1], buf);
        } else if has_browser_screenshot {
            // Only browser: 50% width on the left side
            let chunks =
                Layout::horizontal([Constraint::Percentage(50), Constraint::Percentage(50)])
                    .areas::<2>(padded_area);

            self.render_browser_panel(chunks[0], buf);
            // Right side remains empty
        } else if has_active_agents {
            // Only agents: 50% width on the left side
            let chunks =
                Layout::horizontal([Constraint::Percentage(50), Constraint::Percentage(50)])
                    .areas::<2>(padded_area);

            self.render_agent_panel(chunks[0], buf);
            // Right side remains empty
        }
    }

    /// Render the browser panel (left side when both panels are shown)
    fn render_browser_panel(&self, area: Rect, buf: &mut Buffer) {
        use ratatui::style::Style;
        use ratatui::widgets::Block;
        use ratatui::widgets::Borders;
        use ratatui::widgets::Widget;

        if let Ok(screenshot_lock) = self.latest_browser_screenshot.lock() {
            if let Some((screenshot_path, url)) = &*screenshot_lock {
                // Use the full area for the browser preview
                let screenshot_block = Block::default()
                    .borders(Borders::ALL)
                    .title(format!(" {} ", url))
                    .border_style(Style::default().fg(crate::colors::border()));

                let inner_screenshot = screenshot_block.inner(area);
                screenshot_block.render(area, buf);

                // Render the screenshot using the full inner area
                self.render_screenshot_highlevel(screenshot_path, inner_screenshot, buf);
            }
        }
    }

    /// Render the agent status panel in the HUD
    fn render_agent_panel(&self, area: Rect, buf: &mut Buffer) {
        use ratatui::style::Style;
        use ratatui::text::Line as RLine;
        use ratatui::text::Span;
        use ratatui::text::Text;
        use ratatui::widgets::Block;
        use ratatui::widgets::Borders;
        use ratatui::widgets::Paragraph;
        use ratatui::widgets::Sparkline;
        use ratatui::widgets::SparklineBar;
        use ratatui::widgets::Widget;
        use ratatui::widgets::Wrap;

        // Update sparkline data for animation
        if !self.active_agents.is_empty() || self.agents_ready_to_start {
            self.update_sparkline_data();
        }

        // Agent status block
        let agent_block = Block::default()
            .borders(Borders::ALL)
            .title(" Agents ")
            .border_style(Style::default().fg(crate::colors::border()));

        let inner_agent = agent_block.inner(area);
        agent_block.render(area, buf);

        // Dynamically calculate sparkline height based on agent activity
        // More agents = taller sparkline area
        let agent_count = self.active_agents.len();
        let sparkline_height = if agent_count == 0 && self.agents_ready_to_start {
            1u16 // Minimal height when preparing
        } else if agent_count == 0 {
            0u16 // No sparkline when no agents
        } else {
            (agent_count as u16 + 1).min(4) // 2-4 lines based on agent count
        };

        // Ensure we have enough space for both content and sparkline
        // Reserve at least 3 lines for content (status + blank + message)
        let min_content_height = 3u16;
        let available_height = inner_agent.height;

        let (actual_content_height, actual_sparkline_height) = if sparkline_height > 0 {
            if available_height > min_content_height + sparkline_height {
                // Enough space for both
                (
                    available_height.saturating_sub(sparkline_height),
                    sparkline_height,
                )
            } else if available_height > min_content_height {
                // Limited space - give minimum to content, rest to sparkline
                (
                    min_content_height,
                    available_height
                        .saturating_sub(min_content_height)
                        .min(sparkline_height),
                )
            } else {
                // Very limited space - content only
                (available_height, 0)
            }
        } else {
            // No sparkline needed
            (available_height, 0)
        };

        let content_area = Rect {
            x: inner_agent.x,
            y: inner_agent.y,
            width: inner_agent.width,
            height: actual_content_height,
        };
        let sparkline_area = Rect {
            x: inner_agent.x,
            y: inner_agent.y + actual_content_height,
            width: inner_agent.width,
            height: actual_sparkline_height,
        };

        // Build all content into a single Text structure for proper wrapping
        let mut text_content = vec![];

        // Add blank line at the top
        text_content.push(RLine::from(" "));

        // Add overall task status at the top
        let status_color = match self.overall_task_status.as_str() {
            "planning" => crate::colors::warning(),
            "running" => crate::colors::info(),
            "consolidating" => crate::colors::warning(),
            "complete" => crate::colors::success(),
            "failed" => crate::colors::error(),
            _ => crate::colors::text_dim(),
        };

        text_content.push(RLine::from(vec![
            Span::from(" "),
            Span::styled(
                "Status: ",
                Style::default()
                    .fg(crate::colors::text())
                    .add_modifier(Modifier::BOLD),
            ),
            Span::styled(&self.overall_task_status, Style::default().fg(status_color)),
        ]));

        // Add blank line
        text_content.push(RLine::from(" "));

        // Display agent statuses
        if self.agents_ready_to_start && self.active_agents.is_empty() {
            // Show "Building context..." message when agents are expected
            text_content.push(RLine::from(vec![
                Span::from(" "),
                Span::styled(
                    "Building context...",
                    Style::default()
                        .fg(crate::colors::text_dim())
                        .add_modifier(Modifier::ITALIC),
                ),
            ]));
        } else if self.active_agents.is_empty() {
            text_content.push(RLine::from(vec![
                Span::from(" "),
                Span::styled(
                    "No active agents",
                    Style::default().fg(crate::colors::text_dim()),
                ),
            ]));
        } else {
            // Show agent names/models
            for agent in &self.active_agents {
                let status_color = match agent.status {
                    AgentStatus::Pending => crate::colors::warning(),
                    AgentStatus::Running => crate::colors::info(),
                    AgentStatus::Completed => crate::colors::success(),
                    AgentStatus::Failed => crate::colors::error(),
                };

                let status_text = match agent.status {
                    AgentStatus::Pending => "pending",
                    AgentStatus::Running => "running",
                    AgentStatus::Completed => "completed",
                    AgentStatus::Failed => "failed",
                };

                text_content.push(RLine::from(vec![
                    Span::from(" "),
                    Span::styled(
                        format!("{}: ", agent.name),
                        Style::default()
                            .fg(crate::colors::text())
                            .add_modifier(Modifier::BOLD),
                    ),
                    Span::styled(status_text, Style::default().fg(status_color)),
                ]));
            }
        }

        // Calculate how much vertical space the fixed content takes
        let fixed_content_height = text_content.len() as u16;

        // Create the first paragraph for the fixed content (status and agents) without wrapping
        let fixed_paragraph = Paragraph::new(Text::from(text_content));

        // Render the fixed content first
        let fixed_area = Rect {
            x: content_area.x,
            y: content_area.y,
            width: content_area.width,
            height: fixed_content_height.min(content_area.height),
        };
        fixed_paragraph.render(fixed_area, buf);

        // Calculate remaining area for wrapped content
        let remaining_height = content_area.height.saturating_sub(fixed_content_height);
        if remaining_height > 0 {
            let wrapped_area = Rect {
                x: content_area.x,
                y: content_area.y + fixed_content_height,
                width: content_area.width,
                height: remaining_height,
            };

            // Add context and task sections with proper wrapping in the remaining area
            let mut wrapped_content = vec![];

            if let Some(ref task) = self.agent_task {
                wrapped_content.push(RLine::from(" ")); // Empty line separator
                wrapped_content.push(RLine::from(vec![
                    Span::from(" "),
                    Span::styled(
                        "Task:",
                        Style::default()
                            .fg(crate::colors::text())
                            .add_modifier(Modifier::BOLD),
                    ),
                    Span::from(" "),
                    Span::styled(task, Style::default().fg(crate::colors::text_dim())),
                ]));
            }

            if !wrapped_content.is_empty() {
                // Create paragraph with wrapping enabled for the long text content
                let wrapped_paragraph =
                    Paragraph::new(Text::from(wrapped_content)).wrap(Wrap { trim: false });
                wrapped_paragraph.render(wrapped_area, buf);
            }
        }

        // Render sparkline at the bottom if we have data and agents are active
        let sparkline_data = self.sparkline_data.borrow();

        // Debug logging
        tracing::debug!(
            "Sparkline render check: data_len={}, agents={}, ready={}, height={}, actual_height={}, area={:?}",
            sparkline_data.len(),
            self.active_agents.len(),
            self.agents_ready_to_start,
            sparkline_height,
            actual_sparkline_height,
            sparkline_area
        );

        if !sparkline_data.is_empty()
            && (!self.active_agents.is_empty() || self.agents_ready_to_start)
            && actual_sparkline_height > 0
        {
            // Convert data to SparklineBar with colors based on completion status
            let bars: Vec<SparklineBar> = sparkline_data
                .iter()
                .map(|(value, is_completed)| {
                    let color = if *is_completed {
                        crate::colors::success() // Green for completed
                    } else {
                        crate::colors::border() // Border color for normal activity
                    };
                    SparklineBar::from(*value).style(Style::default().fg(color))
                })
                .collect();

            // Use dynamic max based on the actual data for better visibility
            // During preparing/planning, values are small (2-3), during running they're larger (5-15)
            // For planning phase with single line, use smaller max for better visibility
            let max_value = if self.agents_ready_to_start && self.active_agents.is_empty() {
                // Planning phase - use smaller max for better visibility of 1-3 range
                sparkline_data
                    .iter()
                    .map(|(v, _)| *v)
                    .max()
                    .unwrap_or(4)
                    .max(4)
            } else {
                // Running phase - use larger max
                sparkline_data
                    .iter()
                    .map(|(v, _)| *v)
                    .max()
                    .unwrap_or(10)
                    .max(10)
            };

            let sparkline = Sparkline::default().data(bars).max(max_value); // Dynamic max for better visibility
            sparkline.render(sparkline_area, buf);
        }
    }

    fn begin_stream(&mut self, kind: StreamKind) {
        if let Some(current) = self.current_stream {
            if current != kind {
                self.finalize_stream(current);
            }
        }

        if self.current_stream != Some(kind) {
            self.current_stream = Some(kind);
            self.stream_header_emitted = false;
            // Clear any previous live content; we're starting a new stream.
            // Reset with max width to disable wrapping
            self.live_builder = RowBuilder::new(usize::MAX);
            self.emit_stream_header(kind);
        }
    }

    fn stream_push_and_maybe_commit(&mut self, delta: &str) {
        self.live_builder.push_fragment(delta);

        // Commit overflow rows (small batches) while keeping the last N rows visible.
        let drained = self
            .live_builder
            .drain_commit_ready(self.live_max_rows as usize);
        if !drained.is_empty() {
            let mut lines: Vec<ratatui::text::Line<'static>> = Vec::new();
            for r in drained {
                let line = match self.current_stream {
                    Some(StreamKind::Reasoning) => {
                        // Use dimmer color for reasoning text
                        use ratatui::style::Style;
                        use ratatui::text::Span;
                        ratatui::text::Line::from(Span::styled(
                            r.text,
                            Style::default().fg(crate::colors::text_dim()),
                        ))
                    }
                    _ => ratatui::text::Line::from(r.text),
                };
                lines.push(line);
            }
            // Add to in-memory history instead of scrollback
            for line in lines {
                // Use dimmed reasoning for thinking to get both markdown and dimming
                if matches!(self.current_stream, Some(StreamKind::Reasoning)) {
                    self.add_to_history(HistoryCell::new_dimmed_reasoning_line(line));
                } else {
                    self.add_to_history(HistoryCell::new_text_line(line));
                }
            }
            // Auto-follow if near bottom so streaming stays visible
            self.autoscroll_if_near_bottom();
            // Ensure input focus is maintained when adding streamed content
            self.bottom_pane.ensure_input_focus();
            self.app_event_tx.send(AppEvent::RequestRedraw);
        }

        // Clear the live ring since streaming content is now in the main scrollable area
        self.bottom_pane.clear_live_ring();
    }

    fn finalize_stream(&mut self, kind: StreamKind) {
        if self.current_stream != Some(kind) {
            // Nothing to do; either already finalized or not the active stream.
            return;
        }
        // Flush any partial line as a full row, then drain all remaining rows.
        self.live_builder.end_line();
        let remaining = self.live_builder.drain_rows();
        // TODO: Re-add markdown rendering for assistant answers and reasoning.
        // When finalizing, pass the accumulated text through `markdown::append_markdown`
        // to build styled `Line<'static>` entries instead of raw plain text lines.
        if !remaining.is_empty() {
            let mut lines: Vec<ratatui::text::Line<'static>> = Vec::new();
            for r in remaining {
                let line = match kind {
                    StreamKind::Reasoning => {
                        // Use dimmer color for reasoning text
                        use ratatui::style::Style;
                        use ratatui::text::Span;
                        ratatui::text::Line::from(Span::styled(
                            r.text,
                            Style::default().fg(crate::colors::text_dim()),
                        ))
                    }
                    _ => ratatui::text::Line::from(r.text),
                };
                lines.push(line);
            }
            // Close the block with a blank line for readability (except for reasoning which already has spacing)
            if kind != StreamKind::Reasoning {
                lines.push(ratatui::text::Line::from(""));
            }
            // Add to in-memory history instead of scrollback
            for line in lines {
                // Use dimmed reasoning for thinking to get both markdown and dimming
                if matches!(self.current_stream, Some(StreamKind::Reasoning)) {
                    self.add_to_history(HistoryCell::new_dimmed_reasoning_line(line));
                } else {
                    self.add_to_history(HistoryCell::new_text_line(line));
                }
            }
            // Auto-follow if near bottom when finalizing a stream
            self.autoscroll_if_near_bottom();
            // Ensure input focus is maintained when adding streamed content
            self.bottom_pane.ensure_input_focus();
            self.app_event_tx.send(AppEvent::RequestRedraw);
        }

        // Clear the live overlay and reset state for the next stream.
        // Use max width to disable wrapping during streaming
        self.live_builder = RowBuilder::new(usize::MAX);
        self.bottom_pane.clear_live_ring();
        self.current_stream = None;
        self.stream_header_emitted = false;
    }
}

impl WidgetRef for &ChatWidget<'_> {
    fn render_ref(&self, area: Rect, buf: &mut Buffer) {
        use ratatui::style::Style;

        // Fill entire area with theme background
        let bg_style = Style::default()
            .bg(crate::colors::background())
            .fg(crate::colors::text());
        for y in area.top()..area.bottom() {
            for x in area.left()..area.right() {
                buf[(x, y)].set_style(bg_style);
            }
        }

        let layout_areas = self.layout_areas(area);
        let (status_bar_area, hud_area, history_area, bottom_pane_area) = if layout_areas.len() == 4
        {
            // Browser HUD is present
            (
                layout_areas[0],
                Some(layout_areas[1]),
                layout_areas[2],
                layout_areas[3],
            )
        } else {
            // No browser HUD
            (layout_areas[0], None, layout_areas[1], layout_areas[2])
        };

        // Render status bar
        self.render_status_bar(status_bar_area, buf);

        // Render HUD if present (browser and/or agents)
        if let Some(hud_area) = hud_area {
            self.render_hud(hud_area, buf);
        }

        // Create a unified scrollable container for all chat content
        // Use consistent padding throughout
        let padding = 3u16;
        let content_area = Rect {
            x: history_area.x + padding,
            y: history_area.y,
            width: history_area.width.saturating_sub(padding * 2),
            height: history_area.height,
        };

        // Collect all content items into a single list
        let mut all_content: Vec<&HistoryCell> = Vec::new();

        // Add all history cells
        for cell in &self.history_cells {
            all_content.push(cell);
        }

        // Add active/streaming cell if present
        if let Some(cell) = &self.active_history_cell {
            all_content.push(cell);
        }

        // Add live streaming content if present
        let streaming_lines = self
            .live_builder
            .display_rows()
            .into_iter()
            .map(|r| {
                if matches!(self.current_stream, Some(StreamKind::Reasoning)) {
                    // Apply dimming to live reasoning content
                    use ratatui::style::Style;
                    use ratatui::text::Span;
                    ratatui::text::Line::from(Span::styled(
                        r.text,
                        Style::default().fg(crate::colors::text_dim()),
                    ))
                } else {
                    ratatui::text::Line::from(r.text)
                }
            })
            .collect::<Vec<_>>();

        let streaming_cell = if !streaming_lines.is_empty() {
            Some(HistoryCell::new_streaming_content(streaming_lines))
        } else {
            None
        };

        if let Some(ref cell) = streaming_cell {
            all_content.push(cell);
        }

        // Calculate total content height including spacing between cells
        let mut total_height = 0u16;
        let mut item_heights = Vec::new();
        let spacing = 1u16; // Add 1 line of spacing between each history cell

        for (idx, item) in all_content.iter().enumerate() {
            let h = item.desired_height(content_area.width);
            item_heights.push(h);
            total_height += h;

            // Add spacing after each item except the last one
            if idx < all_content.len() - 1 {
                total_height += spacing;
            }
        }

        // Check for active animations and clean up faded-out cells
        let has_active_animation = self.history_cells.iter().any(|cell| {
            if let HistoryCell::AnimatedWelcome {
                start_time,
                completed,
                fade_start,
                faded_out,
            } = cell
            {
                // Check for initial animation
                if !completed.get() {
                    let elapsed = start_time.elapsed();
                    let animation_duration = std::time::Duration::from_secs(2);
                    return elapsed < animation_duration;
                }

                // Check for fade animation
                if let Some(fade_time) = fade_start.get() {
                    if !faded_out.get() {
                        let fade_elapsed = fade_time.elapsed();
                        let fade_duration = std::time::Duration::from_millis(800);
                        return fade_elapsed < fade_duration;
                    }
                }

                false
            } else {
                false
            }
        });

        // Note: Faded-out AnimatedWelcome cells are cleaned up in process_animation_cleanup

        if has_active_animation {
            self.app_event_tx.send(AppEvent::RequestRedraw);
        }

        // Calculate scroll position and vertical alignment
        let (start_y, scroll_pos) = if total_height <= content_area.height {
            // Content fits - align to bottom of container
            let start_y = content_area.y + content_area.height.saturating_sub(total_height);
            // Update last_max_scroll cache
            self.last_max_scroll.set(0);
            (start_y, 0u16) // No scrolling needed
        } else {
            // Content overflows - calculate scroll position
            // scroll_offset is measured from the bottom (0 = bottom/newest)
            // Convert to distance from the top for rendering math.
            let max_scroll = total_height.saturating_sub(content_area.height);
            // Update cache and clamp for display only
            self.last_max_scroll.set(max_scroll);
            let clamped_scroll_offset = self.scroll_offset.min(max_scroll);
            let scroll_from_top = max_scroll.saturating_sub(clamped_scroll_offset);
            (content_area.y, scroll_from_top)
        };

        // Render the scrollable content with spacing
        let mut content_y = 0u16; // Position within the content
        let mut screen_y = start_y; // Position on screen
        let spacing = 1u16; // Spacing between cells

        for (idx, item) in all_content.iter().enumerate() {
            let item_height = item_heights[idx];

            // Skip items that are scrolled off the top
            if content_y + item_height <= scroll_pos {
                content_y += item_height;
                // Add spacing after this item (except for the last item)
                if idx < all_content.len() - 1 {
                    content_y += spacing;
                }
                continue;
            }

            // Stop if we've gone past the bottom of the screen
            if screen_y >= content_area.y + content_area.height {
                break;
            }

            // Calculate how much of this item to skip from the top
            let skip_top = if content_y < scroll_pos {
                scroll_pos - content_y
            } else {
                0
            };

            // Calculate how much height is available for this item
            let available_height = (content_area.y + content_area.height).saturating_sub(screen_y);
            let visible_height = item_height.saturating_sub(skip_top).min(available_height);

            if visible_height > 0 {
                let item_area = Rect {
                    x: content_area.x,
                    y: screen_y,
                    width: content_area.width,
                    height: visible_height,
                };

                // Render only the visible window of the item using vertical skip
                let skip_rows = skip_top;
                item.render_with_skip(item_area, buf, skip_rows);
                screen_y += visible_height;
            }

            content_y += item_height;

            // Add spacing after this item (except for the last item)
            if idx < all_content.len() - 1 {
                content_y += spacing;
                // Also advance screen_y by the visible portion of the spacing
                if content_y > scroll_pos && screen_y < content_area.y + content_area.height {
                    screen_y += spacing
                        .min((content_area.y + content_area.height).saturating_sub(screen_y));
                }
            }
        }

        // Render the bottom pane directly without a border for now
        // The composer has its own layout with hints at the bottom
        (&self.bottom_pane).render(bottom_pane_area, buf);
    }
}

fn add_token_usage(current_usage: &TokenUsage, new_usage: &TokenUsage) -> TokenUsage {
    let cached_input_tokens = match (
        current_usage.cached_input_tokens,
        new_usage.cached_input_tokens,
    ) {
        (Some(current), Some(new)) => Some(current + new),
        (Some(current), None) => Some(current),
        (None, Some(new)) => Some(new),
        (None, None) => None,
    };
    let reasoning_output_tokens = match (
        current_usage.reasoning_output_tokens,
        new_usage.reasoning_output_tokens,
    ) {
        (Some(current), Some(new)) => Some(current + new),
        (Some(current), None) => Some(current),
        (None, Some(new)) => Some(new),
        (None, None) => None,
    };
    TokenUsage {
        input_tokens: current_usage.input_tokens + new_usage.input_tokens,
        cached_input_tokens,
        output_tokens: current_usage.output_tokens + new_usage.output_tokens,
        reasoning_output_tokens,
        total_tokens: current_usage.total_tokens + new_usage.total_tokens,
    }
}<|MERGE_RESOLUTION|>--- conflicted
+++ resolved
@@ -214,140 +214,6 @@
                 cleaned_text = cleaned_text.replace(placeholder, "");
             }
         }
-<<<<<<< HEAD
-=======
-        // Mark task stopped and request redraw now that all content is in history.
-        self.bottom_pane.set_task_running(false);
-        self.running_commands.clear();
-        self.mark_needs_redraw();
-    }
-
-    fn on_token_count(&mut self, token_usage: TokenUsage) {
-        self.total_token_usage = add_token_usage(&self.total_token_usage, &token_usage);
-        self.last_token_usage = token_usage;
-        self.bottom_pane.set_token_usage(
-            self.total_token_usage.clone(),
-            self.last_token_usage.clone(),
-            self.config.model_context_window,
-        );
-    }
-
-    fn on_error(&mut self, message: String) {
-        self.add_to_history(&history_cell::new_error_event(message));
-        self.bottom_pane.set_task_running(false);
-        self.running_commands.clear();
-        self.stream.clear_all();
-        self.mark_needs_redraw();
-    }
-
-    fn on_plan_update(&mut self, update: codex_core::plan_tool::UpdatePlanArgs) {
-        self.add_to_history(&history_cell::new_plan_update(update));
-    }
-
-    fn on_exec_approval_request(&mut self, id: String, ev: ExecApprovalRequestEvent) {
-        let id2 = id.clone();
-        let ev2 = ev.clone();
-        self.defer_or_handle(
-            |q| q.push_exec_approval(id, ev),
-            |s| s.handle_exec_approval_now(id2, ev2),
-        );
-    }
-
-    fn on_apply_patch_approval_request(&mut self, id: String, ev: ApplyPatchApprovalRequestEvent) {
-        let id2 = id.clone();
-        let ev2 = ev.clone();
-        self.defer_or_handle(
-            |q| q.push_apply_patch_approval(id, ev),
-            |s| s.handle_apply_patch_approval_now(id2, ev2),
-        );
-    }
-
-    fn on_exec_command_begin(&mut self, ev: ExecCommandBeginEvent) {
-        self.flush_answer_stream_with_separator();
-        let ev2 = ev.clone();
-        self.defer_or_handle(|q| q.push_exec_begin(ev), |s| s.handle_exec_begin_now(ev2));
-    }
-
-    fn on_exec_command_output_delta(
-        &mut self,
-        _ev: codex_core::protocol::ExecCommandOutputDeltaEvent,
-    ) {
-        // TODO: Handle streaming exec output if/when implemented
-    }
-
-    fn on_patch_apply_begin(&mut self, event: PatchApplyBeginEvent) {
-        self.add_to_history(&history_cell::new_patch_event(
-            PatchEventType::ApplyBegin {
-                auto_approved: event.auto_approved,
-            },
-            event.changes,
-        ));
-    }
-
-    fn on_patch_apply_end(&mut self, event: codex_core::protocol::PatchApplyEndEvent) {
-        let ev2 = event.clone();
-        self.defer_or_handle(
-            |q| q.push_patch_end(event),
-            |s| s.handle_patch_apply_end_now(ev2),
-        );
-    }
-
-    fn on_exec_command_end(&mut self, ev: ExecCommandEndEvent) {
-        let ev2 = ev.clone();
-        self.defer_or_handle(|q| q.push_exec_end(ev), |s| s.handle_exec_end_now(ev2));
-    }
-
-    fn on_mcp_tool_call_begin(&mut self, ev: McpToolCallBeginEvent) {
-        let ev2 = ev.clone();
-        self.defer_or_handle(|q| q.push_mcp_begin(ev), |s| s.handle_mcp_begin_now(ev2));
-    }
-
-    fn on_mcp_tool_call_end(&mut self, ev: McpToolCallEndEvent) {
-        let ev2 = ev.clone();
-        self.defer_or_handle(|q| q.push_mcp_end(ev), |s| s.handle_mcp_end_now(ev2));
-    }
-
-    fn on_get_history_entry_response(
-        &mut self,
-        event: codex_core::protocol::GetHistoryEntryResponseEvent,
-    ) {
-        let codex_core::protocol::GetHistoryEntryResponseEvent {
-            offset,
-            log_id,
-            entry,
-        } = event;
-        self.bottom_pane
-            .on_history_entry_response(log_id, offset, entry.map(|e| e.text));
-    }
-
-    fn on_shutdown_complete(&mut self) {
-        self.app_event_tx.send(AppEvent::ExitRequest);
-    }
-
-    fn on_turn_diff(&mut self, unified_diff: String) {
-        debug!("TurnDiffEvent: {unified_diff}");
-    }
-
-    fn on_background_event(&mut self, message: String) {
-        debug!("BackgroundEvent: {message}");
-    }
-    /// Periodic tick to commit at most one queued line to history with a small delay,
-    /// animating the output.
-    pub(crate) fn on_commit_tick(&mut self) {
-        let sink = AppEventHistorySink(self.app_event_tx.clone());
-        let finished = self.stream.on_commit_tick(&sink);
-        self.handle_if_stream_finished(finished);
-    }
-    fn is_write_cycle_active(&self) -> bool {
-        self.stream.is_write_cycle_active()
-    }
-
-    fn flush_interrupt_queue(&mut self) {
-        let mut mgr = std::mem::take(&mut self.interrupts);
-        mgr.flush_all(self);
-        self.interrupts = mgr;
-    }
->>>>>>> c26d42ab
 
         // Then check for direct file paths in the text
         let words: Vec<String> = text.split_whitespace().map(String::from).collect();
@@ -405,14 +271,127 @@
         }
     }
 
+    fn on_apply_patch_approval_request(&mut self, id: String, ev: ApplyPatchApprovalRequestEvent) {
+        let id2 = id.clone();
+        let ev2 = ev.clone();
+        self.defer_or_handle(
+            |q| q.push_apply_patch_approval(id, ev),
+            |s| s.handle_apply_patch_approval_now(id2, ev2),
+        );
+    }
+
+    fn on_exec_command_begin(&mut self, ev: ExecCommandBeginEvent) {
+        self.flush_answer_stream_with_separator();
+        let ev2 = ev.clone();
+        self.defer_or_handle(|q| q.push_exec_begin(ev), |s| s.handle_exec_begin_now(ev2));
+    }
+
+    fn on_exec_command_output_delta(
+        &mut self,
+        _ev: codex_core::protocol::ExecCommandOutputDeltaEvent,
+    ) {
+        // TODO: Handle streaming exec output if/when implemented
+    }
+
+    fn on_patch_apply_begin(&mut self, event: PatchApplyBeginEvent) {
+        self.add_to_history(&history_cell::new_patch_event(
+            PatchEventType::ApplyBegin {
+                auto_approved: event.auto_approved,
+            },
+            event.changes,
+        ));
+    }
+
+    fn on_patch_apply_end(&mut self, event: codex_core::protocol::PatchApplyEndEvent) {
+        let ev2 = event.clone();
+        self.defer_or_handle(
+            |q| q.push_patch_end(event),
+            |s| s.handle_patch_apply_end_now(ev2),
+        );
+    }
+
+    fn on_exec_command_end(&mut self, ev: ExecCommandEndEvent) {
+        let ev2 = ev.clone();
+        self.defer_or_handle(|q| q.push_exec_end(ev), |s| s.handle_exec_end_now(ev2));
+    }
+
+    fn on_mcp_tool_call_begin(&mut self, ev: McpToolCallBeginEvent) {
+        let ev2 = ev.clone();
+        self.defer_or_handle(|q| q.push_mcp_begin(ev), |s| s.handle_mcp_begin_now(ev2));
+    }
+
+    fn on_mcp_tool_call_end(&mut self, ev: McpToolCallEndEvent) {
+        let ev2 = ev.clone();
+        self.defer_or_handle(|q| q.push_mcp_end(ev), |s| s.handle_mcp_end_now(ev2));
+    }
+
+    fn on_get_history_entry_response(
+        &mut self,
+        event: codex_core::protocol::GetHistoryEntryResponseEvent,
+    ) {
+        let codex_core::protocol::GetHistoryEntryResponseEvent {
+            offset,
+            log_id,
+            entry,
+        } = event;
+        self.bottom_pane
+            .on_history_entry_response(log_id, offset, entry.map(|e| e.text));
+    }
+
+    fn on_shutdown_complete(&mut self) {
+        self.app_event_tx.send(AppEvent::ExitRequest);
+    }
+
+    fn on_turn_diff(&mut self, unified_diff: String) {
+        debug!("TurnDiffEvent: {unified_diff}");
+    }
+
+    fn on_background_event(&mut self, message: String) {
+        debug!("BackgroundEvent: {message}");
+    }
+    /// Periodic tick to commit at most one queued line to history with a small delay,
+    /// animating the output.
+    pub(crate) fn on_commit_tick(&mut self) {
+        let sink = AppEventHistorySink(self.app_event_tx.clone());
+        let finished = self.stream.on_commit_tick(&sink);
+        self.handle_if_stream_finished(finished);
+    }
+    fn is_write_cycle_active(&self) -> bool {
+        self.stream.is_write_cycle_active()
+    }
+
+    fn flush_interrupt_queue(&mut self) {
+        let mut mgr = std::mem::take(&mut self.interrupts);
+        mgr.flush_all(self);
+        self.interrupts = mgr;
+    }
+
+    fn on_token_count(&mut self, token_usage: TokenUsage) {
+        self.total_token_usage = add_token_usage(&self.total_token_usage, &token_usage);
+        self.last_token_usage = token_usage;
+        self.bottom_pane.set_token_usage(
+            self.total_token_usage.clone(),
+            self.last_token_usage.clone(),
+            self.config.model_context_window,
+        );
+    }
+
+    fn on_error(&mut self, message: String) {
+        self.add_to_history(&history_cell::new_error_event(message));
+        self.bottom_pane.set_task_running(false);
+        self.running_commands.clear();
+        self.stream.clear_all();
+        self.mark_needs_redraw();
+    }
+
+    fn on_plan_update(&mut self, update: codex_core::plan_tool::UpdatePlanArgs) {
+        self.add_to_history(&history_cell::new_plan_update(update));
+    }
+
     fn interrupt_running_task(&mut self) {
         if self.bottom_pane.is_task_running() {
-<<<<<<< HEAD
             self.active_history_cell = None;
-=======
-            self.active_exec_cell = None;
             self.running_commands.clear();
->>>>>>> c26d42ab
             self.bottom_pane.clear_ctrl_c_quit_hint();
             self.submit_op(Op::Interrupt);
             self.bottom_pane.set_task_running(false);
