use std::collections::HashMap;
use std::path::PathBuf;
use std::sync::atomic::{AtomicBool, AtomicU64, Ordering};
use once_cell::sync::Lazy;
use std::sync::Arc;
use std::sync::Mutex;

use ratatui::style::{Modifier, Style};

use codex_core::ConversationManager;
use codex_core::config::Config;
use codex_core::config_types::ReasoningEffort;
use codex_core::config_types::TextVerbosity;

mod interrupts;
use codex_core::parse_command::ParsedCommand;
use codex_core::protocol::AgentMessageDeltaEvent;
use codex_core::protocol::AgentMessageEvent;
use codex_core::protocol::AgentReasoningDeltaEvent;
use codex_core::protocol::AgentReasoningEvent;
use codex_core::protocol::AgentReasoningSectionBreakEvent;
use codex_core::protocol::AgentReasoningRawContentDeltaEvent;
use codex_core::protocol::AgentReasoningRawContentEvent;
use codex_core::protocol::AgentStatusUpdateEvent;
use codex_core::protocol::ApplyPatchApprovalRequestEvent;
use codex_core::protocol::BackgroundEventEvent;
use codex_core::protocol::BrowserScreenshotUpdateEvent;
use codex_core::protocol::CustomToolCallBeginEvent;
use codex_core::protocol::CustomToolCallEndEvent;
use codex_core::protocol::ErrorEvent;
use codex_core::protocol::Event;
use codex_core::protocol::EventMsg;
use codex_core::protocol::ExecApprovalRequestEvent;
use codex_core::protocol::ExecCommandBeginEvent;
use codex_core::protocol::ExecCommandEndEvent;
use codex_core::protocol::InputItem;
use codex_protocol::protocol::McpListToolsResponseEvent;
use codex_core::protocol::McpToolCallBeginEvent;
use codex_core::protocol::McpToolCallEndEvent;
use codex_core::protocol::Op;
use codex_core::protocol::PatchApplyBeginEvent;
use codex_core::protocol::PatchApplyEndEvent;
use codex_core::protocol::TaskCompleteEvent;
use codex_core::protocol::TokenUsage;
use codex_core::protocol::TurnDiffEvent;
use crossterm::event::KeyEvent;
use crossterm::event::KeyEventKind;
use image::imageops::FilterType;
use ratatui::buffer::Buffer;
use ratatui::layout::Constraint;
use ratatui::layout::Layout;
use ratatui::layout::Rect;
use ratatui::text::Line;
use ratatui::widgets::Widget;
use ratatui::widgets::WidgetRef;
use ratatui_image::picker::Picker;
use std::cell::RefCell;
use tokio::sync::mpsc::UnboundedSender;
use tokio::sync::mpsc::unbounded_channel;
use tracing::info;
// use image::GenericImageView;

use crate::app_event::AppEvent;
use crate::app_event_sender::AppEventSender;
use crate::bottom_pane::BottomPane;
use crate::bottom_pane::BottomPaneParams;
use crate::bottom_pane::CancellationEvent;
use crate::bottom_pane::InputResult;
use crate::bottom_pane::list_selection_view::SelectionAction;
use crate::bottom_pane::list_selection_view::SelectionItem;
use crate::history_cell;
use crate::history_cell::CommandOutput;
use crate::history_cell::ExecCell;
use crate::history_cell::HistoryCell;
use crate::history_cell::PatchEventType;
<<<<<<< HEAD
use crate::live_wrap::RowBuilder;
=======
use crate::tui::FrameRequester;
// streaming internals are provided by crate::streaming and crate::markdown_stream
>>>>>>> 9193eb6b
use crate::user_approval_widget::ApprovalRequest;
use crate::streaming::controller::AppEventHistorySink;
use crate::height_manager::{HeightEvent, HeightManager};
use crate::streaming::StreamKind;
use codex_browser::BrowserManager;
use codex_file_search::FileMatch;
use ratatui::style::Stylize;
use ratatui::text::Text as RtText;
use ratatui::widgets::{Block, Borders, Clear, Paragraph, Scrollbar, ScrollbarState, StatefulWidget};
use ratatui::widgets::ScrollbarOrientation;
use ratatui::symbols::scrollbar as scrollbar_symbols;
use serde::{Deserialize, Serialize};
use codex_core::config::find_codex_home;

#[derive(Debug, Serialize, Deserialize)]
struct CachedConnection {
    port: Option<u16>,
    ws: Option<String>,
}

async fn read_cached_connection() -> Option<(Option<u16>, Option<String>)> {
    let codex_home = find_codex_home().ok()?;
    let path = codex_home.join("cache.json");
    let bytes = tokio::fs::read(path).await.ok()?;
    let parsed: CachedConnection = serde_json::from_slice(&bytes).ok()?;
    Some((parsed.port, parsed.ws))
}

async fn write_cached_connection(port: Option<u16>, ws: Option<String>) -> std::io::Result<()> {
    if port.is_none() && ws.is_none() {
        return Ok(());
    }
    if let Ok(codex_home) = find_codex_home() {
        let path = codex_home.join("cache.json");
        let obj = CachedConnection { port, ws };
        let data = serde_json::to_vec_pretty(&obj).unwrap_or_else(|_| b"{}".to_vec());
        if let Some(dir) = path.parent() { let _ = tokio::fs::create_dir_all(dir).await; }
        tokio::fs::write(path, data).await?;
    }
    Ok(())
}


struct RunningCommand {
    command: Vec<String>,
    parsed: Vec<ParsedCommand>,
    // Index of the in-history Exec cell for this call, if inserted
    history_index: Option<usize>,
}

pub(crate) struct ChatWidget {
    app_event_tx: AppEventSender,
    codex_op_tx: UnboundedSender<Op>,
    bottom_pane: BottomPane,
    active_exec_cell: Option<ExecCell>,
    history_cells: Vec<Box<dyn HistoryCell>>, // Store all history in memory
    config: Config,
    initial_user_message: Option<UserMessage>,
    total_token_usage: TokenUsage,
    last_token_usage: TokenUsage,
<<<<<<< HEAD
    content_buffer: String,
    // Buffer for streaming assistant answer text; we do not surface partial
    // We wait for the final AgentMessage event and then emit the full text
    // at once into scrollback so the history contains a single message.
    // Cache of the last finalized assistant message to suppress immediate duplicates
    last_assistant_message: Option<String>,
    // Track the ID of the current streaming message to prevent duplicates
    // Track the ID of the current streaming reasoning to prevent duplicates
    running_commands: HashMap<String, RunningCommand>,
    // Track active custom tool cells by call_id so we can replace them on completion
    running_custom_tools: HashMap<String, usize>,
    live_builder: RowBuilder,
    // Store pending image paths keyed by their placeholder text
    pending_images: HashMap<String, PathBuf>,
    welcome_shown: bool,
    // Path to the latest browser screenshot and URL for display
    latest_browser_screenshot: Arc<Mutex<Option<(PathBuf, String)>>>,
    // Cached image protocol to avoid recreating every frame (path, area, protocol)
    cached_image_protocol:
        std::cell::RefCell<Option<(PathBuf, Rect, ratatui_image::protocol::Protocol)>>,
    // Cached picker to avoid recreating every frame
    cached_picker: std::cell::RefCell<Option<Picker>>,

    // Cached cell size (width,height) in pixels
    cached_cell_size: std::cell::OnceCell<(u16, u16)>,

    // Terminal information from startup
    terminal_info: crate::tui::TerminalInfo,
    // Scroll offset from bottom (0 = at bottom, positive = scrolled up)
    scroll_offset: u16,
    // Cached max scroll from last render to prevent overscroll artifacts
    last_max_scroll: std::cell::Cell<u16>,
    // Agent tracking for multi-agent tasks
    active_agents: Vec<AgentInfo>,
    agents_ready_to_start: bool,
    last_agent_prompt: Option<String>,
    agent_context: Option<String>,
    agent_task: Option<String>,
    overall_task_status: String,
    // Sparkline data for showing agent activity (using RefCell for interior mutability)
    // Each tuple is (value, is_completed) where is_completed indicates if any agent was complete at that time
    sparkline_data: std::cell::RefCell<Vec<(u64, bool)>>,
    last_sparkline_update: std::cell::RefCell<std::time::Instant>,
    // Stream controller for managing streaming content
    stream: crate::streaming::controller::StreamController,
    // Track which stream kind is currently active for grouping history inserts
    current_stream_kind: Option<StreamKind>,
    // Interrupt manager for handling cancellations
    interrupts: interrupts::InterruptManager,

    // Accumulated patch change sets for this session (latest last)
    session_patch_sets: Vec<HashMap<PathBuf, codex_core::protocol::FileChange>>,
    // Baseline original contents captured when a file first appears in a change set
    baseline_file_contents: HashMap<PathBuf, String>,
    diff_overlay: Option<DiffOverlay>,
    diff_confirm: Option<DiffConfirm>,

    // Cache for expensive height calculations per cell and width
    height_cache: std::cell::RefCell<std::collections::HashMap<(usize, u16), u16>>,
    // Track last width used to opportunistically clear cache when layout changes
    height_cache_last_width: std::cell::Cell<u16>,
    // Track last viewport height of the history content area to stabilize scrolling
    last_history_viewport_height: std::cell::Cell<u16>,
    // Cached visible rows for the diff overlay body to clamp scrolling
    diff_body_visible_rows: std::cell::Cell<u16>,

    // Centralized height manager (always enabled)
    height_manager: RefCell<HeightManager>,

    // Track prior HUD visibility to emit toggle events to HeightManager
    last_hud_present: std::cell::Cell<bool>,

    // Prefix sums of content heights (including spacing) for fast scroll range
    prefix_sums: std::cell::RefCell<Vec<u16>>,

    // Stateful vertical scrollbar for history view
    vertical_scrollbar_state: std::cell::RefCell<ScrollbarState>,
    // Auto-hide scrollbar timer; when Some(t), keep visible until t
    scrollbar_visible_until: std::cell::Cell<Option<std::time::Instant>>,

    // Most recent theme snapshot used to retint pre-rendered lines
    last_theme: crate::theme::Theme,

    // Performance tracing (opt-in via /perf)
    perf_enabled: bool,
    perf: std::cell::RefCell<PerfStats>,
}

// Global guard to prevent overlapping background screenshot captures and to rate-limit them
static BG_SHOT_IN_FLIGHT: Lazy<AtomicBool> = Lazy::new(|| AtomicBool::new(false));
static BG_SHOT_LAST_START_MS: Lazy<AtomicU64> = Lazy::new(|| AtomicU64::new(0));

struct DiffOverlay {
    tabs: Vec<(String, Vec<DiffBlock>)>,
    selected: usize,
    scroll_offsets: Vec<u16>,
}

impl DiffOverlay {
    fn new(tabs: Vec<(String, Vec<DiffBlock>)>) -> Self {
        let n = tabs.len();
        Self { tabs, selected: 0, scroll_offsets: vec![0; n] }
    }
}

#[derive(Clone)]
struct DiffBlock {
    lines: Vec<ratatui::text::Line<'static>>,
}

struct DiffConfirm {
    text_to_submit: String,
=======
    // Stream lifecycle controller
    stream: StreamController,
    running_commands: HashMap<String, RunningCommand>,
    pending_exec_completions: Vec<(Vec<String>, Vec<ParsedCommand>, CommandOutput)>,
    task_complete_pending: bool,
    // Queue of interruptive UI events deferred during an active write cycle
    interrupts: InterruptManager,
    // Whether a redraw is needed after handling the current event
    needs_redraw: bool,
    // Accumulates the current reasoning block text to extract a header
    reasoning_buffer: String,
    // Accumulates full reasoning content for transcript-only recording
    full_reasoning_buffer: String,
    session_id: Option<Uuid>,
    frame_requester: FrameRequester,
>>>>>>> 9193eb6b
}

struct UserMessage {
    text: String,
    image_paths: Vec<PathBuf>,
}

<<<<<<< HEAD
#[derive(Default, Clone, Debug)]
struct PerfStats {
    frames: u64,
    prefix_rebuilds: u64,
    height_hits_total: u64,
    height_misses_total: u64,
    height_hits_render: u64,
    height_misses_render: u64,
    ns_total_height: u128,
    ns_render_loop: u128,
    // Hotspots: time spent computing heights on cache misses
    hot_total: std::collections::HashMap<(usize, u16), ItemStat>,
    hot_render: std::collections::HashMap<(usize, u16), ItemStat>,
    // Aggregation by cell kind/label
    per_kind_total: std::collections::HashMap<String, ItemStat>,
    per_kind_render: std::collections::HashMap<String, ItemStat>,
}

impl PerfStats {
    fn reset(&mut self) { *self = PerfStats::default(); }
    fn summary(&self) -> String {
        let ms_total_height = (self.ns_total_height as f64) / 1_000_000.0;
        let ms_render = (self.ns_render_loop as f64) / 1_000_000.0;
        let mut out = String::new();
        out.push_str(&format!(
            "perf: frames={}\n  prefix_rebuilds={}\n  height_cache: total hits={} misses={}\n  height_cache (render): hits={} misses={}\n  time: total_height={:.2}ms render_visible={:.2}ms",
            self.frames,
            self.prefix_rebuilds,
            self.height_hits_total,
            self.height_misses_total,
            self.height_hits_render,
            self.height_misses_render,
            ms_total_height,
            ms_render,
        ));

        // Top hotspots by (index,width)
        let mut top_total: Vec<(&(usize, u16), &ItemStat)> = self.hot_total.iter().collect();
        top_total.sort_by_key(|(_, s)| std::cmp::Reverse(s.ns));
        let mut top_render: Vec<(&(usize, u16), &ItemStat)> = self.hot_render.iter().collect();
        top_render.sort_by_key(|(_, s)| std::cmp::Reverse(s.ns));

        if !top_total.is_empty() {
            out.push_str("\n\n  hot items (total height, cache misses):\n");
            for ((idx, w), stat) in top_total.into_iter().take(5) {
                out.push_str(&format!(
                    "    (idx={}, width={}) calls={} time={:.2}ms\n",
                    idx,
                    w,
                    stat.calls,
                    (stat.ns as f64) / 1_000_000.0,
                ));
            }
        }

        if !top_render.is_empty() {
            out.push_str("\n  hot items (render visible, cache misses):\n");
            for ((idx, w), stat) in top_render.into_iter().take(5) {
                out.push_str(&format!(
                    "    (idx={}, width={}) calls={} time={:.2}ms\n",
                    idx,
                    w,
                    stat.calls,
                    (stat.ns as f64) / 1_000_000.0,
                ));
            }
        }

        // Per-kind aggregation
        if !self.per_kind_total.is_empty() {
            let mut v: Vec<(&String, &ItemStat)> = self.per_kind_total.iter().collect();
            v.sort_by_key(|(_, s)| std::cmp::Reverse(s.ns));
            out.push_str("\n  by kind (total height):\n");
            for (k, s) in v.into_iter().take(5) {
                out.push_str(&format!(
                    "    {} calls={} time={:.2}ms\n",
                    k,
                    s.calls,
                    (s.ns as f64) / 1_000_000.0,
                ));
            }
        }

        if !self.per_kind_render.is_empty() {
            let mut v: Vec<(&String, &ItemStat)> = self.per_kind_render.iter().collect();
            v.sort_by_key(|(_, s)| std::cmp::Reverse(s.ns));
            out.push_str("\n  by kind (render visible):\n");
            for (k, s) in v.into_iter().take(5) {
                out.push_str(&format!(
                    "    {} calls={} time={:.2}ms\n",
                    k,
                    s.calls,
                    (s.ns as f64) / 1_000_000.0,
                ));
            }
        }

        out
    }

    fn record_total(&mut self, key: (usize, u16), kind: &str, ns: u128) {
        let e = self.hot_total.entry(key).or_insert_with(ItemStat::default);
        e.calls = e.calls.saturating_add(1);
        e.ns = e.ns.saturating_add(ns);
        let ek = self.per_kind_total.entry(kind.to_string()).or_insert_with(ItemStat::default);
        ek.calls = ek.calls.saturating_add(1);
        ek.ns = ek.ns.saturating_add(ns);
    }

    fn record_render(&mut self, key: (usize, u16), kind: &str, ns: u128) {
        let e = self.hot_render.entry(key).or_insert_with(ItemStat::default);
        e.calls = e.calls.saturating_add(1);
        e.ns = e.ns.saturating_add(ns);
        let ek = self.per_kind_render.entry(kind.to_string()).or_insert_with(ItemStat::default);
        ek.calls = ek.calls.saturating_add(1);
        ek.ns = ek.ns.saturating_add(ns);
    }
}

#[derive(Default, Clone, Debug)]
struct ItemStat {
    calls: u64,
    ns: u128,
}

#[derive(Debug, Clone)]
struct AgentInfo {
    name: String,
    status: AgentStatus,
}

#[derive(Debug, Clone, PartialEq)]
enum AgentStatus {
    Pending,
    Running,
    Completed,
    Failed,
}

=======
>>>>>>> 9193eb6b
impl From<String> for UserMessage {
    fn from(text: String) -> Self {
        Self {
            text,
            image_paths: Vec::new(),
        }
    }
}

fn create_initial_user_message(text: String, image_paths: Vec<PathBuf>) -> Option<UserMessage> {
    if text.is_empty() && image_paths.is_empty() {
        None
    } else {
        Some(UserMessage { text, image_paths })
    }
}

<<<<<<< HEAD
impl ChatWidget<'_> {
    fn perf_label_for_item(&self, item: &dyn HistoryCell) -> String {
        use crate::history_cell::{ExecKind, ExecStatus, HistoryCellType, PatchKind, ToolStatus};
        match item.kind() {
            HistoryCellType::Plain => "Plain".to_string(),
            HistoryCellType::User => "User".to_string(),
            HistoryCellType::Assistant => "Assistant".to_string(),
            HistoryCellType::Reasoning => "Reasoning".to_string(),
            HistoryCellType::Error => "Error".to_string(),
            HistoryCellType::Exec { kind, status } => {
                let k = match kind {
                    ExecKind::Read => "Read",
                    ExecKind::Search => "Search",
                    ExecKind::List => "List",
                    ExecKind::Run => "Run",
                };
                let s = match status {
                    ExecStatus::Running => "Running",
                    ExecStatus::Success => "Success",
                    ExecStatus::Error => "Error",
                };
                format!("Exec:{}:{}", k, s)
            }
            HistoryCellType::Tool { status } => {
                let s = match status {
                    ToolStatus::Running => "Running",
                    ToolStatus::Success => "Success",
                    ToolStatus::Failed => "Failed",
                };
                format!("Tool:{}", s)
            }
            HistoryCellType::Patch { kind } => {
                let k = match kind {
                    PatchKind::Proposed => "Proposed",
                    PatchKind::ApplyBegin => "ApplyBegin",
                    PatchKind::ApplySuccess => "ApplySuccess",
                    PatchKind::ApplyFailure => "ApplyFailure",
                };
                format!("Patch:{}", k)
            }
            HistoryCellType::PlanUpdate => "PlanUpdate".to_string(),
            HistoryCellType::BackgroundEvent => "BackgroundEvent".to_string(),
            HistoryCellType::Notice => "Notice".to_string(),
            HistoryCellType::Diff => "Diff".to_string(),
            HistoryCellType::Image => "Image".to_string(),
            HistoryCellType::AnimatedWelcome => "AnimatedWelcome".to_string(),
            HistoryCellType::Loading => "Loading".to_string(),
        }
    }
    /// Trigger fade on the welcome cell when the composer expands (e.g., slash popup).
    pub(crate) fn on_composer_expanded(&mut self) {
        for cell in &self.history_cells {
            cell.trigger_fade();
        }
        self.request_redraw();
    }
    /// If the user is at or near the bottom, keep following new messages.
    /// We treat "near" as within 3 rows, matching our scroll step.
    fn autoscroll_if_near_bottom(&mut self) {
        if self.scroll_offset <= 3 {
            self.scroll_offset = 0;
            // Restore spacer above input when at bottom
            self.bottom_pane.set_compact_compose(false);
            self.height_manager
                .borrow_mut()
                .record_event(HeightEvent::ComposerModeChange);
=======
impl ChatWidget {
    #[inline]
    fn mark_needs_redraw(&mut self) {
        self.needs_redraw = true;
    }
    fn flush_answer_stream_with_separator(&mut self) {
        let sink = AppEventHistorySink(self.app_event_tx.clone());
        let _ = self.stream.finalize(true, &sink);
    }
    // --- Small event handlers ---
    fn on_session_configured(&mut self, event: codex_core::protocol::SessionConfiguredEvent) {
        self.bottom_pane
            .set_history_metadata(event.history_log_id, event.history_entry_count);
        self.session_id = Some(event.session_id);
        self.add_to_history(history_cell::new_session_info(&self.config, event, true));
        if let Some(user_message) = self.initial_user_message.take() {
            self.submit_user_message(user_message);
>>>>>>> 9193eb6b
        }
    }

    fn clear_reasoning_in_progress(&mut self) {
        let mut changed = false;
        for cell in &self.history_cells {
            if let Some(reasoning_cell) = cell
                .as_any()
                .downcast_ref::<history_cell::CollapsibleReasoningCell>()
            {
                reasoning_cell.set_in_progress(false);
                changed = true;
            }
        }
        if changed {
            self.invalidate_height_cache();
        }
    }
    
    /// Handle streaming delta for both answer and reasoning
    fn handle_streaming_delta(&mut self, kind: StreamKind, delta: String) {
        tracing::debug!("handle_streaming_delta kind={:?}, delta={:?}", kind, delta);
        // Remember which stream is currently active so we can group inserts
        self.current_stream_kind = Some(kind);
        let sink = AppEventHistorySink(self.app_event_tx.clone());
<<<<<<< HEAD
        
        // Always begin the correct stream for this delta's kind
        // This will switch streams if needed or no-op if already active
        self.stream.begin(kind, &sink);
        
        // Append delta to the stream
        self.stream.push_and_maybe_commit(&delta, &sink);
        self.mark_needs_redraw();
    }

    /// Defer or handle an interrupt based on whether we're streaming
    fn defer_or_handle<F1, F2>(&mut self, defer_fn: F1, handle_fn: F2)
    where
        F1: FnOnce(&mut interrupts::InterruptManager),
        F2: FnOnce(&mut Self),
    {
        if self.is_write_cycle_active() {
            defer_fn(&mut self.interrupts);
        } else {
            handle_fn(self);
        }
    }



    /// Mark that the widget needs to be redrawn
    fn mark_needs_redraw(&mut self) {
        // Clean up fully faded cells before redraw. If any are removed,
        // invalidate the height cache since indices shift and our cache is
        // keyed by (idx,width).
        let before_len = self.history_cells.len();
        self.history_cells.retain(|cell| !cell.should_remove());
        if self.history_cells.len() != before_len {
            self.invalidate_height_cache();
        }

        // Send a redraw event to trigger UI update
        self.app_event_tx.send(AppEvent::RequestRedraw);
    }

    /// Clear memoized cell heights (called when history/content changes)
    fn invalidate_height_cache(&mut self) {
        self.height_cache.borrow_mut().clear();
        self.prefix_sums.borrow_mut().clear();
=======
        let finished = self.stream.apply_final_answer(&message, &sink);
        self.handle_if_stream_finished(finished);
        self.mark_needs_redraw();
    }

    fn on_agent_message_delta(&mut self, delta: String) {
        self.handle_streaming_delta(delta);
    }

    fn on_agent_reasoning_delta(&mut self, delta: String) {
        // For reasoning deltas, do not stream to history. Accumulate the
        // current reasoning block and extract the first bold element
        // (between **/**) as the chunk header. Show this header as status.
        self.reasoning_buffer.push_str(&delta);

        if let Some(header) = extract_first_bold(&self.reasoning_buffer) {
            // Update the shimmer header to the extracted reasoning chunk header.
            self.bottom_pane.update_status_header(header);
        } else {
            // Fallback while we don't yet have a bold header: leave existing header as-is.
        }
        self.mark_needs_redraw();
    }

    fn on_agent_reasoning_final(&mut self) {
        // At the end of a reasoning block, record transcript-only content.
        self.full_reasoning_buffer.push_str(&self.reasoning_buffer);
        if !self.full_reasoning_buffer.is_empty() {
            self.add_to_history(history_cell::new_reasoning_block(
                self.full_reasoning_buffer.clone(),
                &self.config,
            ));
        }
        self.reasoning_buffer.clear();
        self.full_reasoning_buffer.clear();
        self.mark_needs_redraw();
    }

    fn on_reasoning_section_break(&mut self) {
        // Start a new reasoning block for header extraction and accumulate transcript.
        self.full_reasoning_buffer.push_str(&self.reasoning_buffer);
        self.full_reasoning_buffer.push_str("\n\n");
        self.reasoning_buffer.clear();
>>>>>>> 9193eb6b
    }


<<<<<<< HEAD
    /// Handle exec approval request immediately
    fn handle_exec_approval_now(&mut self, id: String, ev: ExecApprovalRequestEvent) {
        // Implementation for handling exec approval request
        self.bottom_pane.push_approval_request(ApprovalRequest::Exec {
            id,
            command: ev.command,
            reason: ev.reason,
        });
    }

    /// Handle apply patch approval request immediately
    fn handle_apply_patch_approval_now(&mut self, id: String, ev: ApplyPatchApprovalRequestEvent) {
        let ApplyPatchApprovalRequestEvent {
            call_id: _,
            changes,
            reason,
            grant_root,
        } = ev;
        
        // Clone for session storage before moving into history
        let changes_clone = changes.clone();
        // Surface the patch summary in the main conversation
        self.add_to_history(history_cell::new_patch_event(
            history_cell::PatchEventType::ApprovalRequest,
            changes,
        ));
        // Record change set for session diff popup (latest last)
        self.session_patch_sets.push(changes_clone);
        // For any new paths, capture an original baseline snapshot the first time we see them
        if let Some(last) = self.session_patch_sets.last() {
            for (src_path, chg) in last.iter() {
                match chg {
                    codex_core::protocol::FileChange::Update { move_path: Some(dest_path), .. } => {
                        if let Some(baseline) = self.baseline_file_contents.get(src_path).cloned() {
                            // Mirror baseline under destination so tabs use the new path
                            self.baseline_file_contents.entry(dest_path.clone()).or_insert(baseline);
                        } else if !self.baseline_file_contents.contains_key(dest_path) {
                            // Snapshot from source (pre-apply)
                            let baseline = std::fs::read_to_string(src_path).unwrap_or_default();
                            self.baseline_file_contents.insert(dest_path.clone(), baseline);
                        }
                    }
                    _ => {
                        if !self.baseline_file_contents.contains_key(src_path) {
                            let baseline = std::fs::read_to_string(src_path).unwrap_or_default();
                            self.baseline_file_contents.insert(src_path.clone(), baseline);
                        }
                    }
                }
            }
=======
    fn on_task_started(&mut self) {
        self.bottom_pane.clear_ctrl_c_quit_hint();
        self.bottom_pane.set_task_running(true);
        self.stream.reset_headers_for_new_turn();
        self.full_reasoning_buffer.clear();
        self.reasoning_buffer.clear();
        self.mark_needs_redraw();
    }

    fn on_task_complete(&mut self) {
        // If a stream is currently active, finalize only that stream to flush any tail
        // without emitting stray headers for other streams.
        if self.stream.is_write_cycle_active() {
            let sink = AppEventHistorySink(self.app_event_tx.clone());
            let _ = self.stream.finalize(true, &sink);
>>>>>>> 9193eb6b
        }
        // Enable Ctrl+D footer hint now that we have diffs to show
        self.bottom_pane.set_diffs_hint(true);
        
        // Push the approval request to the bottom pane
        let request = ApprovalRequest::ApplyPatch {
            id,
            reason,
            grant_root,
        };
        self.bottom_pane.push_approval_request(request);
    }

<<<<<<< HEAD
    /// Handle exec command begin immediately
    fn handle_exec_begin_now(&mut self, ev: ExecCommandBeginEvent) {
        // Ensure welcome animation fades out when a command starts
        for cell in &self.history_cells {
            cell.trigger_fade();
        }
        // Create a new exec cell for the command and insert directly into history
        // so its position remains stable. This avoids showing a completed
        // command above a still-visible running overlay.
        let parsed_command = ev.parsed_cmd.clone();
        let cell = history_cell::new_active_exec_command(ev.command.clone(), parsed_command.clone());
        // Push to history and remember the index
        let before_len = self.history_cells.len();
        self.add_to_history(cell);
        let idx = if self.history_cells.len() > 0 { self.history_cells.len() - 1 } else { before_len };

        // Still track run lifecycle for layout/metrics
        self.height_manager.borrow_mut().record_event(HeightEvent::RunBegin);
=======
    fn on_error(&mut self, message: String) {
        self.add_to_history(history_cell::new_error_event(message));
        self.bottom_pane.set_task_running(false);
        self.running_commands.clear();
        self.stream.clear_all();
        self.mark_needs_redraw();
    }

    fn on_plan_update(&mut self, update: codex_core::plan_tool::UpdatePlanArgs) {
        self.add_to_history(history_cell::new_plan_update(update));
    }
>>>>>>> 9193eb6b

        // Store in running commands with history index
        self.running_commands.insert(
            ev.call_id.clone(),
            RunningCommand { command: ev.command, parsed: parsed_command, history_index: Some(idx) },
        );

        // Update status: show that a command is running
        let preview = self
            .running_commands
            .get(&ev.call_id)
            .map(|rc| rc.command.join(" "))
            .unwrap_or_else(|| "command".to_string());
        let preview_short = if preview.len() > 40 { format!("{}…", &preview[..40]) } else { preview };
        self.bottom_pane
            .update_status_text(format!("running command: {}", preview_short));
    }

    /// Handle exec command end immediately
    fn handle_exec_end_now(&mut self, ev: ExecCommandEndEvent) {
        let ExecCommandEndEvent {
            call_id,
            exit_code,
            duration: _,
            stdout,
            stderr,
        } = ev;
        
        // Get command info and remove from tracking
        let cmd = self.running_commands.remove(&call_id);
        // Still mark run end for layout/metrics
        self.height_manager.borrow_mut().record_event(HeightEvent::RunEnd);

        // Determine command/parsed and where to render
        let (command, parsed, history_index) = cmd
            .map(|cmd| (cmd.command, cmd.parsed, cmd.history_index))
            .unwrap_or_else(|| (vec![call_id.clone()], vec![], None));

<<<<<<< HEAD
        // Build the completed cell
        let mut completed_opt = Some(history_cell::new_completed_exec_command(
            command,
            parsed,
            CommandOutput { exit_code, stdout, stderr },
=======
    fn on_patch_apply_begin(&mut self, event: PatchApplyBeginEvent) {
        self.add_to_history(history_cell::new_patch_event(
            PatchEventType::ApplyBegin {
                auto_approved: event.auto_approved,
            },
            event.changes,
>>>>>>> 9193eb6b
        ));

        // Try to replace the placeholder running cell in place to preserve order.
        let mut replaced = false;
        if let Some(mut idx) = history_index {
            if idx < self.history_cells.len() {
                // Sanity check: ensure it's a running exec cell for the same command
                let is_match = self.history_cells[idx]
                    .as_any()
                    .downcast_ref::<history_cell::ExecCell>()
                    .map(|e| {
                        if let Some(ref c) = completed_opt {
                            e.output.is_none() && e.command == c.command
                        } else {
                            false
                        }
                    })
                    .unwrap_or(false);
                if is_match {
                    if let Some(c) = completed_opt.take() {
                        self.history_cells[idx] = Box::new(c);
                    }
                    self.invalidate_height_cache();
                    self.request_redraw();
                    replaced = true;
                }
            }
            if !replaced {
                // Index may have shifted due to animation cleanup. Search from the end
                let mut found: Option<usize> = None;
                for i in (0..self.history_cells.len()).rev() {
                    if let Some(exec) = self.history_cells[i].as_any().downcast_ref::<history_cell::ExecCell>() {
                        let is_same = if let Some(ref c) = completed_opt { exec.command == c.command } else { false };
                        if exec.output.is_none() && is_same {
                            found = Some(i);
                            break;
                        }
                    }
                }
                if let Some(i) = found {
                    if let Some(c) = completed_opt.take() {
                        self.history_cells[i] = Box::new(c);
                    }
                    self.invalidate_height_cache();
                    self.request_redraw();
                    replaced = true;
                }
            }
        }

        if !replaced {
            // No known placeholder; append
            if let Some(c) = completed_opt.take() {
                self.add_to_history(c);
            }
        }

        // Reflect command completion status in the input border
        if exit_code == 0 {
            self.bottom_pane.update_status_text("command completed".to_string());
        } else {
            self.bottom_pane
                .update_status_text(format!("command failed (exit {})", exit_code));
        }
    }

    /// Handle MCP tool call begin immediately
    fn handle_mcp_begin_now(&mut self, ev: McpToolCallBeginEvent) {
        // Fade out welcome animation on tool begin as well
        for cell in &self.history_cells {
            cell.trigger_fade();
        }
        let McpToolCallBeginEvent { call_id, invocation } = ev;
        // Add animated running MCP tool call to history and track index
        let cell = history_cell::new_running_mcp_tool_call(invocation);
        self.add_to_history(cell);
        if let Some(last_idx) = self.history_cells.len().checked_sub(1) {
            self.running_custom_tools.insert(call_id, last_idx);
        }
    }

    /// Handle MCP tool call end immediately
    fn handle_mcp_end_now(&mut self, ev: McpToolCallEndEvent) {
        let McpToolCallEndEvent { call_id, duration, invocation, result } = ev;
        // Determine success from result
        let success = !result.as_ref().map(|r| r.is_error.unwrap_or(false)).unwrap_or(false);
        let completed = history_cell::new_completed_mcp_tool_call(
            80, // TODO: use actual terminal width
            invocation,
            duration,
            success,
            result,
        );
        if let Some(idx) = self.running_custom_tools.remove(&call_id) {
            if idx < self.history_cells.len() {
                self.history_cells[idx] = completed;
                self.invalidate_height_cache();
                self.request_redraw();
                return;
            }
        }
        self.add_to_history(completed);
    }

    /// Handle patch apply end immediately
    fn handle_patch_apply_end_now(&mut self, ev: PatchApplyEndEvent) {
        if ev.success {
            // Update the most recent patch cell header from "Updating..." to "Updated"
            // without creating a new history section.
            if let Some(last) = self.history_cells.iter_mut().rev().find(|c| {
                matches!(c.kind(), crate::history_cell::HistoryCellType::Patch { kind: crate::history_cell::PatchKind::ApplyBegin } | crate::history_cell::HistoryCellType::Patch { kind: crate::history_cell::PatchKind::Proposed })
            }) {
                // Downcast to PlainHistoryCell to mutate its lines
                if let Some(plain) = last.as_any_mut().downcast_mut::<history_cell::PlainHistoryCell>() {
                    if let Some(first_line) = plain.lines.first_mut() {
                        // Replace the title span content with "Updated" and apply success style
                        if let Some(first_span) = first_line.spans.get_mut(0) {
                            first_span.content = "Updated".into();
                            first_span.style = Style::default().fg(crate::colors::success()).add_modifier(Modifier::BOLD);
                        }
                    }
                    // Update the kind so gutter color reflects success
                    plain.kind = history_cell::HistoryCellType::Patch { kind: history_cell::PatchKind::ApplySuccess };
                }
                // Don't surface stdout on success – keep UI concise
                self.request_redraw();
                return;
            }
            // Fallback: if no prior cell found, do nothing (avoid extra section)
        } else {
            self.add_to_history(history_cell::new_patch_apply_failure(ev.stderr));
        }
    }

    /// Get or create the global browser manager
    async fn get_browser_manager() -> Arc<BrowserManager> {
        codex_browser::global::get_or_create_browser_manager().await
    }

    pub(crate) fn insert_str(&mut self, s: &str) {
        self.bottom_pane.insert_str(s);
    }

    fn parse_message_with_images(&mut self, text: String) -> UserMessage {
        use std::path::Path;

        // Common image extensions
        const IMAGE_EXTENSIONS: &[&str] = &[
            ".png", ".jpg", ".jpeg", ".gif", ".bmp", ".webp", ".svg", ".ico", ".tiff", ".tif",
        ];

        let mut image_paths = Vec::new();
        let mut cleaned_text = text.clone();

        // First, handle [image: ...] placeholders from drag-and-drop
        let placeholder_regex = regex_lite::Regex::new(r"\[image: [^\]]+\]").unwrap();
        for mat in placeholder_regex.find_iter(&text) {
            let placeholder = mat.as_str();
            if let Some(path) = self.pending_images.remove(placeholder) {
                image_paths.push(path);
                // Remove the placeholder from the text
                cleaned_text = cleaned_text.replace(placeholder, "");
            }
        }

<<<<<<< HEAD
        // Then check for direct file paths in the text
        let words: Vec<String> = text.split_whitespace().map(String::from).collect();
=======
    #[inline]
    fn handle_streaming_delta(&mut self, delta: String) {
        let sink = AppEventHistorySink(self.app_event_tx.clone());
        self.stream.begin(&sink);
        self.stream.push_and_maybe_commit(&delta, &sink);
        self.mark_needs_redraw();
    }
>>>>>>> 9193eb6b

        for word in &words {
            // Skip placeholders we already handled
            if word.starts_with("[image:") {
                continue;
            }

<<<<<<< HEAD
            // Check if this looks like an image path
            let is_image_path = IMAGE_EXTENSIONS
                .iter()
                .any(|ext| word.to_lowercase().ends_with(ext));

            if is_image_path {
                let path = Path::new(word);

                // Check if it's a relative or absolute path that exists
                if path.exists() {
                    image_paths.push(path.to_path_buf());
                    // Remove the path from the text
                    cleaned_text = cleaned_text.replace(word, "");
                } else {
                    // Try with common relative paths
                    let potential_paths = vec![
                        PathBuf::from(word),
                        PathBuf::from("./").join(word),
                        std::env::current_dir()
                            .ok()
                            .map(|d| d.join(word))
                            .unwrap_or_default(),
                    ];

                    for potential_path in potential_paths {
                        if potential_path.exists() {
                            image_paths.push(potential_path);
                            cleaned_text = cleaned_text.replace(word, "");
                            break;
                        }
                    }
                }
=======
        if self.running_commands.is_empty() {
            self.active_exec_cell = None;
            let pending = std::mem::take(&mut self.pending_exec_completions);
            for (command, parsed, output) in pending {
                self.add_to_history(history_cell::new_completed_exec_command(
                    command, parsed, output,
                ));
>>>>>>> 9193eb6b
            }
        }

<<<<<<< HEAD
        // Preserve user formatting (retain newlines) but normalize whitespace:
        // - Normalize CRLF -> LF
        // - Trim trailing spaces per line
        // - Remove any completely blank lines at the start and end
        cleaned_text = cleaned_text.replace("\r\n", "\n");
        let mut _lines_tmp: Vec<String> = cleaned_text
            .lines()
            .map(|l| l.trim_end().to_string())
            .collect();
        while _lines_tmp.first().map_or(false, |s| s.trim().is_empty()) {
            _lines_tmp.remove(0);
=======
    pub(crate) fn handle_patch_apply_end_now(
        &mut self,
        event: codex_core::protocol::PatchApplyEndEvent,
    ) {
        if event.success {
            self.add_to_history(history_cell::new_patch_apply_success(event.stdout));
        } else {
            self.add_to_history(history_cell::new_patch_apply_failure(event.stderr));
>>>>>>> 9193eb6b
        }
        while _lines_tmp.last().map_or(false, |s| s.trim().is_empty()) {
            _lines_tmp.pop();
        }
        cleaned_text = _lines_tmp.join("\n");

        UserMessage {
            text: cleaned_text,
            image_paths,
        }
    }

<<<<<<< HEAD
    /// Periodic tick to commit at most one queued line to history,
    /// animating the output.
    pub(crate) fn on_commit_tick(&mut self) {
        let sink = AppEventHistorySink(self.app_event_tx.clone());
        let _finished = self.stream.on_commit_tick(&sink);
        // Stream finishing is handled by StreamController
    }
    fn is_write_cycle_active(&self) -> bool {
        self.stream.is_write_cycle_active()
=======
    pub(crate) fn handle_apply_patch_approval_now(
        &mut self,
        id: String,
        ev: ApplyPatchApprovalRequestEvent,
    ) {
        self.flush_answer_stream_with_separator();
        self.add_to_history(history_cell::new_patch_event(
            PatchEventType::ApprovalRequest,
            ev.changes.clone(),
        ));

        let request = ApprovalRequest::ApplyPatch {
            id,
            reason: ev.reason,
            grant_root: ev.grant_root,
        };
        self.bottom_pane.push_approval_request(request);
        self.mark_needs_redraw();
>>>>>>> 9193eb6b
    }

    fn flush_interrupt_queue(&mut self) {
        let mut mgr = std::mem::take(&mut self.interrupts);
        mgr.flush_all(self);
        self.interrupts = mgr;
    }

    fn on_error(&mut self, message: String) {
        self.add_to_history(history_cell::new_error_event(message));
        self.bottom_pane.set_task_running(false);
        self.running_commands.clear();
        self.stream.clear_all();
        self.mark_needs_redraw();
    }

<<<<<<< HEAD
=======
    pub(crate) fn handle_mcp_begin_now(&mut self, ev: McpToolCallBeginEvent) {
        self.flush_answer_stream_with_separator();
        self.add_to_history(history_cell::new_active_mcp_tool_call(ev.invocation));
    }
    pub(crate) fn handle_mcp_end_now(&mut self, ev: McpToolCallEndEvent) {
        self.flush_answer_stream_with_separator();
        self.add_boxed_history(history_cell::new_completed_mcp_tool_call(
            80,
            ev.invocation,
            ev.duration,
            ev.result
                .as_ref()
                .map(|r| !r.is_error.unwrap_or(false))
                .unwrap_or(false),
            ev.result,
        ));
    }
>>>>>>> 9193eb6b
    fn interrupt_running_task(&mut self) {
        if self.bottom_pane.is_task_running() {
            self.active_exec_cell = None;
            self.running_commands.clear();
            self.bottom_pane.clear_ctrl_c_quit_hint();
            self.submit_op(Op::Interrupt);
            self.bottom_pane.set_task_running(false);
            self.bottom_pane.clear_live_ring();
            // Reset with max width to disable wrapping
            self.live_builder = RowBuilder::new(usize::MAX);
            // Stream state is now managed by StreamController
            self.content_buffer.clear();
            self.request_redraw();
        }
    }
    fn layout_areas(&self, area: Rect) -> Vec<Rect> {
        // Determine HUD presence based on browser screenshot or active agents
        let has_browser_screenshot = self
            .latest_browser_screenshot
            .lock()
            .map(|lock| lock.is_some())
            .unwrap_or(false);
        let has_active_agents = !self.active_agents.is_empty() || self.agents_ready_to_start;
        let hud_present = has_browser_screenshot || has_active_agents;

        // Centralized layout path (always enabled)
        let bottom_desired = self.bottom_pane.desired_height(area.width);
        let font_cell = self.measured_font_size();
        let mut hm = self.height_manager.borrow_mut();

        // Emit HUD toggle event if visibility changed
        let last = self.last_hud_present.get();
        if last != hud_present {
            hm.record_event(HeightEvent::HudToggle(hud_present));
            self.last_hud_present.set(hud_present);
        }

        hm.begin_frame(area, hud_present, bottom_desired, font_cell)
    }
    fn finalize_active_stream(&mut self) {
        let sink = AppEventHistorySink(self.app_event_tx.clone());
        // Finalize both reasoning and answer streams if active
        if self.stream.is_write_cycle_active() {
            self.current_stream_kind = Some(StreamKind::Reasoning);
            self.stream.finalize(StreamKind::Reasoning, true, &sink);
            self.current_stream_kind = Some(StreamKind::Answer);
            self.stream.finalize(StreamKind::Answer, true, &sink);
            self.height_manager
                .borrow_mut()
                .record_event(HeightEvent::HistoryFinalize);
        }
        // Clear active stream marker after finalization
        self.current_stream_kind = None;
    }
    pub(crate) fn new(
        config: Config,
<<<<<<< HEAD
=======
        conversation_manager: Arc<ConversationManager>,
        frame_requester: FrameRequester,
>>>>>>> 9193eb6b
        app_event_tx: AppEventSender,
        initial_prompt: Option<String>,
        initial_images: Vec<PathBuf>,
        enhanced_keys_supported: bool,
        terminal_info: crate::tui::TerminalInfo,
    ) -> Self {
        let (codex_op_tx, mut codex_op_rx) = unbounded_channel::<Op>();

<<<<<<< HEAD
        let app_event_tx_clone = app_event_tx.clone();
        // Create the Codex asynchronously so the UI loads as quickly as possible.
        let config_for_agent_loop = config.clone();
        tokio::spawn(async move {
            // Use ConversationManager to properly handle authentication
            let conversation_manager = ConversationManager::default();
            let new_conversation = match conversation_manager
                .new_conversation(config_for_agent_loop)
                .await
            {
                Ok(conv) => conv,
                Err(e) => {
                    // TODO: surface this error to the user.
                    tracing::error!("failed to initialize conversation: {e}");
                    return;
                }
            };

            // Forward the SessionConfigured event to the UI
            let event = Event {
                id: new_conversation.conversation_id.to_string(),
                msg: EventMsg::SessionConfigured(new_conversation.session_configured),
            };
            app_event_tx_clone.send(AppEvent::CodexEvent(event));

            let conversation = new_conversation.conversation;
            let conversation_clone = conversation.clone();
            tokio::spawn(async move {
                while let Some(op) = codex_op_rx.recv().await {
                    let id = conversation_clone.submit(op).await;
                    if let Err(e) = id {
                        tracing::error!("failed to submit op: {e}");
                    }
                }
            });

            while let Ok(event) = conversation.next_event().await {
                app_event_tx_clone.send(AppEvent::CodexEvent(event));
            }
        });

        // Browser manager is now handled through the global state
        // The core session will use the same global manager when browser tools are invoked

        // Add initial animated welcome message to history
        let mut history_cells: Vec<Box<dyn HistoryCell>> = Vec::new();
        let welcome_cell = Box::new(history_cell::new_animated_welcome());
        // add AnimatedWelcomeCell silently
        history_cells.push(welcome_cell);

        // Initialize image protocol for rendering screenshots

        let new_widget = Self {
            app_event_tx: app_event_tx.clone(),
=======
        Self {
            app_event_tx: app_event_tx.clone(),
            frame_requester: frame_requester.clone(),
>>>>>>> 9193eb6b
            codex_op_tx,
            bottom_pane: BottomPane::new(BottomPaneParams {
                frame_requester,
                app_event_tx,
                has_input_focus: true,
                enhanced_keys_supported,
                using_chatgpt_auth: config.using_chatgpt_auth,
            }),
            active_exec_cell: None,
            history_cells,
            config: config.clone(),
            initial_user_message: create_initial_user_message(
                initial_prompt.unwrap_or_default(),
                initial_images,
            ),
            total_token_usage: TokenUsage::default(),
            last_token_usage: TokenUsage::default(),
<<<<<<< HEAD
            content_buffer: String::new(),
            last_assistant_message: None,
            running_commands: HashMap::new(),
            running_custom_tools: HashMap::new(),
            // Use max width to disable wrapping during streaming
            // Text will be properly wrapped when displayed based on terminal width
            live_builder: RowBuilder::new(usize::MAX),
            pending_images: HashMap::new(),
            welcome_shown: false,
            latest_browser_screenshot: Arc::new(Mutex::new(None)),
            cached_image_protocol: RefCell::new(None),
            cached_picker: RefCell::new(terminal_info.picker.clone()),
            cached_cell_size: std::cell::OnceCell::new(),
            terminal_info,
            scroll_offset: 0,
            last_max_scroll: std::cell::Cell::new(0),
            active_agents: Vec::new(),
            agents_ready_to_start: false,
            last_agent_prompt: None,
            agent_context: None,
            agent_task: None,
            overall_task_status: "preparing".to_string(),
            sparkline_data: std::cell::RefCell::new(Vec::new()),
            last_sparkline_update: std::cell::RefCell::new(std::time::Instant::now()),
            stream: crate::streaming::controller::StreamController::new(config.clone()),
            current_stream_kind: None,
            interrupts: interrupts::InterruptManager::new(),
            session_patch_sets: Vec::new(),
            baseline_file_contents: HashMap::new(),
            diff_overlay: None,
            diff_confirm: None,
            height_cache: std::cell::RefCell::new(std::collections::HashMap::new()),
            height_cache_last_width: std::cell::Cell::new(0),
            last_history_viewport_height: std::cell::Cell::new(0),
            diff_body_visible_rows: std::cell::Cell::new(0),
            height_manager: RefCell::new(HeightManager::new(
                crate::height_manager::HeightManagerConfig::default(),
            )),
            last_hud_present: std::cell::Cell::new(false),
            prefix_sums: std::cell::RefCell::new(Vec::new()),
            vertical_scrollbar_state: std::cell::RefCell::new(ScrollbarState::default()),
            scrollbar_visible_until: std::cell::Cell::new(None),
            last_theme: crate::theme::current_theme(),
            perf_enabled: false,
            perf: std::cell::RefCell::new(PerfStats::default()),
        };
        
        // Note: Initial redraw needs to be triggered after widget is added to app_state
        // ready; trigger initial redraw
        
        new_widget
    }

    /// Check if there are any animations and trigger redraw if needed
    pub fn check_for_initial_animations(&mut self) {
        if self.history_cells.iter().any(|cell| cell.is_animating()) {
            tracing::info!("Initial animation detected, triggering redraw");
            self.mark_needs_redraw();
        }
    }
    
    /// Format model name with proper capitalization (e.g., "gpt-4" -> "GPT-4")
    fn format_model_name(&self, model_name: &str) -> String {
        if model_name.to_lowercase().starts_with("gpt-") {
            format!("GPT{}", &model_name[3..])
        } else {
            model_name.to_string()
=======
            stream: StreamController::new(config),
            running_commands: HashMap::new(),
            pending_exec_completions: Vec::new(),
            task_complete_pending: false,
            interrupts: InterruptManager::new(),
            needs_redraw: false,
            reasoning_buffer: String::new(),
            full_reasoning_buffer: String::new(),
            session_id: None,
>>>>>>> 9193eb6b
        }
    }

    /// Calculate the maximum scroll offset based on current content size
    #[allow(dead_code)]
    fn calculate_max_scroll_offset(&self, content_area_height: u16) -> u16 {
        let mut total_height = 0u16;

        // Calculate total content height (same logic as render method)
        for cell in &self.history_cells {
            let h = cell.desired_height(80); // Use reasonable width for height calculation
            total_height = total_height.saturating_add(h);
        }

        if let Some(ref cell) = self.active_exec_cell {
            let h = cell.desired_height(80);
            total_height = total_height.saturating_add(h);
        }

        // Max scroll is content height minus available height
        total_height.saturating_sub(content_area_height)
    }

    pub(crate) fn handle_key_event(&mut self, key_event: KeyEvent) {
        // Intercept keys for diff overlay when active
        if let Some(ref mut overlay) = self.diff_overlay {
            use crossterm::event::KeyCode;
            // Handle confirmation dialog if active
            if let Some(confirm) = self.diff_confirm.take() {
                match key_event.code {
                    KeyCode::Enter => {
                        self.submit_user_message(confirm.text_to_submit.into());
                        // Keep the diff overlay open so the user can continue browsing
                        self.request_redraw();
                        return;
                    }
                    KeyCode::Esc => {
                        // Cancel confirmation
                        self.diff_confirm = None;
                        self.request_redraw();
                        return;
                    }
                    _ => {
                        // Put it back for other keys
                        self.diff_confirm = Some(confirm);
                    }
                }
            }
            match key_event.code {
                KeyCode::Left => {
                    if overlay.selected > 0 { overlay.selected -= 1; }
                    if let Some(off) = overlay.scroll_offsets.get_mut(overlay.selected) { *off = 0; }
                    self.request_redraw();
                    return;
                }
                KeyCode::Right => {
                    if overlay.selected + 1 < overlay.tabs.len() { overlay.selected += 1; }
                    if let Some(off) = overlay.scroll_offsets.get_mut(overlay.selected) { *off = 0; }
                    self.request_redraw();
                    return;
                }
                KeyCode::Up => {
                    if let Some(off) = overlay.scroll_offsets.get_mut(overlay.selected) {
                        // Clamp to current max offset
                        let visible_rows = self.diff_body_visible_rows.get() as usize;
                        let total_lines: usize = overlay
                            .tabs
                            .get(overlay.selected)
                            .map(|(_, blocks)| blocks.iter().map(|b| b.lines.len()).sum())
                            .unwrap_or(0);
                        let max_off = total_lines.saturating_sub(visible_rows.max(1));
                        // Ensure we don't keep overscrolled values
                        let cur = (*off).min(max_off as u16);
                        *off = cur.saturating_sub(1);
                    }
                    self.request_redraw();
                    return;
                }
                KeyCode::Down => {
                    if let Some(off) = overlay.scroll_offsets.get_mut(overlay.selected) {
                        let visible_rows = self.diff_body_visible_rows.get() as usize;
                        let total_lines: usize = overlay
                            .tabs
                            .get(overlay.selected)
                            .map(|(_, blocks)| blocks.iter().map(|b| b.lines.len()).sum())
                            .unwrap_or(0);
                        let max_off = total_lines.saturating_sub(visible_rows.max(1));
                        let next = (*off as usize).saturating_add(1).min(max_off);
                        *off = next as u16;
                    }
                    self.request_redraw();
                    return;
                }
                KeyCode::Char('u') => {
                    if let Some((_, blocks)) = overlay.tabs.get(overlay.selected) {
                        // Determine selected block from scroll position
                        let visible_rows = self.diff_body_visible_rows.get() as usize;
                        let total_lines: usize = blocks.iter().map(|b| b.lines.len()).sum();
                        let max_off = total_lines.saturating_sub(visible_rows.max(1));
                        let skip_raw = overlay.scroll_offsets.get(overlay.selected).copied().unwrap_or(0) as usize;
                        let skip = skip_raw.min(max_off);
                        let mut start = 0usize;
                        let mut chosen: Option<&DiffBlock> = None;
                        for b in blocks {
                            let len = b.lines.len();
                            if start <= skip && skip < start + len {
                                chosen = Some(b);
                            }
                            start += len;
                        }
                        if let Some(block) = chosen {
                            let mut diff_text = String::new();
                            for l in &block.lines {
                                let s: String = l.spans.iter().map(|sp| sp.content.clone()).collect();
                                diff_text.push_str(&s);
                                diff_text.push('\n');
                            }
                            // Keep only the final command for submission, show simple confirm UI in render
                            let submit_text = format!("Please undo this:\n{}", diff_text);
                            self.diff_confirm = Some(DiffConfirm { text_to_submit: submit_text });
                            self.request_redraw();
                        }
                    }
                    return;
                }
                KeyCode::Char('e') => {
                    if let Some((_, blocks)) = overlay.tabs.get(overlay.selected) {
                        let visible_rows = self.diff_body_visible_rows.get() as usize;
                        let total_lines: usize = blocks.iter().map(|b| b.lines.len()).sum();
                        let max_off = total_lines.saturating_sub(visible_rows.max(1));
                        let skip_raw = overlay.scroll_offsets.get(overlay.selected).copied().unwrap_or(0) as usize;
                        let skip = skip_raw.min(max_off);
                        let mut start = 0usize;
                        let mut chosen: Option<&DiffBlock> = None;
                        for b in blocks {
                            let len = b.lines.len();
                            if start <= skip && skip < start + len {
                                chosen = Some(b);
                            }
                            start += len;
                        }
                        if let Some(block) = chosen {
                            let mut diff_text = String::new();
                            for l in &block.lines {
                                let s: String = l.spans.iter().map(|sp| sp.content.clone()).collect();
                                diff_text.push_str(&s);
                                diff_text.push('\n');
                            }
                            let prompt = format!(
                                "Can you please explain what this diff does and the reason behind it?\n\n{}",
                                diff_text
                            );
                            self.submit_user_message(prompt.into());
                            // Keep the diff overlay open after explain
                            self.request_redraw();
                        }
                    }
                    return;
                }
                KeyCode::Esc => {
                    self.diff_overlay = None;
                    self.diff_confirm = None;
                    self.request_redraw();
                    return;
                }
                _ => {}
            }
        }
        if key_event.kind == KeyEventKind::Press {
            self.bottom_pane.clear_ctrl_c_quit_hint();
        }

        match self.bottom_pane.handle_key_event(key_event) {
            InputResult::Submitted(text) => {
                let user_message = self.parse_message_with_images(text);
                self.submit_user_message(user_message);
            }
            InputResult::ScrollUp => {
                // If already at the very top, try navigating command history instead
                if self.scroll_offset >= self.last_max_scroll.get() {
                    if self.bottom_pane.try_history_up() { return; }
                }
                // Scroll up in chat history (increase offset, towards older content)
                // Use last_max_scroll computed during the previous render to avoid overshoot
                let new_offset = self
                    .scroll_offset
                    .saturating_add(3)
                    .min(self.last_max_scroll.get());
                self.scroll_offset = new_offset;
                self.flash_scrollbar();
                // Enable compact mode so history can use the spacer line
                if self.scroll_offset > 0 {
                    self.bottom_pane.set_compact_compose(true);
                    self.height_manager
                        .borrow_mut()
                        .record_event(HeightEvent::ComposerModeChange);
                    // Mark that the very next Down should continue scrolling chat (sticky)
                    self.bottom_pane.mark_next_down_scrolls_history();
                }
                self.app_event_tx.send(AppEvent::RequestRedraw);
                self.height_manager
                    .borrow_mut()
                    .record_event(HeightEvent::UserScroll);
            }
            InputResult::ScrollDown => {
                // If browsing command history, give Down precedence to step forward
                if self.bottom_pane.history_is_browsing() {
                    if self.bottom_pane.try_history_down() { return; }
                }
                // Scroll down in chat history (decrease offset, towards bottom)
                if self.scroll_offset == 0 {
                    // Already at bottom: ensure spacer above input is enabled.
                    self.bottom_pane.set_compact_compose(false);
                    self.app_event_tx.send(AppEvent::RequestRedraw);
                    self.height_manager
                        .borrow_mut()
                        .record_event(HeightEvent::UserScroll);
                    self.height_manager
                        .borrow_mut()
                        .record_event(HeightEvent::ComposerModeChange);
                } else if self.scroll_offset >= 3 {
                    // Move towards bottom but do NOT toggle spacer yet; wait until
                    // the user confirms by pressing Down again at bottom.
                    self.scroll_offset = self.scroll_offset.saturating_sub(3);
                    self.app_event_tx.send(AppEvent::RequestRedraw);
                    self.height_manager
                        .borrow_mut()
                        .record_event(HeightEvent::UserScroll);
                } else if self.scroll_offset > 0 {
                    // Land exactly at bottom without toggling spacer yet; require
                    // a subsequent Down to re-enable the spacer so the input
                    // doesn't move when scrolling into the line above it.
                    self.scroll_offset = 0;
                    self.app_event_tx.send(AppEvent::RequestRedraw);
                    self.height_manager
                        .borrow_mut()
                        .record_event(HeightEvent::UserScroll);
                }
                self.flash_scrollbar();
            }
            InputResult::None => {
                // Trigger redraw so input wrapping/height reflects immediately
                self.app_event_tx.send(AppEvent::RequestRedraw);
            }
        }
    }

    pub(crate) fn handle_paste(&mut self, text: String) {
        // Check if the pasted text is a file path to an image
        let trimmed = text.trim();

        tracing::info!("Paste received: {:?}", trimmed);

        const IMAGE_EXTENSIONS: &[&str] = &[
            ".png", ".jpg", ".jpeg", ".gif", ".bmp", ".webp", ".svg", ".ico", ".tiff", ".tif",
        ];

        // Check if it looks like a file path
        let is_likely_path = trimmed.starts_with("file://")
            || trimmed.starts_with("/")
            || trimmed.starts_with("~/")
            || trimmed.starts_with("./");

        if is_likely_path {
            // Remove escape backslashes that terminals add for special characters
            let unescaped = trimmed
                .replace("\\ ", " ")
                .replace("\\(", "(")
                .replace("\\)", ")");

            // Handle file:// URLs (common when dragging from Finder)
            let path_str = if unescaped.starts_with("file://") {
                // URL decode to handle spaces and special characters
                // Simple decoding for common cases (spaces as %20, etc.)
                unescaped
                    .strip_prefix("file://")
                    .map(|s| {
                        s.replace("%20", " ")
                            .replace("%28", "(")
                            .replace("%29", ")")
                            .replace("%5B", "[")
                            .replace("%5D", "]")
                            .replace("%2C", ",")
                            .replace("%27", "'")
                            .replace("%26", "&")
                            .replace("%23", "#")
                            .replace("%40", "@")
                            .replace("%2B", "+")
                            .replace("%3D", "=")
                            .replace("%24", "$")
                            .replace("%21", "!")
                            .replace("%2D", "-")
                            .replace("%2E", ".")
                    })
                    .unwrap_or_else(|| unescaped.clone())
            } else {
                unescaped
            };

            tracing::info!("Decoded path: {:?}", path_str);

            // Check if it has an image extension
            let is_image = IMAGE_EXTENSIONS
                .iter()
                .any(|ext| path_str.to_lowercase().ends_with(ext));

            if is_image {
                let path = PathBuf::from(&path_str);
                tracing::info!("Checking if path exists: {:?}", path);
                if path.exists() {
                    tracing::info!("Image file dropped/pasted: {:?}", path);
                    // Get just the filename for display
                    let filename = path.file_name().and_then(|n| n.to_str()).unwrap_or("image");

                    // Add a placeholder to the compose field instead of submitting
                    let placeholder = format!("[image: {}]", filename);

                    // Store the image path for later submission
                    self.pending_images.insert(placeholder.clone(), path);

                    // Add the placeholder text to the compose field
                    self.bottom_pane.handle_paste(placeholder);
                    // Force immediate redraw to reflect input growth/wrap
                    self.request_redraw();
                    return;
                } else {
                    tracing::warn!("Image path does not exist: {:?}", path);
                }
            }
        }

        // Otherwise handle as regular text paste
        self.bottom_pane.handle_paste(text);
        // Force immediate redraw so compose height matches new content
        self.request_redraw();
    }

    /// Briefly show the vertical scrollbar and schedule a redraw to hide it.
    fn flash_scrollbar(&self) {
        use std::time::{Duration, Instant};
        let until = Instant::now() + Duration::from_millis(1200);
        self.scrollbar_visible_until.set(Some(until));
        // Schedule a redraw after it expires to clear the bar without further input
        let tx = self.app_event_tx.clone();
        tokio::spawn(async move {
            tokio::time::sleep(Duration::from_millis(1300)).await;
            tx.send(crate::app_event::AppEvent::RequestRedraw);
        });
    }

<<<<<<< HEAD
    fn add_to_history(&mut self, cell: impl HistoryCell + 'static) {
        // Debug: trace cell being added
        // Note: We diverge from upstream here - upstream takes &dyn HistoryCell
        // and sends display_lines() through events. We store the actual cells
        // for our terminal rendering and theming system.
        // Invalidate height cache since content has changed
        self.invalidate_height_cache();
        self.height_manager
            .borrow_mut()
            .record_event(HeightEvent::HistoryAppend);
        // Any new history item means reasoning is no longer at the bottom
        self.clear_reasoning_in_progress();
        let new_cell: Box<dyn HistoryCell> = Box::new(cell);

        // Attempt to merge consecutive exec outputs of the same type (e.g., multiple Read or Search)
        if let Some(last_box) = self.history_cells.last_mut() {
            // Try to merge consecutive Exec summaries of the same action/phase
            if let (Some(last_exec), Some(new_exec)) = (
                last_box.as_any().downcast_ref::<history_cell::ExecCell>(),
                (&*new_cell).as_any().downcast_ref::<history_cell::ExecCell>(),
            ) {
                // Never merge if either side is a running (in-progress) exec cell.
                if last_exec.output.is_none() || new_exec.output.is_none() {
                    // fall through to normal push below
                } else {
                // Compute header label based on parsed action and status
                let exec_label = |e: &history_cell::ExecCell| -> &'static str {
                    let action = history_cell::action_from_parsed(&e.parsed);
                    match (&e.output, action) {
                        (None, "read") => "Reading...",
                        (None, "search") => "Searching...",
                        (None, "list") => "Listing...",
                        (None, _) => "Running...",
                        (Some(o), "read") if o.exit_code == 0 => "Read",
                        (Some(o), "search") if o.exit_code == 0 => "Searched",
                        (Some(o), "list") if o.exit_code == 0 => "Listed",
                        (Some(o), _) if o.exit_code == 0 => "Ran",
                        _ => "",
                    }
                };
                let last_label = exec_label(last_exec);
                let new_label = exec_label(new_exec);
                let is_joinable_label = |s: &str| matches!(s, "Searched" | "Read" | "Listed" | "Ran" | "Reading..." | "Searching..." | "Listing..." | "Running...");
                if !last_label.is_empty() && last_label == new_label && is_joinable_label(last_label) {
                    // Merge by rendered lines to preserve formatting
                    let last_lines = last_box.display_lines();
                    let new_lines = new_cell.display_lines();
                    let mut combined = last_lines.clone();
                    while combined
                        .last()
                        .map(|l| crate::render::line_utils::is_blank_line_trim(l))
                        .unwrap_or(false)
                    {
                        combined.pop();
                    }
                    let mut body: Vec<ratatui::text::Line<'static>> = new_lines.into_iter().skip(1).collect();
                    while body.first().map(|l| crate::render::line_utils::is_blank_line_trim(l)).unwrap_or(false) {
                        body.remove(0);
                    }
                    while body.last().map(|l| crate::render::line_utils::is_blank_line_trim(l)).unwrap_or(false) {
                        body.pop();
                    }
                    if let Some(first_line) = body.first_mut() {
                        if let Some(first_span) = first_line.spans.get_mut(0) {
                            if first_span.content == "  └ " || first_span.content == "└ " {
                                first_span.content = "  ".into();
                            }
                        }
                    }
                    combined.extend(body);
                    // Coalesce adjacent Read entries of the same file with contiguous ranges
                    coalesce_read_ranges_in_lines(&mut combined);
                    *last_box = Box::new(history_cell::PlainHistoryCell { lines: combined, kind: history_cell::HistoryCellType::Plain });
                    self.autoscroll_if_near_bottom();
                    self.bottom_pane.set_has_chat_history(true);
                    self.process_animation_cleanup();
                    self.app_event_tx.send(AppEvent::RequestRedraw);
                    return;
                }
                }
            } else {
                // Also allow merging into an already-merged PlainHistoryCell produced above
                if let Some(new_exec) = (&*new_cell).as_any().downcast_ref::<history_cell::ExecCell>() {
                    // Only merge completed exec cells into a prior merged block
                    if new_exec.output.is_none() { /* do not merge running exec */ }
                    else {
                    // Compute the label for the incoming exec
                    let exec_label = |e: &history_cell::ExecCell| -> &'static str {
                        let action = history_cell::action_from_parsed(&e.parsed);
                        match (&e.output, action) {
                            (None, "read") => "Reading...",
                            (None, "search") => "Searching...",
                            (None, "list") => "Listing...",
                            (None, _) => "Running...",
                            (Some(o), "read") if o.exit_code == 0 => "Read",
                            (Some(o), "search") if o.exit_code == 0 => "Searched",
                            (Some(o), "list") if o.exit_code == 0 => "Listed",
                            (Some(o), _) if o.exit_code == 0 => "Ran",
                            _ => "",
                        }
                    };
                    let new_label = exec_label(new_exec);
                    let is_joinable_label = |s: &str| matches!(s, "Searched" | "Read" | "Listed" | "Ran" | "Reading..." | "Searching..." | "Listing..." | "Running...");

                    if let Some(last_plain) = last_box.as_any_mut().downcast_mut::<history_cell::PlainHistoryCell>() {
                        // Extract the header label from the first line (best-effort)
                        let last_lines_snapshot = last_plain.lines.clone();
                        let last_header = last_lines_snapshot.first().and_then(|l| l.spans.get(0)).map(|s| s.content.clone().to_string()).unwrap_or_default();
                        if !new_label.is_empty() && is_joinable_label(new_label) && last_header == new_label {
                            // Merge by appending the new body's content lines
                            let new_lines = new_cell.display_lines();
                            let mut combined = last_plain.lines.clone();
                            while combined
                                .last()
                                .map(|l| crate::render::line_utils::is_blank_line_trim(l))
                                .unwrap_or(false)
                            {
                                combined.pop();
                            }
                            let mut body: Vec<ratatui::text::Line<'static>> = new_lines.into_iter().skip(1).collect();
                            while body.first().map(|l| crate::render::line_utils::is_blank_line_trim(l)).unwrap_or(false) {
                                body.remove(0);
                            }
                            while body.last().map(|l| crate::render::line_utils::is_blank_line_trim(l)).unwrap_or(false) {
                                body.pop();
                            }
                            if let Some(first_line) = body.first_mut() {
                                if let Some(first_span) = first_line.spans.get_mut(0) {
                                    if first_span.content == "  └ " || first_span.content == "└ " {
                                        first_span.content = "  ".into();
                                    }
                                }
                            }
                            combined.extend(body);
                            // Coalesce adjacent Read entries of the same file with contiguous ranges
                            coalesce_read_ranges_in_lines(&mut combined);
                            last_plain.lines = combined;
                            self.autoscroll_if_near_bottom();
                            self.bottom_pane.set_has_chat_history(true);
                            self.process_animation_cleanup();
                            self.app_event_tx.send(AppEvent::RequestRedraw);
                            return;
                        }
                    }
                    }
                }
            }
=======
    fn flush_active_exec_cell(&mut self) {
        if let Some(active) = self.active_exec_cell.take() {
            self.app_event_tx
                .send(AppEvent::InsertHistoryCell(Box::new(active)));
>>>>>>> 9193eb6b
        }

        // Store in memory for local rendering
        self.history_cells.push(new_cell);
        
        
        // Log animation cells
        // suppress noisy animation logging
        
        // Auto-follow if we're at or near the bottom (preserve position if scrolled up)
        self.autoscroll_if_near_bottom();
        // If user has scrolled up (scroll_offset > 0), don't change their position
        // Check if there's actual conversation history
        // With trait-based cells, we consider any non-empty history as conversation
        let has_conversation = !self.history_cells.is_empty();
        self.bottom_pane.set_has_chat_history(has_conversation);
        // Ensure input focus is maintained when new content arrives
        self.bottom_pane.ensure_input_focus();
        // Clean up any faded-out animations
        self.process_animation_cleanup();
        // Request redraw to show new history
        self.app_event_tx.send(AppEvent::RequestRedraw);
    }

<<<<<<< HEAD
    /// Clean up faded-out animation cells
    fn process_animation_cleanup(&mut self) {
        // With trait-based cells, we can't easily detect and clean up specific cell types
        // Animation cleanup is now handled differently
=======
    fn add_to_history(&mut self, cell: impl HistoryCell + 'static) {
        self.flush_active_exec_cell();
        self.app_event_tx
            .send(AppEvent::InsertHistoryCell(Box::new(cell)));
    }

    fn add_boxed_history(&mut self, cell: Box<dyn HistoryCell>) {
        self.flush_active_exec_cell();
        self.app_event_tx.send(AppEvent::InsertHistoryCell(cell));
>>>>>>> 9193eb6b
    }

    fn submit_user_message(&mut self, user_message: UserMessage) {
        // Fade the welcome cell only when a user actually posts a message.
        for cell in &self.history_cells { cell.trigger_fade(); }
        let UserMessage { text, image_paths } = user_message;

        // Keep the original text for display purposes
        let original_text = text.clone();
        let mut actual_text = text;

        // Save the prompt if it's a multi-agent command
        let original_trimmed = original_text.trim();
        if original_trimmed.starts_with("/plan ")
            || original_trimmed.starts_with("/solve ")
            || original_trimmed.starts_with("/code ")
        {
            self.last_agent_prompt = Some(original_text.clone());
        }

        // Process slash commands and expand them if needed
        let processed = crate::slash_command::process_slash_command_message(&original_text);
        match processed {
            crate::slash_command::ProcessedCommand::ExpandedPrompt(expanded) => {
                // Replace the slash command with the expanded prompt for the LLM
                actual_text = expanded;
            }
            crate::slash_command::ProcessedCommand::RegularCommand(cmd, _args) => {
                // This is a regular slash command, dispatch it normally
                self.app_event_tx
                    .send(AppEvent::DispatchCommand(cmd, actual_text.clone()));
                return;
            }
            crate::slash_command::ProcessedCommand::Error(error_msg) => {
                // Show error in history
                self.add_to_history(history_cell::new_error_event(error_msg));
                return;
            }
            crate::slash_command::ProcessedCommand::NotCommand(_) => {
                // Not a slash command, process normally
            }
        }

        let mut items: Vec<InputItem> = Vec::new();

        // Check if browser mode is enabled and capture screenshot
        // IMPORTANT: Always use global browser manager for consistency
        // The global browser manager ensures both TUI and agent tools use the same instance

        // We need to check if browser is enabled first
        // Use a channel to check browser status from async context
        let (status_tx, status_rx) = std::sync::mpsc::channel();
        tokio::spawn(async move {
            let browser_manager = ChatWidget::get_browser_manager().await;
            let enabled = browser_manager.is_enabled().await;
            let _ = status_tx.send(enabled);
        });

        let browser_enabled = status_rx.recv().unwrap_or(false);

        // Start async screenshot capture in background (non-blocking)
        if browser_enabled {
            tracing::info!("Browser is enabled, starting async screenshot capture...");

            // Clone necessary data for the async task
            let latest_browser_screenshot_clone = Arc::clone(&self.latest_browser_screenshot);

            tokio::spawn(async move {
                tracing::info!("Starting background screenshot capture...");

                // Rate-limit: skip if a capture ran very recently (< 4000ms)
                let now_ms = std::time::SystemTime::now()
                    .duration_since(std::time::UNIX_EPOCH)
                    .unwrap_or_default()
                    .as_millis() as u64;
                let last = BG_SHOT_LAST_START_MS.load(Ordering::Relaxed);
                if now_ms.saturating_sub(last) < 4000 {
                    tracing::info!("Skipping background screenshot: rate-limited");
                    return;
                }

                // Single-flight: skip if another capture is in progress
                if BG_SHOT_IN_FLIGHT.swap(true, Ordering::AcqRel) {
                    tracing::info!("Skipping background screenshot: already in-flight");
                    return;
                }
                BG_SHOT_LAST_START_MS.store(now_ms, Ordering::Relaxed);
                // Ensure we always clear the flag
                struct ShotGuard;
                impl Drop for ShotGuard { fn drop(&mut self) { BG_SHOT_IN_FLIGHT.store(false, Ordering::Release); } }
                let _guard = ShotGuard;

                // Short settle to allow page to reach a stable state; keep it small
                tokio::time::sleep(tokio::time::Duration::from_millis(800)).await;

                let browser_manager = ChatWidget::get_browser_manager().await;

                // Retry screenshot capture with exponential backoff
                // Keep background capture lightweight: single attempt with a modest timeout
                let mut attempts = 0;
                let max_attempts = 1;

                loop {
                    attempts += 1;
                    tracing::info!(
                        "Screenshot capture attempt {} of {}",
                        attempts,
                        max_attempts
                    );

                    // Add timeout to screenshot capture
                    let capture_result = tokio::time::timeout(
                        tokio::time::Duration::from_secs(5),
                        browser_manager.capture_screenshot_with_url(),
                    )
                    .await;

                    match capture_result {
                        Ok(Ok((screenshot_paths, url))) => {
                            tracing::info!(
                                "Background screenshot capture succeeded with {} images on attempt {}",
                                screenshot_paths.len(),
                                attempts
                            );

                            // Save the first screenshot path and URL for display in the TUI
                            if let Some(first_path) = screenshot_paths.first() {
                                if let Ok(mut latest) = latest_browser_screenshot_clone.lock() {
                                    let url_string =
                                        url.clone().unwrap_or_else(|| "Browser".to_string());
                                    *latest = Some((first_path.clone(), url_string));
                                }
                            }

                            // Create screenshot items
                            let mut screenshot_items = Vec::new();
                            for path in screenshot_paths {
                                if path.exists() {
                                    tracing::info!("Adding browser screenshot: {}", path.display());
                                    let timestamp = std::time::SystemTime::now()
                                        .duration_since(std::time::UNIX_EPOCH)
                                        .unwrap_or_default()
                                        .as_secs();
                                    let metadata = format!(
                                        "screenshot:{}:{}",
                                        timestamp,
                                        url.as_deref().unwrap_or("unknown")
                                    );
                                    screenshot_items.push(InputItem::EphemeralImage {
                                        path,
                                        metadata: Some(metadata),
                                    });
                                }
                            }

                            // Do not enqueue screenshots as messages.
                            // They are now injected per-turn by the core session.
                            break; // Success - exit retry loop
                        }
                        Ok(Err(e)) => {
                            tracing::warn!(
                                "Background screenshot capture failed (attempt {}): {}",
                                attempts, e
                            );
                            break;
                        }
                        Err(_timeout_err) => {
                            tracing::warn!(
                                "Background screenshot capture timed out (attempt {})",
                                attempts
                            );
                            break;
                        }
                    }
                }
            });
        } else {
            tracing::info!("Browser is not enabled, skipping screenshot capture");
        }

        if !actual_text.is_empty() {
            items.push(InputItem::Text {
                text: actual_text.clone(),
            });
        }

        // Add user-provided images (these are persistent in history)
        for path in image_paths {
            items.push(InputItem::LocalImage { path });
        }

        if items.is_empty() {
            return;
        }

        // Debug logging for what we're sending
        let ephemeral_count = items
            .iter()
            .filter(|item| matches!(item, InputItem::EphemeralImage { .. }))
            .count();
        let total_items = items.len();
        if ephemeral_count > 0 {
            tracing::info!(
                "Sending {} items to model (including {} ephemeral images)",
                total_items,
                ephemeral_count
            );
        }

        self.codex_op_tx
            .send(Op::UserInput { items })
            .unwrap_or_else(|e| {
                tracing::error!("failed to send message: {e}");
            });

        // Persist the original text to cross-session message history.
        if !original_text.is_empty() {
            self.codex_op_tx
                .send(Op::AddToHistory {
                    text: original_text.clone(),
                })
                .unwrap_or_else(|e| {
                    tracing::error!("failed to send AddHistory op: {e}");
                });
        }

<<<<<<< HEAD
        if !original_text.is_empty() {
            // Check if this is the first user prompt to trigger fade-out animation
            let has_existing_user_prompts = self.history_cells.iter().any(|cell| {
                // Check if it's a user prompt by looking at display lines
                // This is a bit indirect but works with the trait-based system
                let lines = cell.display_lines();
                !lines.is_empty() && lines[0].spans.iter().any(|span| 
                    span.content == "user" || span.content.contains("user")
                )
            });
            
            // Keep the welcome cell's light version; do not trigger fade-out.
            
            self.add_to_history(history_cell::new_user_prompt(original_text.clone()));
=======
        // Only show the text portion in conversation history.
        if !text.is_empty() {
            self.add_to_history(history_cell::new_user_prompt(text.clone()));
>>>>>>> 9193eb6b
        }
    }

    #[allow(dead_code)]
    pub(crate) fn set_mouse_status_message(&mut self, message: &str) {
        self.bottom_pane.update_status_text(message.to_string());
    }

    pub(crate) fn handle_mouse_event(&mut self, mouse_event: crossterm::event::MouseEvent) {
        use crossterm::event::KeyModifiers;
        use crossterm::event::MouseEventKind;

        // Check if Shift is held - if so, let the terminal handle selection
        if mouse_event.modifiers.contains(KeyModifiers::SHIFT) {
            // Don't handle any mouse events when Shift is held
            // This allows the terminal's native text selection to work
            return;
        }

        match mouse_event.kind {
            MouseEventKind::ScrollUp => {
                // Scroll up with proper bounds using last_max_scroll from render
                let new_offset = self
                    .scroll_offset
                    .saturating_add(3)
                    .min(self.last_max_scroll.get());
                self.scroll_offset = new_offset;
                self.flash_scrollbar();
                // Use compact mode when scrolled up
                if self.scroll_offset > 0 {
                    self.bottom_pane.set_compact_compose(true);
                }
                self.app_event_tx.send(AppEvent::RequestRedraw);
            }
            MouseEventKind::ScrollDown => {
                // Scroll down in chat history (decrease offset, towards bottom)
                if self.scroll_offset >= 3 {
                    self.scroll_offset = self.scroll_offset.saturating_sub(3);
                    self.app_event_tx.send(AppEvent::RequestRedraw);
                } else if self.scroll_offset > 0 {
                    self.scroll_offset = 0;
                    self.app_event_tx.send(AppEvent::RequestRedraw);
                }
                self.flash_scrollbar();
                // If we reached the bottom, re-enable the spacer row
                if self.scroll_offset == 0 {
                    self.bottom_pane.set_compact_compose(false);
                }
            }
            _ => {
                // Ignore other mouse events for now
            }
        }
    }

    pub(crate) fn handle_codex_event(&mut self, event: Event) {
        tracing::info!(
            "handle_codex_event({})",
            serde_json::to_string_pretty(&event).unwrap_or_default()
        );
        let Event { id, msg } = event;
        match msg {
            EventMsg::SessionConfigured(event) => {
                self.bottom_pane
                    .set_history_metadata(event.history_log_id, event.history_entry_count);
                // Record session information at the top of the conversation.
                // Only show welcome message on first SessionConfigured event
                let is_first = !self.welcome_shown;
                if is_first {
                    self.welcome_shown = true;
                }
                self.add_to_history(history_cell::new_session_info(&self.config, event, is_first));

                if let Some(user_message) = self.initial_user_message.take() {
                    // If the user provided an initial message, add it to the
                    // conversation history.
                    self.submit_user_message(user_message);
                }

                self.request_redraw();
            }
            EventMsg::AgentMessage(AgentMessageEvent { message }) => {
                tracing::debug!("AgentMessage event with message: {:?}...", message.chars().take(100).collect::<String>());
                // Use StreamController for final answer
                let sink = AppEventHistorySink(self.app_event_tx.clone());
                self.current_stream_kind = Some(StreamKind::Answer);
                let _finished = self.stream.apply_final_answer(&message, &sink);
                // Stream finishing is handled by StreamController
                self.last_assistant_message = Some(message);
                self.mark_needs_redraw();
            }
            EventMsg::AgentMessageDelta(AgentMessageDeltaEvent { delta }) => {
                tracing::debug!("AgentMessageDelta: {:?}", delta);
                // Stream answer delta through StreamController
                self.handle_streaming_delta(StreamKind::Answer, delta);
                // Show responding state while assistant streams
                self.bottom_pane.update_status_text("responding".to_string());
            }
            EventMsg::AgentReasoning(AgentReasoningEvent { text }) => {
                tracing::debug!("AgentReasoning event with text: {:?}...", text.chars().take(100).collect::<String>());
                // Use StreamController for final reasoning
                let sink = AppEventHistorySink(self.app_event_tx.clone());
                self.current_stream_kind = Some(StreamKind::Reasoning);
                
                // The StreamController now properly handles duplicate detection and prevents
                // re-injecting content when we're already finishing a stream
                let _finished = self.stream.apply_final_reasoning(&text, &sink);
                // Stream finishing is handled by StreamController
                self.mark_needs_redraw();
            }
            EventMsg::AgentReasoningDelta(AgentReasoningDeltaEvent { delta }) => {
                tracing::debug!("AgentReasoningDelta: {:?}", delta);
                // Stream reasoning delta through StreamController
                self.handle_streaming_delta(StreamKind::Reasoning, delta);
                // Show thinking state while reasoning streams
                self.bottom_pane.update_status_text("thinking".to_string());
            }
            EventMsg::AgentReasoningSectionBreak(AgentReasoningSectionBreakEvent {}) => {
                // Insert section break in reasoning stream
                let sink = AppEventHistorySink(self.app_event_tx.clone());
                self.stream.insert_reasoning_section_break(&sink);
            }
            EventMsg::TaskStarted => {
                // Reset stream headers for new turn
                self.stream.reset_headers_for_new_turn();
                self.current_stream_kind = None;
                self.bottom_pane.clear_ctrl_c_quit_hint();
                self.bottom_pane.set_task_running(true);
                self.bottom_pane.update_status_text("waiting for model".to_string());
                
                // Don't add loading cell - we have progress in the input area
                // self.add_to_history(history_cell::new_loading_cell("waiting for model".to_string()));
                
                self.mark_needs_redraw();
            }
            EventMsg::TaskComplete(TaskCompleteEvent { last_agent_message: _ }) => {
                // Finalize any active streams
                let sink = AppEventHistorySink(self.app_event_tx.clone());
                if self.stream.is_write_cycle_active() {
                    // Finalize both streams
                    self.current_stream_kind = Some(StreamKind::Reasoning);
                    self.stream.finalize(StreamKind::Reasoning, true, &sink);
                    self.current_stream_kind = Some(StreamKind::Answer);
                    self.stream.finalize(StreamKind::Answer, true, &sink);
                }
                // Now that streaming is complete, flush any queued interrupts
                self.flush_interrupt_queue();
                self.bottom_pane.set_task_running(false);
                self.current_stream_kind = None;
                self.mark_needs_redraw();
            }
            EventMsg::AgentReasoningRawContentDelta(AgentReasoningRawContentDeltaEvent {
                delta,
<<<<<<< HEAD
            }) => {
                // Treat raw reasoning content the same as summarized reasoning
                self.handle_streaming_delta(StreamKind::Reasoning, delta);
            }
            EventMsg::AgentReasoningRawContent(AgentReasoningRawContentEvent { text }) => {
                tracing::debug!("AgentReasoningRawContent event with text: {:?}...", text.chars().take(100).collect::<String>());
                // Use StreamController for final raw reasoning
                let sink = AppEventHistorySink(self.app_event_tx.clone());
                self.current_stream_kind = Some(StreamKind::Reasoning);
                let _finished = self.stream.apply_final_reasoning(&text, &sink);
                // Stream finishing is handled by StreamController
                self.mark_needs_redraw();
            }
            EventMsg::TokenCount(token_usage) => {
                self.total_token_usage = add_token_usage(&self.total_token_usage, &token_usage);
                self.last_token_usage = token_usage;
                self.bottom_pane.set_token_usage(
                    self.total_token_usage.clone(),
                    self.last_token_usage.clone(),
                    self.config.model_context_window,
                );
            }
            EventMsg::Error(ErrorEvent { message }) => {
                self.on_error(message);
            }
            EventMsg::PlanUpdate(update) => {
                // Commit plan updates directly to history (no status-line preview).
                self.add_to_history(history_cell::new_plan_update(update));
            }
            EventMsg::ExecApprovalRequest(ev) => {
                let id2 = id.clone();
                let ev2 = ev.clone();
                self.defer_or_handle(
                    |interrupts| interrupts.push_exec_approval(id, ev),
                    |this| {
                        this.finalize_active_stream();
                        this.flush_interrupt_queue();
                        this.handle_exec_approval_now(id2, ev2);
                        this.request_redraw();
                    },
                );
            }
            EventMsg::ApplyPatchApprovalRequest(ev) => {
                let id2 = id.clone();
                let ev2 = ev.clone();
                self.defer_or_handle(
                    |interrupts| interrupts.push_apply_patch_approval(id, ev),
                    |this| {
                        this.finalize_active_stream();
                        this.flush_interrupt_queue();
                        this.handle_apply_patch_approval_now(id2, ev2);
                        this.request_redraw();
                    },
                );
            }
            EventMsg::ExecCommandBegin(ev) => {
                let ev2 = ev.clone();
                self.defer_or_handle(
                    |interrupts| interrupts.push_exec_begin(ev),
                    |this| {
                        this.finalize_active_stream();
                        this.flush_interrupt_queue();
                        this.handle_exec_begin_now(ev2);
                    },
                );
            }
            EventMsg::ExecCommandOutputDelta(_) => {
                // TODO
            }
            EventMsg::PatchApplyBegin(PatchApplyBeginEvent {
                call_id: _,
                auto_approved,
                changes,
            }) => {
                // Store for session diff popup (clone before moving into history)
                self.session_patch_sets.push(changes.clone());
                // Capture/adjust baselines, including rename moves
                if let Some(last) = self.session_patch_sets.last() {
                    for (src_path, chg) in last.iter() {
                        match chg {
                            codex_core::protocol::FileChange::Update { move_path: Some(dest_path), .. } => {
                                // Prefer to carry forward existing baseline from src to dest.
                                if let Some(baseline) = self.baseline_file_contents.remove(src_path) {
                                    self.baseline_file_contents.insert(dest_path.clone(), baseline);
                                } else if !self.baseline_file_contents.contains_key(dest_path) {
                                    // Fallback: snapshot current contents of src (pre-apply) under dest key.
                                    let baseline = std::fs::read_to_string(src_path).unwrap_or_default();
                                    self.baseline_file_contents.insert(dest_path.clone(), baseline);
                                }
                            }
                            _ => {
                                if !self.baseline_file_contents.contains_key(src_path) {
                                    let baseline = std::fs::read_to_string(src_path).unwrap_or_default();
                                    self.baseline_file_contents.insert(src_path.clone(), baseline);
                                }
                            }
                        }
                    }
                }
                // Enable Ctrl+D footer hint now that we have diffs to show
                self.bottom_pane.set_diffs_hint(true);
                self.add_to_history(history_cell::new_patch_event(
                    PatchEventType::ApplyBegin { auto_approved },
                    changes,
                ));
            }
            EventMsg::PatchApplyEnd(ev) => {
                let ev2 = ev.clone();
                self.defer_or_handle(
                    |interrupts| interrupts.push_patch_end(ev),
                    |this| this.handle_patch_apply_end_now(ev2),
                );
            }
            EventMsg::ExecCommandEnd(ev) => {
                let ev2 = ev.clone();
                self.defer_or_handle(
                    |interrupts| interrupts.push_exec_end(ev),
                    |this| this.handle_exec_end_now(ev2),
                );
            }
            EventMsg::McpToolCallBegin(ev) => {
                let ev2 = ev.clone();
                self.defer_or_handle(
                    |interrupts| interrupts.push_mcp_begin(ev),
                    |this| {
                        this.finalize_active_stream();
                        this.flush_interrupt_queue();
                        this.handle_mcp_begin_now(ev2);
                    },
                );
            }
            EventMsg::McpToolCallEnd(ev) => {
                let ev2 = ev.clone();
                self.defer_or_handle(
                    |interrupts| interrupts.push_mcp_end(ev),
                    |this| this.handle_mcp_end_now(ev2),
                );
            }
            EventMsg::CustomToolCallBegin(CustomToolCallBeginEvent {
                call_id,
                tool_name,
                parameters,
            }) => {
                // Any custom tool invocation should fade out the welcome animation
                for cell in &self.history_cells { cell.trigger_fade(); }
                self.finalize_active_stream();
                // Flush any queued interrupts when streaming ends
                self.flush_interrupt_queue();
                // Show an active entry immediately for all custom tools so the user sees progress
                let params_string = parameters.map(|p| p.to_string());
                // Animated running cell with live timer and formatted args
                let cell = if tool_name.starts_with("browser_") {
                    history_cell::new_running_browser_tool_call(tool_name.clone(), params_string.clone())
                } else {
                    history_cell::new_running_custom_tool_call(tool_name.clone(), params_string.clone())
                };
                self.add_to_history(cell);
                // Track index so we can replace it on completion
                if let Some(last_idx) = self.history_cells.len().checked_sub(1) {
                    self.running_custom_tools.insert(call_id.clone(), last_idx);
                }

                // Update border status based on tool
                if tool_name.starts_with("browser_") {
                    self.bottom_pane.update_status_text("using browser".to_string());
                } else if tool_name.starts_with("agent_") {
                    self.bottom_pane.update_status_text("agents coordinating".to_string());
                } else {
                    self.bottom_pane
                        .update_status_text(format!("using tool: {}", tool_name));
                }
            }
            EventMsg::CustomToolCallEnd(CustomToolCallEndEvent {
                call_id,
                tool_name,
                parameters,
                duration,
                result,
            }) => {
                // Convert parameters to String if present
                let params_string = parameters.map(|p| p.to_string());
                // Determine success and content from Result
                let (success, content) = match result {
                    Ok(content) => (true, content),
                    Err(error) => (false, error),
                };
                let completed = history_cell::new_completed_custom_tool_call(
                    tool_name,
                    params_string,
                    duration,
                    success,
                    content,
                );
                if let Some(idx) = self.running_custom_tools.remove(&call_id) {
                    if idx < self.history_cells.len() {
                        self.history_cells[idx] = Box::new(completed);
                        self.invalidate_height_cache();
                        self.request_redraw();
                    } else {
                        self.add_to_history(completed);
                    }
                } else {
                    self.add_to_history(completed);
                }

                // After tool completes, likely transitioning to response
                self.bottom_pane.update_status_text("responding".to_string());
            }
            EventMsg::GetHistoryEntryResponse(event) => {
                let codex_core::protocol::GetHistoryEntryResponseEvent {
                    offset,
                    log_id,
                    entry,
                } = event;

                // Inform bottom pane / composer.
                self.bottom_pane
                    .on_history_entry_response(log_id, offset, entry.map(|e| e.text));
            }
            EventMsg::ShutdownComplete => {
                self.app_event_tx.send(AppEvent::ExitRequest);
            }
            EventMsg::TurnDiff(TurnDiffEvent { unified_diff }) => {
                info!("TurnDiffEvent: {unified_diff}");
            }
=======
            }) => self.on_agent_reasoning_delta(delta),
            EventMsg::AgentReasoning(AgentReasoningEvent { .. })
            | EventMsg::AgentReasoningRawContent(AgentReasoningRawContentEvent { .. }) => {
                self.on_agent_reasoning_final()
            }
            EventMsg::AgentReasoningSectionBreak(_) => self.on_reasoning_section_break(),
            EventMsg::TaskStarted => self.on_task_started(),
            EventMsg::TaskComplete(TaskCompleteEvent { .. }) => self.on_task_complete(),
            EventMsg::TokenCount(token_usage) => self.on_token_count(token_usage),
            EventMsg::Error(ErrorEvent { message }) => self.on_error(message),
            EventMsg::TurnAborted(_) => self.on_error("Turn interrupted".to_owned()),
            EventMsg::PlanUpdate(update) => self.on_plan_update(update),
            EventMsg::ExecApprovalRequest(ev) => self.on_exec_approval_request(id, ev),
            EventMsg::ApplyPatchApprovalRequest(ev) => self.on_apply_patch_approval_request(id, ev),
            EventMsg::ExecCommandBegin(ev) => self.on_exec_command_begin(ev),
            EventMsg::ExecCommandOutputDelta(delta) => self.on_exec_command_output_delta(delta),
            EventMsg::PatchApplyBegin(ev) => self.on_patch_apply_begin(ev),
            EventMsg::PatchApplyEnd(ev) => self.on_patch_apply_end(ev),
            EventMsg::ExecCommandEnd(ev) => self.on_exec_command_end(ev),
            EventMsg::McpToolCallBegin(ev) => self.on_mcp_tool_call_begin(ev),
            EventMsg::McpToolCallEnd(ev) => self.on_mcp_tool_call_end(ev),
            EventMsg::GetHistoryEntryResponse(ev) => self.on_get_history_entry_response(ev),
            EventMsg::McpListToolsResponse(ev) => self.on_list_mcp_tools(ev),
            EventMsg::ShutdownComplete => self.on_shutdown_complete(),
            EventMsg::TurnDiff(TurnDiffEvent { unified_diff }) => self.on_turn_diff(unified_diff),
>>>>>>> 9193eb6b
            EventMsg::BackgroundEvent(BackgroundEventEvent { message }) => {
                info!("BackgroundEvent: {message}");
                // Surface lightweight background events in the history feed
                // so users see confirmations (e.g., CDP connect success).
                self.add_to_history(history_cell::new_background_event(message.clone()));

                // Also reflect CDP connect success in the status line.
                if message.starts_with("✅ Connected to Chrome via CDP") {
                    self.bottom_pane
                        .update_status_text("using browser (CDP)".to_string());
                }
            }
            EventMsg::AgentStatusUpdate(AgentStatusUpdateEvent {
                agents,
                context,
                task,
            }) => {
                // Update the active agents list from the event
                self.active_agents.clear();
                for agent in agents {
                    self.active_agents.push(AgentInfo {
                        name: agent.name.clone(),
                        status: match agent.status.as_str() {
                            "pending" => AgentStatus::Pending,
                            "running" => AgentStatus::Running,
                            "completed" => AgentStatus::Completed,
                            "failed" => AgentStatus::Failed,
                            _ => AgentStatus::Pending,
                        },
                    });
                }

                // Store shared context and task
                self.agent_context = context;
                self.agent_task = task;

                // Update overall task status based on agent states
                self.overall_task_status = if self.active_agents.is_empty() {
                    "preparing".to_string()
                } else if self
                    .active_agents
                    .iter()
                    .any(|a| matches!(a.status, AgentStatus::Running))
                {
                    "running".to_string()
                } else if self
                    .active_agents
                    .iter()
                    .all(|a| matches!(a.status, AgentStatus::Completed))
                {
                    "complete".to_string()
                } else if self
                    .active_agents
                    .iter()
                    .any(|a| matches!(a.status, AgentStatus::Failed))
                {
                    "failed".to_string()
                } else {
                    "planning".to_string()
                };

                // Reflect concise agent status in the input border
                let count = self.active_agents.len();
                let msg = match self.overall_task_status.as_str() {
                    "preparing" => format!("agents: preparing ({} ready)", count),
                    "running" => format!("agents: running ({})", count),
                    "complete" => format!("agents: complete ({} ok)", count),
                    "failed" => "agents: failed".to_string(),
                    _ => "agents: planning".to_string(),
                };
                self.bottom_pane.update_status_text(msg);

                // Clear agents HUD when task is complete or failed
                if matches!(self.overall_task_status.as_str(), "complete" | "failed") {
                    self.active_agents.clear();
                    self.agents_ready_to_start = false;
                    self.agent_context = None;
                    self.agent_task = None;
                    self.last_agent_prompt = None;
                    self.sparkline_data.borrow_mut().clear();
                }

                // Reset ready to start flag when we get actual agent updates
                if !self.active_agents.is_empty() {
                    self.agents_ready_to_start = false;
                }
                self.request_redraw();
            }
            EventMsg::BrowserScreenshotUpdate(BrowserScreenshotUpdateEvent {
                screenshot_path,
                url,
            }) => {
                tracing::info!(
                    "Received browser screenshot update: {} at URL: {}",
                    screenshot_path.display(),
                    url
                );

                // Update the latest screenshot and URL for display
                if let Ok(mut latest) = self.latest_browser_screenshot.lock() {
                    let old_url = latest.as_ref().map(|(_, u)| u.clone());
                    *latest = Some((screenshot_path.clone(), url.clone()));
                    if old_url.as_ref() != Some(&url) {
                        tracing::info!("Browser URL changed from {:?} to {}", old_url, url);
                    }
                    tracing::debug!(
                        "Updated browser screenshot display with path: {} and URL: {}",
                        screenshot_path.display(),
                        url
                    );
                } else {
                    tracing::warn!("Failed to acquire lock for browser screenshot update");
                }

                // Request a redraw to update the display immediately
                self.app_event_tx.send(AppEvent::RequestRedraw);
            }
        }
    }

    fn request_redraw(&mut self) {
        self.frame_requester.schedule_frame();
    }

    pub(crate) fn handle_perf_command(&mut self, args: String) {
        let arg = args.trim().to_lowercase();
        match arg.as_str() {
            "on" => {
                self.perf_enabled = true;
                self.add_perf_output("performance tracing: on".to_string());
            }
            "off" => {
                self.perf_enabled = false;
                self.add_perf_output("performance tracing: off".to_string());
            }
            "reset" => {
                self.perf.borrow_mut().reset();
                self.add_perf_output("performance stats reset".to_string());
            }
            "show" | "" => {
                let summary = self.perf.borrow().summary();
                self.add_perf_output(summary);
            }
            _ => {
                self.add_perf_output("usage: /perf on | off | show | reset".to_string());
            }
        }
        self.request_redraw();
    }

    fn add_perf_output(&mut self, text: String) {
        let mut lines: Vec<ratatui::text::Line<'static>> = Vec::new();
        lines.push(ratatui::text::Line::from("performance".dim()));
        for l in text.lines() {
            lines.push(ratatui::text::Line::from(l.to_string()))
        }
        self.add_to_history(crate::history_cell::PlainHistoryCell {
            lines,
            kind: crate::history_cell::HistoryCellType::Notice,
        });
    }

    pub(crate) fn add_diff_output(&mut self, diff_output: String) {
<<<<<<< HEAD
        self.add_to_history(history_cell::new_diff_output(diff_output.clone()));
=======
        self.bottom_pane.set_task_running(false);
        self.add_to_history(history_cell::new_diff_output(diff_output));
        self.mark_needs_redraw();
>>>>>>> 9193eb6b
    }

    pub(crate) fn add_status_output(&mut self) {
        self.add_to_history(history_cell::new_status_output(
            &self.config,
            &self.total_token_usage,
        ));
    }

    pub(crate) fn add_prompts_output(&mut self) {
        self.add_to_history(history_cell::new_prompts_output());
    }

    pub(crate) fn show_diffs_popup(&mut self) {
        use crate::diff_render::create_diff_details_only;
        // Build a latest-first unique file list
        let mut order: Vec<PathBuf> = Vec::new();
        let mut seen: std::collections::HashSet<PathBuf> = std::collections::HashSet::new();
        for changes in self.session_patch_sets.iter().rev() {
            for (path, change) in changes.iter() {
                // If this change represents a move/rename, show the destination path in the tabs
                let display_path: PathBuf = match change {
                    codex_core::protocol::FileChange::Update { move_path: Some(dest), .. } => dest.clone(),
                    _ => path.clone(),
                };
                if seen.insert(display_path.clone()) {
                    order.push(display_path);
                }
            }
        }
        // Build tabs: for each file, create a single unified diff against the original baseline
        let mut tabs: Vec<(String, Vec<DiffBlock>)> = Vec::new();
        for path in order {
            // Resolve baseline (first-seen content) and current (on-disk) content
            let baseline = self
                .baseline_file_contents
                .get(&path)
                .cloned()
                .unwrap_or_default();
            let current = std::fs::read_to_string(&path).unwrap_or_default();
            // Build a unified diff from baseline -> current
            let unified = diffy::create_patch(&baseline, &current).to_string();
            // Render detailed lines (no header) using our diff renderer helpers
            let mut single = HashMap::new();
            single.insert(
                path.clone(),
                codex_core::protocol::FileChange::Update { unified_diff: unified.clone(), move_path: None },
            );
            let detail = create_diff_details_only(&single);
            let mut blocks: Vec<DiffBlock> = vec![DiffBlock { lines: detail }];

            // Count adds/removes for the header label from the unified diff
            let mut total_added: usize = 0;
            let mut total_removed: usize = 0;
            if let Ok(patch) = diffy::Patch::from_str(&unified) {
                for h in patch.hunks() {
                    for l in h.lines() {
                        match l {
                            diffy::Line::Insert(_) => total_added += 1,
                            diffy::Line::Delete(_) => total_removed += 1,
                            _ => {}
                        }
                    }
                }
            } else {
                for l in unified.lines() {
                    if l.starts_with("+++") || l.starts_with("---") || l.starts_with("@@") { continue; }
                    if let Some(b) = l.as_bytes().first() {
                        if *b == b'+' { total_added += 1; }
                        else if *b == b'-' { total_removed += 1; }
                    }
                }
            }
            // Prepend a header block with the full path and counts
            let header_line = {
                use ratatui::text::{Line as RtLine, Span as RtSpan};
                use ratatui::style::{Style, Modifier};
                let mut spans: Vec<RtSpan<'static>> = Vec::new();
                spans.push(RtSpan::styled(
                    path.display().to_string(),
                    Style::default().fg(crate::colors::text()).add_modifier(Modifier::BOLD),
                ));
                spans.push(RtSpan::raw(" "));
                spans.push(RtSpan::styled(
                    format!("+{}", total_added),
                    Style::default().fg(crate::colors::success()),
                ));
                spans.push(RtSpan::raw(" "));
                spans.push(RtSpan::styled(
                    format!("-{}", total_removed),
                    Style::default().fg(crate::colors::error()),
                ));
                RtLine::from(spans)
            };
            blocks.insert(0, DiffBlock { lines: vec![header_line] });

            // Tab title: file name only
            let title = path
                .file_name()
                .and_then(|s| s.to_str())
                .map(|s| s.to_string())
                .unwrap_or_else(|| path.display().to_string());
            tabs.push((title, blocks));
        }
        if tabs.is_empty() {
            // Nothing to show — surface a small notice so Ctrl+D feels responsive
            self.bottom_pane.flash_footer_notice("No diffs recorded this session".to_string());
            return;
        }
        self.diff_overlay = Some(DiffOverlay::new(tabs));
        self.diff_confirm = None;
        self.request_redraw();
    }

    pub(crate) fn toggle_diffs_popup(&mut self) {
        if self.diff_overlay.is_some() {
            self.diff_overlay = None;
            self.request_redraw();
        } else {
            self.show_diffs_popup();
        }
    }

    pub(crate) fn handle_reasoning_command(&mut self, command_args: String) {
        // command_args contains only the arguments after the command (e.g., "high" not "/reasoning high")
        let trimmed = command_args.trim();

        if !trimmed.is_empty() {
            // User specified a level: e.g., "high"
            let new_effort = match trimmed.to_lowercase().as_str() {
                "minimal" | "min" => ReasoningEffort::Minimal,
                "low" => ReasoningEffort::Low,
                "medium" | "med" => ReasoningEffort::Medium,
                "high" => ReasoningEffort::High,
                // Backwards compatibility: map legacy values to minimal.
                "none" | "off" => ReasoningEffort::Minimal,
                _ => {
                    // Invalid parameter, show error and return
                    let message = format!(
                        "Invalid reasoning level: '{}'. Use: minimal, low, medium, or high",
                        trimmed
                    );
                    self.add_to_history(history_cell::new_error_event(message));
                    return;
                }
            };
            self.set_reasoning_effort(new_effort);
        } else {
            // No parameter - show interactive selection UI
            self.bottom_pane
                .show_reasoning_selection(self.config.model_reasoning_effort);
            return;
        }
    }

    pub(crate) fn handle_verbosity_command(&mut self, command_args: String) {
        // Verbosity is not supported with ChatGPT auth
        if self.config.using_chatgpt_auth {
            let message = "Text verbosity is not available when using Sign in with ChatGPT".to_string();
            self.add_to_history(history_cell::new_error_event(message));
            return;
        }
        
        // command_args contains only the arguments after the command (e.g., "high" not "/verbosity high")
        let trimmed = command_args.trim();

        if !trimmed.is_empty() {
            // User specified a level: e.g., "high"
            let new_verbosity = match trimmed.to_lowercase().as_str() {
                "low" => TextVerbosity::Low,
                "medium" | "med" => TextVerbosity::Medium,
                "high" => TextVerbosity::High,
                _ => {
                    // Invalid parameter, show error and return
                    let message = format!(
                        "Invalid verbosity level: '{}'. Use: low, medium, or high",
                        trimmed
                    );
                    self.add_to_history(history_cell::new_error_event(message));
                    return;
                }
            };

            // Update the configuration
            self.config.model_text_verbosity = new_verbosity;

            // Display success message
            let message = format!("Text verbosity set to: {}", new_verbosity);
            self.add_to_history(history_cell::new_background_event(message));

            // Send the update to the backend
            let op = Op::ConfigureSession {
                provider: self.config.model_provider.clone(),
                model: self.config.model.clone(),
                model_reasoning_effort: self.config.model_reasoning_effort,
                model_reasoning_summary: self.config.model_reasoning_summary,
                model_text_verbosity: self.config.model_text_verbosity,
                user_instructions: self.config.user_instructions.clone(),
                base_instructions: self.config.base_instructions.clone(),
                approval_policy: self.config.approval_policy,
                sandbox_policy: self.config.sandbox_policy.clone(),
                disable_response_storage: self.config.disable_response_storage,
                notify: self.config.notify.clone(),
                cwd: self.config.cwd.clone(),
                resume_path: None,
            };
            let _ = self.codex_op_tx.send(op);
        } else {
            // No parameter specified, show interactive UI
            self.bottom_pane
                .show_verbosity_selection(self.config.model_text_verbosity);
            return;
        }
    }

    pub(crate) fn prepare_agents(&mut self) {
        // Set the flag to show agents are ready to start
        self.agents_ready_to_start = true;

        // Initialize sparkline with some data so it shows immediately
        {
            let mut sparkline_data = self.sparkline_data.borrow_mut();
            if sparkline_data.is_empty() {
                // Add initial low activity data for preparing phase
                for _ in 0..10 {
                    sparkline_data.push((2, false));
                }
                tracing::info!(
                    "Initialized sparkline data with {} points for preparing phase",
                    sparkline_data.len()
                );
            }
        } // Drop the borrow here

        self.request_redraw();
    }

<<<<<<< HEAD
    /// Update sparkline data with randomized activity based on agent count
    fn update_sparkline_data(&self) {
        let now = std::time::Instant::now();

        // Update every 100ms for smooth animation
        if now
            .duration_since(*self.last_sparkline_update.borrow())
            .as_millis()
            < 100
        {
            return;
        }

        *self.last_sparkline_update.borrow_mut() = now;

        // Calculate base height based on number of agents and status
        let agent_count = self.active_agents.len();
        let is_planning = self.overall_task_status == "planning";
        let base_height = if agent_count == 0 && self.agents_ready_to_start {
            2 // Minimal activity when preparing
        } else if is_planning && agent_count > 0 {
            3 // Low activity during planning phase
        } else if agent_count == 1 {
            5 // Low activity for single agent
        } else if agent_count == 2 {
            10 // Medium activity for two agents
        } else if agent_count >= 3 {
            15 // High activity for multiple agents
        } else {
            0 // No activity when no agents
        };

        // Don't generate data if there's no activity
        if base_height == 0 {
            return;
        }

        // Generate random variation
        use std::collections::hash_map::DefaultHasher;
        use std::hash::Hash;
        use std::hash::Hasher;
        let mut hasher = DefaultHasher::new();
        now.elapsed().as_nanos().hash(&mut hasher);
        let random_seed = hasher.finish();

        // More variation during planning phase for visibility (+/- 50%)
        // Less variation during running for stability (+/- 30%)
        let variation_percent = if self.agents_ready_to_start && self.active_agents.is_empty() {
            50 // More variation during planning for visibility
=======
    pub(crate) fn add_mcp_output(&mut self) {
        if self.config.mcp_servers.is_empty() {
            self.add_to_history(history_cell::empty_mcp_output());
>>>>>>> 9193eb6b
        } else {
            30 // Standard variation during running
        };

        let variation_range = variation_percent * 2; // e.g., 100 for +/- 50%
        let variation = ((random_seed % variation_range) as i32 - variation_percent as i32)
            * base_height as i32
            / 100;
        let height = ((base_height as i32 + variation).max(1) as u64).min(20);

        // Check if any agents are completed
        let has_completed = self
            .active_agents
            .iter()
            .any(|a| matches!(a.status, AgentStatus::Completed));

        // Keep a rolling window of 60 data points (about 6 seconds at 100ms intervals)
        let mut sparkline_data = self.sparkline_data.borrow_mut();
        sparkline_data.push((height, has_completed));
        if sparkline_data.len() > 60 {
            sparkline_data.remove(0);
        }
    }

    pub(crate) fn set_reasoning_effort(&mut self, new_effort: ReasoningEffort) {
        // Update the config
        self.config.model_reasoning_effort = new_effort;

        // Send ConfigureSession op to update the backend
        let op = Op::ConfigureSession {
            provider: self.config.model_provider.clone(),
            model: self.config.model.clone(),
            model_reasoning_effort: new_effort,
            model_reasoning_summary: self.config.model_reasoning_summary,
            model_text_verbosity: self.config.model_text_verbosity,
            user_instructions: self.config.user_instructions.clone(),
            base_instructions: self.config.base_instructions.clone(),
            approval_policy: self.config.approval_policy.clone(),
            sandbox_policy: self.config.sandbox_policy.clone(),
            disable_response_storage: self.config.disable_response_storage,
            notify: self.config.notify.clone(),
            cwd: self.config.cwd.clone(),
            resume_path: None,
        };

        self.submit_op(op);

        // Add status message to history
        self.add_to_history(history_cell::new_reasoning_output(&new_effort));
    }

    pub(crate) fn set_text_verbosity(&mut self, new_verbosity: TextVerbosity) {
        // Update the config
        self.config.model_text_verbosity = new_verbosity;

        // Send ConfigureSession op to update the backend
        let op = Op::ConfigureSession {
            provider: self.config.model_provider.clone(),
            model: self.config.model.clone(),
            model_reasoning_effort: self.config.model_reasoning_effort,
            model_reasoning_summary: self.config.model_reasoning_summary,
            model_text_verbosity: new_verbosity,
            user_instructions: self.config.user_instructions.clone(),
            base_instructions: self.config.base_instructions.clone(),
            approval_policy: self.config.approval_policy.clone(),
            sandbox_policy: self.config.sandbox_policy.clone(),
            disable_response_storage: self.config.disable_response_storage,
            notify: self.config.notify.clone(),
            cwd: self.config.cwd.clone(),
            resume_path: None,
        };

        self.submit_op(op);

        // Add status message to history  
        let message = format!("Text verbosity set to: {}", new_verbosity);
        self.add_to_history(history_cell::new_background_event(message));
    }

    /// Forward file-search results to the bottom pane.
    pub(crate) fn apply_file_search_result(&mut self, query: String, matches: Vec<FileMatch>) {
        self.bottom_pane.on_file_search_result(query, matches);
    }

    pub(crate) fn show_theme_selection(&mut self) {
        self.bottom_pane
            .show_theme_selection(self.config.tui.theme.name);
    }

    pub(crate) fn set_theme(&mut self, new_theme: codex_core::config_types::ThemeName) {
        // Update the config
        self.config.tui.theme.name = new_theme;

        // Save the theme to config file
        self.save_theme_to_config(new_theme);

        // Retint pre-rendered history cell lines to the new palette
        self.restyle_history_after_theme_change();

        // Add confirmation message to history
        let theme_name = match new_theme {
            // Light themes
            codex_core::config_types::ThemeName::LightPhoton => "Light - Photon",
            codex_core::config_types::ThemeName::LightPrismRainbow => "Light - Prism Rainbow",
            codex_core::config_types::ThemeName::LightVividTriad => "Light - Vivid Triad",
            codex_core::config_types::ThemeName::LightPorcelain => "Light - Porcelain",
            codex_core::config_types::ThemeName::LightSandbar => "Light - Sandbar",
            codex_core::config_types::ThemeName::LightGlacier => "Light - Glacier",
            // Dark themes
            codex_core::config_types::ThemeName::DarkCarbonNight => "Dark - Carbon Night",
            codex_core::config_types::ThemeName::DarkShinobiDusk => "Dark - Shinobi Dusk",
            codex_core::config_types::ThemeName::DarkOledBlackPro => "Dark - OLED Black Pro",
            codex_core::config_types::ThemeName::DarkAmberTerminal => "Dark - Amber Terminal",
            codex_core::config_types::ThemeName::DarkAuroraFlux => "Dark - Aurora Flux",
            codex_core::config_types::ThemeName::DarkCharcoalRainbow => "Dark - Charcoal Rainbow",
            codex_core::config_types::ThemeName::DarkZenGarden => "Dark - Zen Garden",
            codex_core::config_types::ThemeName::DarkPaperLightPro => "Dark - Paper Light Pro",
            codex_core::config_types::ThemeName::Custom => "Custom",
        };
        let message = format!("✓ Theme changed to {}", theme_name);
        self.add_to_history(history_cell::new_background_event(message));
    }

    fn restyle_history_after_theme_change(&mut self) {
        let old = self.last_theme.clone();
        let new = crate::theme::current_theme();
        if old == new { return; }

        for cell in &mut self.history_cells {
            if let Some(plain) = cell.as_any_mut().downcast_mut::<history_cell::PlainHistoryCell>() {
                history_cell::retint_lines_in_place(&mut plain.lines, &old, &new);
            } else if let Some(tool) = cell.as_any_mut().downcast_mut::<history_cell::ToolCallCell>() {
                tool.retint(&old, &new);
                
            } else if let Some(reason) = cell.as_any_mut().downcast_mut::<history_cell::CollapsibleReasoningCell>() {
                history_cell::retint_lines_in_place(&mut reason.lines, &old, &new);
            } else if let Some(stream) = cell.as_any_mut().downcast_mut::<history_cell::StreamingContentCell>() {
                history_cell::retint_lines_in_place(&mut stream.lines, &old, &new);
            }
        }

        // Update snapshot and redraw; height caching can remain (colors don't affect wrap)
        self.last_theme = new;
        self.app_event_tx.send(AppEvent::RequestRedraw);
    }

    /// Public-facing hook for preview mode to retint existing history lines
    /// without persisting the theme or adding history events.
    pub(crate) fn retint_history_for_preview(&mut self) {
        self.restyle_history_after_theme_change();
    }

    fn save_theme_to_config(&self, new_theme: codex_core::config_types::ThemeName) {
        // Persist the theme selection to CODE_HOME/CODEX_HOME config.toml
        match codex_core::config::find_codex_home() {
            Ok(home) => {
                if let Err(e) = codex_core::config::set_tui_theme_name(&home, new_theme) {
                    tracing::warn!("Failed to persist theme to config.toml: {}", e);
                } else {
                    tracing::info!("Persisted TUI theme selection to config.toml");
                }
            }
            Err(e) => {
                tracing::warn!("Could not locate Codex home to persist theme: {}", e);
            }
        }
    }

    #[allow(dead_code)]
    pub(crate) fn on_esc(&mut self) -> bool {
        if self.bottom_pane.is_task_running() {
            self.interrupt_running_task();
            return true;
        }
        false
    }

    /// Handle Ctrl-C key press.
    /// Returns CancellationEvent::Handled if the event was consumed by the UI, or
    /// CancellationEvent::Ignored if the caller should handle it (e.g. exit).
    pub(crate) fn on_ctrl_c(&mut self) -> CancellationEvent {
        match self.bottom_pane.on_ctrl_c() {
            CancellationEvent::Handled => return CancellationEvent::Handled,
            CancellationEvent::Ignored => {}
        }
        if self.bottom_pane.is_task_running() {
            self.interrupt_running_task();
            CancellationEvent::Ignored
        } else if self.bottom_pane.ctrl_c_quit_hint_visible() {
            self.submit_op(Op::Shutdown);
            CancellationEvent::Handled
        } else {
            self.bottom_pane.show_ctrl_c_quit_hint();
            CancellationEvent::Ignored
        }
    }

    #[allow(dead_code)]
    pub(crate) fn composer_is_empty(&self) -> bool {
        self.bottom_pane.composer_is_empty()
    }

    /// Forward an `Op` directly to codex.
    pub(crate) fn submit_op(&self, op: Op) {
        if let Err(e) = self.codex_op_tx.send(op) {
            tracing::error!("failed to submit op: {e}");
        }
    }

<<<<<<< HEAD
    pub(crate) fn insert_history_lines(&mut self, lines: Vec<ratatui::text::Line<'static>>) {
        let kind = self.current_stream_kind.unwrap_or(StreamKind::Answer);
        self.insert_history_lines_with_kind(kind, lines);
=======
    fn on_list_mcp_tools(&mut self, ev: McpListToolsResponseEvent) {
        self.add_to_history(history_cell::new_mcp_tools_output(&self.config, ev.tools));
>>>>>>> 9193eb6b
    }

    pub(crate) fn insert_history_lines_with_kind(
        &mut self,
        kind: StreamKind,
        mut lines: Vec<ratatui::text::Line<'static>>,
    ) {
        // Insert all lines as a single streaming content cell to preserve spacing
        if lines.is_empty() { return; }

        
        if let Some(first_line) = lines.first() {
            let first_line_text: String = first_line
                .spans
                .iter()
                .map(|s| s.content.to_string())
                .collect();
            tracing::debug!("First line content: {:?}", first_line_text);
        }

        match kind {
            StreamKind::Reasoning => {
                // This reasoning block is the bottom-most; show progress indicator here only
                self.clear_reasoning_in_progress();
                // Ensure footer shows Ctrl+R hint when reasoning content is present
                self.bottom_pane.set_reasoning_hint(true);
                // Update footer label to reflect current visibility state
                self.bottom_pane.set_reasoning_state(self.is_reasoning_shown());
                // Append to last reasoning cell if present; else create a new one
                if let Some(last) = self.history_cells.last_mut() {
                    if let Some(reasoning_cell) = last
                        .as_any_mut()
                        .downcast_mut::<history_cell::CollapsibleReasoningCell>()
                    {
                tracing::debug!("Appending {} lines to CollapsibleReasoningCell", lines.len());
                        reasoning_cell.lines.extend(lines);
                        // Mark in-progress on the bottom-most reasoning cell
                        reasoning_cell.set_in_progress(true);
                        // Content height changed; clear memoized heights
                        self.invalidate_height_cache();
                        self.autoscroll_if_near_bottom();
                        self.request_redraw();
                        return;
                    }
                }
                tracing::debug!("Creating new CollapsibleReasoningCell");
                let cell = history_cell::CollapsibleReasoningCell::new(lines);
                if self.config.tui.show_reasoning {
                    cell.set_collapsed(false);
                } else {
                    cell.set_collapsed(true);
                }
                cell.set_in_progress(true);
                self.history_cells.push(Box::new(cell));
            }
            StreamKind::Answer => {
                // Any incoming Answer means reasoning is no longer bottom-most
                self.clear_reasoning_in_progress();
                // Keep a single StreamingContentCell and append to it
                if let Some(last) = self.history_cells.last_mut() {
                    if let Some(stream_cell) = last
                        .as_any_mut()
                        .downcast_mut::<history_cell::StreamingContentCell>()
                    {
                        
                        // Guard against stray header sneaking into a later chunk
                        if lines.first().map(|l| {
                            l.spans
                                .iter()
                                .map(|s| s.content.as_ref())
                                .collect::<String>()
                                .trim()
                                .eq_ignore_ascii_case("codex")
                        }).unwrap_or(false) {
                            if lines.len() == 1 {
                                return;
                            } else {
                                lines.remove(0);
                            }
                        }
                        stream_cell.lines.extend(lines);
                        // Content height changed; clear memoized heights
                        self.invalidate_height_cache();
                        self.autoscroll_if_near_bottom();
                        self.request_redraw();
                        return;
                    }
                }
                
                // Ensure a hidden 'codex' header is present
                let has_header = lines.first().map(|l| {
                    l.spans
                        .iter()
                        .map(|s| s.content.as_ref())
                        .collect::<String>()
                        .trim()
                        .eq_ignore_ascii_case("codex")
                }).unwrap_or(false);
                if !has_header {
                    let mut with_header: Vec<ratatui::text::Line<'static>> =
                        Vec::with_capacity(lines.len() + 1);
                    with_header.push(ratatui::text::Line::from("codex"));
                    with_header.extend(lines);
                    lines = with_header;
                }
                self.history_cells.push(Box::new(history_cell::new_streaming_content(lines)));
            }
        }

        // Auto-follow if near bottom so new inserts are visible
        self.autoscroll_if_near_bottom();
        self.request_redraw();
    }

    pub(crate) fn toggle_reasoning_visibility(&mut self) {
        // Track whether any reasoning cells are found and their new state
        let mut has_reasoning_cells = false;
        let mut new_collapsed_state = false;
        
        // Toggle all CollapsibleReasoningCell instances in history
        for cell in &self.history_cells {
            // Try to downcast to CollapsibleReasoningCell
            if let Some(reasoning_cell) = cell.as_any().downcast_ref::<history_cell::CollapsibleReasoningCell>() {
                reasoning_cell.toggle_collapsed();
                has_reasoning_cells = true;
                new_collapsed_state = reasoning_cell.is_collapsed();
            }
        }
        
        // Update the config to reflect the current state (inverted because collapsed means hidden)
        if has_reasoning_cells {
            self.config.tui.show_reasoning = !new_collapsed_state;
            // Brief status to confirm the toggle to the user
            let status = if self.config.tui.show_reasoning { "Reasoning shown" } else { "Reasoning hidden" };
            self.bottom_pane.update_status_text(status.to_string());
            // Update footer label to reflect current state
            self.bottom_pane.set_reasoning_state(self.config.tui.show_reasoning);
        } else {
            // No reasoning cells exist; inform the user
            self.bottom_pane.update_status_text("No reasoning to toggle".to_string());
        }
        // Collapsed state changes affect heights; clear cache
        self.invalidate_height_cache();
        self.request_redraw();
    }
    
    pub(crate) fn is_reasoning_shown(&self) -> bool {
        // Check if any reasoning cell exists and if it's expanded
        for cell in &self.history_cells {
            if let Some(reasoning_cell) = cell.as_any().downcast_ref::<history_cell::CollapsibleReasoningCell>() {
                return !reasoning_cell.is_collapsed();
            }
        }
        // If no reasoning cells exist, return the config default
        self.config.tui.show_reasoning
    }
    
    pub(crate) fn show_chrome_options(&mut self, port: Option<u16>) {
        self.bottom_pane.show_chrome_selection(port);
    }

    pub(crate) fn handle_chrome_launch_option(
        &mut self,
        option: crate::bottom_pane::chrome_selection_view::ChromeLaunchOption,
        port: Option<u16>,
    ) {
        use crate::bottom_pane::chrome_selection_view::ChromeLaunchOption;

        let launch_port = port.unwrap_or(9222);

        match option {
            ChromeLaunchOption::CloseAndUseProfile => {
                // Kill existing Chrome and launch with user profile
                #[cfg(target_os = "macos")]
                {
                    let _ = std::process::Command::new("pkill")
                        .arg("-f")
                        .arg("Google Chrome")
                        .output();
                    std::thread::sleep(std::time::Duration::from_millis(500));
                }
                #[cfg(target_os = "linux")]
                {
                    let _ = std::process::Command::new("pkill")
                        .arg("-f")
                        .arg("chrome")
                        .output();
                    std::thread::sleep(std::time::Duration::from_millis(500));
                }
                #[cfg(target_os = "windows")]
                {
                    let _ = std::process::Command::new("taskkill")
                        .arg("/F")
                        .arg("/IM")
                        .arg("chrome.exe")
                        .output();
                    std::thread::sleep(std::time::Duration::from_millis(500));
                }
                self.launch_chrome_with_profile(launch_port);
                // Connect to Chrome after launching
                self.connect_to_chrome_after_launch(launch_port);
            }
            ChromeLaunchOption::UseTempProfile => {
                // Launch with temporary profile
                self.launch_chrome_with_temp_profile(launch_port);
                // Connect to Chrome after launching
                self.connect_to_chrome_after_launch(launch_port);
            }
            ChromeLaunchOption::UseInternalBrowser => {
                // Redirect to internal browser command
                self.handle_browser_command(String::new());
            }
            ChromeLaunchOption::Cancel => {
                // Do nothing, just close the dialog
            }
        }
    }

    fn launch_chrome_with_profile(&mut self, port: u16) {
        use ratatui::text::Line;
        use std::process::Stdio;

        #[cfg(target_os = "macos")]
        {
            let log_path = format!("{}/code-chrome.log", std::env::temp_dir().display());
            let mut cmd = std::process::Command::new(
                "/Applications/Google Chrome.app/Contents/MacOS/Google Chrome",
            );
            cmd.arg(format!("--remote-debugging-port={}", port))
                .arg("--no-first-run")
                .arg("--no-default-browser-check")
                .arg("--disable-component-extensions-with-background-pages")
                .arg("--disable-background-networking")
                .arg("--silent-debugger-extension-api")
                .arg("--remote-allow-origins=*")
                .arg("--disable-features=ChromeWhatsNewUI,TriggerFirstRunUI")
                .arg("--disable-hang-monitor")
                .arg("--disable-background-timer-throttling")
                .arg("--enable-logging")
                .arg("--log-level=1")
                .arg(format!("--log-file={}", log_path))
                .stdout(Stdio::null())
                .stderr(Stdio::null())
                .stdin(Stdio::null());
            let _ = cmd.spawn();
        }

        #[cfg(target_os = "linux")]
        {
            let log_path = format!("{}/code-chrome.log", std::env::temp_dir().display());
            let mut cmd = std::process::Command::new("google-chrome");
            cmd.arg(format!("--remote-debugging-port={}", port))
                .arg("--no-first-run")
                .arg("--no-default-browser-check")
                .arg("--disable-component-extensions-with-background-pages")
                .arg("--disable-background-networking")
                .arg("--silent-debugger-extension-api")
                .arg("--remote-allow-origins=*")
                .arg("--disable-features=ChromeWhatsNewUI,TriggerFirstRunUI")
                .arg("--disable-hang-monitor")
                .arg("--disable-background-timer-throttling")
                .arg("--enable-logging")
                .arg("--log-level=1")
                .arg(format!("--log-file={}", log_path))
                .stdout(Stdio::null())
                .stderr(Stdio::null())
                .stdin(Stdio::null());
            let _ = cmd.spawn();
        }

        #[cfg(target_os = "windows")]
        {
            let log_path = format!("{}\\code-chrome.log", std::env::temp_dir().display());
            let chrome_paths = vec![
                "C:\\Program Files\\Google\\Chrome\\Application\\chrome.exe".to_string(),
                "C:\\Program Files (x86)\\Google\\Chrome\\Application\\chrome.exe".to_string(),
                format!(
                    "{}\\AppData\\Local\\Google\\Chrome\\Application\\chrome.exe",
                    std::env::var("USERPROFILE").unwrap_or_default()
                ),
            ];

            for chrome_path in chrome_paths {
                if std::path::Path::new(&chrome_path).exists() {
                    let mut cmd = std::process::Command::new(&chrome_path);
                    cmd.arg(format!("--remote-debugging-port={}", port))
                        .arg("--no-first-run")
                        .arg("--no-default-browser-check")
                        .arg("--disable-component-extensions-with-background-pages")
                        .arg("--disable-background-networking")
                        .arg("--silent-debugger-extension-api")
                        .arg("--remote-allow-origins=*")
                        .arg("--disable-features=ChromeWhatsNewUI,TriggerFirstRunUI")
                        .arg("--disable-hang-monitor")
                        .arg("--disable-background-timer-throttling")
                        .arg("--enable-logging")
                        .arg("--log-level=1")
                        .arg(format!("--log-file={}", log_path))
                        .stdout(Stdio::null())
                        .stderr(Stdio::null())
                        .stdin(Stdio::null());
                    let _ = cmd.spawn();
                    break;
                }
            }
        }

        // Add status message
        self.add_to_history(history_cell::PlainHistoryCell { 
            lines: vec![Line::from("✅ Chrome launched with user profile")],
            kind: history_cell::HistoryCellType::BackgroundEvent,
        });
        // Show browsing state in input border after launch
        self.bottom_pane.update_status_text("using browser".to_string());
    }

    fn connect_to_chrome_after_launch(&mut self, port: u16) {
        // Wait a moment for Chrome to start, then reuse the existing connection logic
        let app_event_tx = self.app_event_tx.clone();
        let latest_screenshot = self.latest_browser_screenshot.clone();

        tokio::spawn(async move {
            // Wait for Chrome to fully start
            tokio::time::sleep(tokio::time::Duration::from_secs(2)).await;

            // Now try to connect using the shared CDP connection logic
            ChatWidget::connect_to_cdp_chrome(Some(port), latest_screenshot, app_event_tx).await;
        });
    }

    /// Shared CDP connection logic used by both /chrome command and Chrome launch options
    async fn connect_to_cdp_chrome(
        port: Option<u16>,
        latest_screenshot: Arc<Mutex<Option<(PathBuf, String)>>>,
        app_event_tx: AppEventSender,
    ) {
        tracing::info!("[cdp] connect_to_cdp_chrome() begin, port={:?}", port);
        let browser_manager = ChatWidget::get_browser_manager().await;
        browser_manager.set_enabled_sync(true);

        // Configure for CDP connection (prefer cached ws/port on auto-detect)
        // Track whether we're attempting via cached WS and retain a cached port for fallback.
        let mut attempted_via_cached_ws = false;
        let mut cached_port_for_fallback: Option<u16> = None;
        {
            let mut config = browser_manager.config.write().await;
            config.headless = false;
            config.persist_profile = true;
            config.enabled = true;

            if let Some(p) = port {
                config.connect_ws = None;
                config.connect_port = Some(p);
            } else {
                // Load persisted cache from disk (if any), then fall back to in-memory
                let (cached_port, cached_ws) = match read_cached_connection().await {
                    Some(v) => v,
                    None => codex_browser::global::get_last_connection().await,
                };
                cached_port_for_fallback = cached_port;
                if let Some(ws) = cached_ws {
                    tracing::info!("[cdp] using cached Chrome WS endpoint");
                    attempted_via_cached_ws = true;
                    config.connect_ws = Some(ws);
                    config.connect_port = None;
                } else if let Some(p) = cached_port_for_fallback {
                    tracing::info!("[cdp] using cached Chrome debug port: {}", p);
                    config.connect_ws = None;
                    config.connect_port = Some(p);
                } else {
                    config.connect_ws = None;
                    config.connect_port = Some(0); // auto-detect
                }
            }
        }

        // Try to connect to existing Chrome (no fallback to internal browser) with timeout
        tracing::info!("[cdp] calling BrowserManager::connect_to_chrome_only()…");
        // Allow 15s for WS discovery + 5s for connect
        let connect_deadline = tokio::time::Duration::from_secs(20);
        let connect_result = tokio::time::timeout(connect_deadline, browser_manager.connect_to_chrome_only()).await;
        match connect_result {
            Err(_) => {
                tracing::error!("[cdp] connect_to_chrome_only timed out after {:?}", connect_deadline);
                use codex_core::protocol::{BackgroundEventEvent, Event, EventMsg};
                let _ = app_event_tx.send(AppEvent::CodexEvent(Event {
                    id: uuid::Uuid::new_v4().to_string(),
                    msg: EventMsg::BackgroundEvent(BackgroundEventEvent {
                        message: format!(
                            "❌ CDP connect timed out after {}s. Ensure Chrome is running with --remote-debugging-port={} and http://127.0.0.1:{}/json/version is reachable",
                            connect_deadline.as_secs(), port.unwrap_or(0), port.unwrap_or(0)
                        ),
                    }),
                }));
                return;
            }
            Ok(result) => match result {
                Ok(_) => {
                    tracing::info!("[cdp] Connected to Chrome via CDP");

                    // Build a detailed success message including CDP port and current URL when available
                    let (detected_port, detected_ws) = codex_browser::global::get_last_connection().await;
                    // Prefer explicit port; otherwise try to parse from ws URL
                    let mut port_num: Option<u16> = detected_port;
                    if port_num.is_none() {
                        if let Some(ws) = &detected_ws {
                            // crude parse: ws://host:port/...
                            if let Some(after_scheme) = ws.split("//").nth(1) {
                                if let Some(hostport) = after_scheme.split('/').next() {
                                    if let Some(pstr) = hostport.split(':').nth(1) {
                                        if let Ok(p) = pstr.parse::<u16>() { port_num = Some(p); }
                                    }
                                }
                            }
                        }
                    }

                    // Try to capture current page URL (best-effort)
                    let current_url = browser_manager.get_current_url().await;

                    let success_msg = match (port_num, current_url) {
                        (Some(p), Some(url)) if !url.is_empty() => {
                            format!("✅ Connected to Chrome via CDP (port {}) to {}", p, url)
                        }
                        (Some(p), _) => format!("✅ Connected to Chrome via CDP (port {})", p),
                        (None, Some(url)) if !url.is_empty() => {
                            format!("✅ Connected to Chrome via CDP to {}", url)
                        }
                        _ => "✅ Connected to Chrome via CDP".to_string(),
                    };

                    // Immediately notify success (do not block on screenshots)
                    use codex_core::protocol::{BackgroundEventEvent, Event, EventMsg};
                    let _ = app_event_tx.send(AppEvent::CodexEvent(Event {
                        id: uuid::Uuid::new_v4().to_string(),
                        msg: EventMsg::BackgroundEvent(BackgroundEventEvent {
                            message: success_msg.clone(),
                        }),
                    }));

                    // Persist last connection cache to disk (best-effort)
                    tokio::spawn(async move {
                        let (p, ws) = codex_browser::global::get_last_connection().await;
                        let _ = write_cached_connection(p, ws).await;
                    });

                    // Set up navigation callback
                    let latest_screenshot_callback = latest_screenshot.clone();
                    let app_event_tx_callback = app_event_tx.clone();

                    browser_manager
                        .set_navigation_callback(move |url| {
                            tracing::info!("CDP Navigation callback triggered for URL: {}", url);
                            let latest_screenshot_inner = latest_screenshot_callback.clone();
                            let app_event_tx_inner = app_event_tx_callback.clone();
                            let url_inner = url.clone();

                            tokio::spawn(async move {
                                tokio::time::sleep(tokio::time::Duration::from_millis(250)).await;
                                let browser_manager_inner = ChatWidget::get_browser_manager().await;
                                let mut attempt = 0;
                                let max_attempts = 2;
                                loop {
                                    attempt += 1;
                                    match browser_manager_inner.capture_screenshot_with_url().await {
                                        Ok((paths, _)) => {
                                            if let Some(first_path) = paths.first() {
                                                tracing::info!("[cdp] auto-captured screenshot: {}", first_path.display());

                                            if let Ok(mut latest) = latest_screenshot_inner.lock() {
                                                *latest = Some((first_path.clone(), url_inner.clone()));
                                            }

                                            use codex_core::protocol::{
                                                BrowserScreenshotUpdateEvent, Event, EventMsg,
                                            };
                                            let _ = app_event_tx_inner.send(AppEvent::CodexEvent(Event {
                                                id: uuid::Uuid::new_v4().to_string(),
                                                msg: EventMsg::BrowserScreenshotUpdate(BrowserScreenshotUpdateEvent {
                                                    screenshot_path: first_path.clone(),
                                                    url: url_inner,
                                                }),
                                            }));
                                            break;
                                        }
                                    }
                                    Err(e) => {
                                        tracing::warn!("[cdp] auto-capture failed (attempt {}): {}", attempt, e);
                                        if attempt >= max_attempts { break; }
                                        tokio::time::sleep(tokio::time::Duration::from_millis(250)).await;
                                        continue;
                                    }
                                }
                                // end match
                                }
                                // end loop
                            });
                        })
                        .await;

                    // Set as global manager
                    codex_browser::global::set_global_browser_manager(browser_manager.clone()).await;

                    // Capture initial screenshot in background (don't block connect feedback)
                    {
                        let latest_screenshot_bg = latest_screenshot.clone();
                        let app_event_tx_bg = app_event_tx.clone();
                        tokio::spawn(async move {
                            tokio::time::sleep(tokio::time::Duration::from_millis(250)).await;
                            let browser_manager = ChatWidget::get_browser_manager().await;
                            let mut attempt = 0;
                            let max_attempts = 2;
                            loop {
                                attempt += 1;
                                match browser_manager.capture_screenshot_with_url().await {
                                    Ok((paths, url)) => {
                                        if let Some(first_path) = paths.first() {
                                            tracing::info!("Initial CDP screenshot captured: {}", first_path.display());
                                            if let Ok(mut latest) = latest_screenshot_bg.lock() {
                                                *latest = Some((
                                                    first_path.clone(),
                                                    url.clone().unwrap_or_else(|| "Chrome".to_string()),
                                                ));
                                            }
                                            use codex_core::protocol::{BrowserScreenshotUpdateEvent, Event, EventMsg};
                                            let _ = app_event_tx_bg.send(AppEvent::CodexEvent(Event {
                                                id: uuid::Uuid::new_v4().to_string(),
                                                msg: EventMsg::BrowserScreenshotUpdate(BrowserScreenshotUpdateEvent {
                                                    screenshot_path: first_path.clone(),
                                                    url: url.unwrap_or_else(|| "Chrome".to_string()),
                                                }),
                                            }));
                                            break;
                                        }
                                    }
                                    Err(e) => {
                                        tracing::warn!("Failed to capture initial CDP screenshot (attempt {}): {}", attempt, e);
                                        if attempt >= max_attempts { break; }
                                        tokio::time::sleep(tokio::time::Duration::from_millis(250)).await;
                                    }
                                }
                            }
                        });
                    }
                }
                Err(e) => {
                    let err_msg = format!("{}", e);
                    // If we attempted via a cached WS, clear it and fallback to port-based discovery once.
                    if attempted_via_cached_ws {
                        tracing::warn!("[cdp] cached WS connect failed: {} — clearing WS cache and retrying via port discovery", err_msg);
                        let port_to_keep = cached_port_for_fallback;
                        // Clear WS in-memory and on-disk
                        codex_browser::global::set_last_connection(port_to_keep, None).await;
                        let _ = write_cached_connection(port_to_keep, None).await;

                        // Reconfigure to use port (prefer cached port, else auto-detect)
                        {
                            let mut cfg = browser_manager.config.write().await;
                            cfg.connect_ws = None;
                            cfg.connect_port = Some(port_to_keep.unwrap_or(0));
                        }

                        tracing::info!("[cdp] retrying connect via port discovery after WS failure…");
                        let retry_deadline = tokio::time::Duration::from_secs(20);
                        let retry = tokio::time::timeout(retry_deadline, browser_manager.connect_to_chrome_only()).await;
                        match retry {
                            Ok(Ok(_)) => {
                                tracing::info!("[cdp] Fallback connect succeeded after clearing cached WS");
                                // Emit success event and set up callbacks, mirroring the success path above
                                let (detected_port, detected_ws) = codex_browser::global::get_last_connection().await;
                                let mut port_num: Option<u16> = detected_port;
                                if port_num.is_none() {
                                    if let Some(ws) = &detected_ws {
                                        if let Some(after_scheme) = ws.split("//").nth(1) {
                                            if let Some(hostport) = after_scheme.split('/').next() {
                                                if let Some(pstr) = hostport.split(':').nth(1) {
                                                    if let Ok(p) = pstr.parse::<u16>() { port_num = Some(p); }
                                                }
                                            }
                                        }
                                    }
                                }
                                let current_url = browser_manager.get_current_url().await;
                                let success_msg = match (port_num, current_url) {
                                    (Some(p), Some(url)) if !url.is_empty() => {
                                        format!("✅ Connected to Chrome via CDP (port {}) to {}", p, url)
                                    }
                                    (Some(p), _) => format!("✅ Connected to Chrome via CDP (port {})", p),
                                    (None, Some(url)) if !url.is_empty() => {
                                        format!("✅ Connected to Chrome via CDP to {}", url)
                                    }
                                    _ => "✅ Connected to Chrome via CDP".to_string(),
                                };
                                use codex_core::protocol::{BackgroundEventEvent, Event, EventMsg};
                                let _ = app_event_tx.send(AppEvent::CodexEvent(Event {
                                    id: uuid::Uuid::new_v4().to_string(),
                                    msg: EventMsg::BackgroundEvent(BackgroundEventEvent { message: success_msg }),
                                }));

                                // Persist last connection cache
                                tokio::spawn(async move {
                                    let (p, ws) = codex_browser::global::get_last_connection().await;
                                    let _ = write_cached_connection(p, ws).await;
                                });

                                // Navigation callback
                                let latest_screenshot_callback = latest_screenshot.clone();
                                let app_event_tx_callback = app_event_tx.clone();
                                browser_manager
                                    .set_navigation_callback(move |url| {
                                        tracing::info!("CDP Navigation callback triggered for URL: {}", url);
                                        let latest_screenshot_inner = latest_screenshot_callback.clone();
                                        let app_event_tx_inner = app_event_tx_callback.clone();
                                        let url_inner = url.clone();
                                        tokio::spawn(async move {
                                            tokio::time::sleep(tokio::time::Duration::from_millis(250)).await;
                                            let browser_manager_inner = ChatWidget::get_browser_manager().await;
                                            let mut attempt = 0;
                                            let max_attempts = 2;
                                            loop {
                                                attempt += 1;
                                                match browser_manager_inner.capture_screenshot_with_url().await {
                                                    Ok((paths, _)) => {
                                                        if let Some(first_path) = paths.first() {
                                                            tracing::info!("[cdp] auto-captured screenshot: {}", first_path.display());
                                                            if let Ok(mut latest) = latest_screenshot_inner.lock() {
                                                                *latest = Some((first_path.clone(), url_inner.clone()));
                                                            }
                                                            use codex_core::protocol::{BrowserScreenshotUpdateEvent, Event, EventMsg};
                                                            let _ = app_event_tx_inner.send(AppEvent::CodexEvent(Event {
                                                                id: uuid::Uuid::new_v4().to_string(),
                                                                msg: EventMsg::BrowserScreenshotUpdate(BrowserScreenshotUpdateEvent {
                                                                    screenshot_path: first_path.clone(),
                                                                    url: url_inner,
                                                                }),
                                                            }));
                                                            break;
                                                        }
                                                    }
                                                    Err(e) => {
                                                        tracing::warn!("[cdp] auto-capture failed (attempt {}): {}", attempt, e);
                                                        if attempt >= max_attempts { break; }
                                                        tokio::time::sleep(tokio::time::Duration::from_millis(250)).await;
                                                    }
                                                }
                                            }
                                        });
                                    })
                                    .await;
                                // Set as global manager like success path
                                codex_browser::global::set_global_browser_manager(browser_manager.clone()).await;

                                // Initial screenshot in background (best-effort)
                                {
                                    let latest_screenshot_bg = latest_screenshot.clone();
                                    let app_event_tx_bg = app_event_tx.clone();
                                    tokio::spawn(async move {
                                        tokio::time::sleep(tokio::time::Duration::from_millis(250)).await;
                                        let browser_manager = ChatWidget::get_browser_manager().await;
                                        let mut attempt = 0;
                                        let max_attempts = 2;
                                        loop {
                                            attempt += 1;
                                            match browser_manager.capture_screenshot_with_url().await {
                                                Ok((paths, url)) => {
                                                    if let Some(first_path) = paths.first() {
                                                        tracing::info!("Initial CDP screenshot captured: {}", first_path.display());
                                                        if let Ok(mut latest) = latest_screenshot_bg.lock() {
                                                            *latest = Some((
                                                                first_path.clone(),
                                                                url.clone().unwrap_or_else(|| "Chrome".to_string()),
                                                            ));
                                                        }
                                                        use codex_core::protocol::{BrowserScreenshotUpdateEvent, Event, EventMsg};
                                                        let _ = app_event_tx_bg.send(AppEvent::CodexEvent(Event {
                                                            id: uuid::Uuid::new_v4().to_string(),
                                                            msg: EventMsg::BrowserScreenshotUpdate(BrowserScreenshotUpdateEvent {
                                                                screenshot_path: first_path.clone(),
                                                                url: url.unwrap_or_else(|| "Chrome".to_string()),
                                                            }),
                                                        }));
                                                        break;
                                                    }
                                                }
                                                Err(e) => {
                                                    tracing::warn!("Failed to capture initial CDP screenshot (attempt {}): {}", attempt, e);
                                                    if attempt >= max_attempts { break; }
                                                    tokio::time::sleep(tokio::time::Duration::from_millis(250)).await;
                                                }
                                            }
                                        }
                                    });
                                }
                                return;
                            }
                            Ok(Err(e2)) => {
                                tracing::error!("[cdp] Fallback connect failed: {}", e2);
                                use codex_core::protocol::{BackgroundEventEvent, Event, EventMsg};
                                let _ = app_event_tx.send(AppEvent::CodexEvent(Event {
                                    id: uuid::Uuid::new_v4().to_string(),
                                    msg: EventMsg::BackgroundEvent(BackgroundEventEvent {
                                        message: format!(
                                            "❌ Failed to connect to Chrome after WS fallback: {} (original: {})",
                                            e2, err_msg
                                        ),
                                    }),
                                }));
                                return;
                            }
                            Err(_) => {
                                tracing::error!("[cdp] Fallback connect timed out after {:?}", retry_deadline);
                                use codex_core::protocol::{BackgroundEventEvent, Event, EventMsg};
                                let _ = app_event_tx.send(AppEvent::CodexEvent(Event {
                                    id: uuid::Uuid::new_v4().to_string(),
                                    msg: EventMsg::BackgroundEvent(BackgroundEventEvent {
                                        message: format!(
                                            "❌ CDP connect timed out after {}s during fallback. Ensure Chrome is running with --remote-debugging-port and /json/version is reachable",
                                            retry_deadline.as_secs()
                                        ),
                                    }),
                                }));
                                return;
                            }
                        }
                    } else {
                        tracing::error!("[cdp] connect_to_chrome_only failed immediately: {}", err_msg);
                        use codex_core::protocol::{BackgroundEventEvent, Event, EventMsg};
                        let _ = app_event_tx.send(AppEvent::CodexEvent(Event {
                            id: uuid::Uuid::new_v4().to_string(),
                            msg: EventMsg::BackgroundEvent(BackgroundEventEvent {
                                message: format!("❌ Failed to connect to Chrome: {}", err_msg),
                            }),
                        }));
                        return;
                    }
                }
            }
        }
    }

    fn launch_chrome_with_temp_profile(&mut self, port: u16) {
        use ratatui::text::Line;
        use std::process::Stdio;

        let temp_dir = std::env::temp_dir();
        let profile_dir = temp_dir.join(format!("code-chrome-temp-{}", port));

        #[cfg(target_os = "macos")]
        {
            let log_path = format!("{}/code-chrome.log", std::env::temp_dir().display());
            let mut cmd = std::process::Command::new(
                "/Applications/Google Chrome.app/Contents/MacOS/Google Chrome",
            );
            cmd.arg(format!("--remote-debugging-port={}", port))
                .arg(format!("--user-data-dir={}", profile_dir.display()))
                .arg("--no-first-run")
                .arg("--no-default-browser-check")
                .arg("--disable-component-extensions-with-background-pages")
                .arg("--disable-background-networking")
                .arg("--silent-debugger-extension-api")
                .arg("--remote-allow-origins=*")
                .arg("--disable-features=ChromeWhatsNewUI,TriggerFirstRunUI")
                .arg("--disable-hang-monitor")
                .arg("--disable-background-timer-throttling")
                .arg("--enable-logging")
                .arg("--log-level=1")
                .arg(format!("--log-file={}", log_path))
                .stdout(Stdio::null())
                .stderr(Stdio::null())
                .stdin(Stdio::null());
            let _ = cmd.spawn();
        }

        #[cfg(target_os = "linux")]
        {
            let log_path = format!("{}/code-chrome.log", std::env::temp_dir().display());
            let mut cmd = std::process::Command::new("google-chrome");
            cmd.arg(format!("--remote-debugging-port={}", port))
                .arg(format!("--user-data-dir={}", profile_dir.display()))
                .arg("--no-first-run")
                .arg("--no-default-browser-check")
                .arg("--disable-component-extensions-with-background-pages")
                .arg("--disable-background-networking")
                .arg("--silent-debugger-extension-api")
                .arg("--remote-allow-origins=*")
                .arg("--disable-features=ChromeWhatsNewUI,TriggerFirstRunUI")
                .arg("--disable-hang-monitor")
                .arg("--disable-background-timer-throttling")
                .arg("--enable-logging")
                .arg("--log-level=1")
                .arg(format!("--log-file={}", log_path))
                .stdout(Stdio::null())
                .stderr(Stdio::null())
                .stdin(Stdio::null());
            let _ = cmd.spawn();
        }

        #[cfg(target_os = "windows")]
        {
            let log_path = format!("{}\\code-chrome.log", std::env::temp_dir().display());
            let chrome_paths = vec![
                "C:\\Program Files\\Google\\Chrome\\Application\\chrome.exe".to_string(),
                "C:\\Program Files (x86)\\Google\\Chrome\\Application\\chrome.exe".to_string(),
                format!(
                    "{}\\AppData\\Local\\Google\\Chrome\\Application\\chrome.exe",
                    std::env::var("USERPROFILE").unwrap_or_default()
                ),
            ];

            for chrome_path in chrome_paths {
                if std::path::Path::new(&chrome_path).exists() {
                    let mut cmd = std::process::Command::new(&chrome_path);
                    cmd.arg(format!("--remote-debugging-port={}", port))
                        .arg(format!("--user-data-dir={}", profile_dir.display()))
                        .arg("--no-first-run")
                        .arg("--no-default-browser-check")
                        .arg("--disable-component-extensions-with-background-pages")
                        .arg("--disable-background-networking")
                        .arg("--silent-debugger-extension-api")
                        .arg("--remote-allow-origins=*")
                        .arg("--disable-features=ChromeWhatsNewUI,TriggerFirstRunUI")
                        .arg("--disable-hang-monitor")
                        .arg("--disable-background-timer-throttling")
                        .arg("--enable-logging")
                        .arg("--log-level=1")
                        .arg(format!("--log-file={}", log_path))
                        .stdout(Stdio::null())
                        .stderr(Stdio::null())
                        .stdin(Stdio::null());
                    let _ = cmd.spawn();
                    break;
                }
            }
        }

        // Add status message
        self.add_to_history(history_cell::PlainHistoryCell {
            lines: vec![Line::from(format!(
                "✅ Chrome launched with temporary profile at {}",
                profile_dir.display()
            ))],
            kind: history_cell::HistoryCellType::BackgroundEvent,
        });
    }

    pub(crate) fn handle_browser_command(&mut self, command_text: String) {
        // Parse the browser subcommand
        let trimmed = command_text.trim();

        // Handle the case where just "/browser" was typed
        if trimmed.is_empty() {
            tracing::info!("[/browser] toggling internal browser on/off");

            // Optimistically reflect browsing activity in the input border if we end up enabling
            // (safe even if we later disable; UI will update on event messages)
            self.bottom_pane.update_status_text("using browser".to_string());

            // Toggle asynchronously: if internal browser is active, disable it; otherwise enable and open about:blank
            let app_event_tx = self.app_event_tx.clone();
            tokio::spawn(async move {
                let browser_manager = ChatWidget::get_browser_manager().await;
                // Determine if internal browser is currently active
                let (is_external, status) = {
                    let cfg = browser_manager.config.read().await;
                    let is_external = cfg.connect_port.is_some() || cfg.connect_ws.is_some();
                    drop(cfg);
                    (is_external, browser_manager.get_status().await)
                };

                if !is_external && status.browser_active {
                    // Internal browser active → disable it
                    if let Err(e) = browser_manager.set_enabled(false).await {
                        tracing::warn!("[/browser] failed to disable internal browser: {}", e);
                    }
                    use codex_core::protocol::{BackgroundEventEvent, Event, EventMsg};
                    let _ = app_event_tx.send(AppEvent::CodexEvent(Event {
                        id: uuid::Uuid::new_v4().to_string(),
                        msg: EventMsg::BackgroundEvent(BackgroundEventEvent {
                            message: "🔌 Browser disabled".to_string(),
                        }),
                    }));
                } else {
                    // Not in internal mode → enable internal and open about:blank
                    // Reuse existing helper (ensures config + start + global manager + screenshot)
                    // Then explicitly navigate to about:blank
                    // We fire-and-forget errors to avoid blocking UI
                    {
                        // Configure cleanly for internal mode
                        let mut cfg = browser_manager.config.write().await;
                        cfg.connect_port = None;
                        cfg.connect_ws = None;
                        cfg.enabled = true;
                        cfg.persist_profile = false;
                        cfg.headless = true;
                    }

                    if let Err(e) = browser_manager.start().await {
                        tracing::error!("[/browser] failed to start internal browser: {}", e);
                        use codex_core::protocol::{BackgroundEventEvent, Event, EventMsg};
                        let _ = app_event_tx.send(AppEvent::CodexEvent(Event {
                            id: uuid::Uuid::new_v4().to_string(),
                            msg: EventMsg::BackgroundEvent(BackgroundEventEvent {
                                message: format!("❌ Failed to start internal browser: {}", e),
                            }),
                        }));
                        return;
                    }

                    // Set as global manager so core/session share the same instance
                    codex_browser::global::set_global_browser_manager(browser_manager.clone()).await;

                    // Navigate to about:blank explicitly
                    if let Err(e) = browser_manager.goto("about:blank").await {
                        tracing::warn!("[/browser] failed to open about:blank: {}", e);
                    }

                    // Emit confirmation
                    use codex_core::protocol::{BackgroundEventEvent, Event, EventMsg};
                    let _ = app_event_tx.send(AppEvent::CodexEvent(Event {
                        id: uuid::Uuid::new_v4().to_string(),
                        msg: EventMsg::BackgroundEvent(BackgroundEventEvent {
                            message: "✅ Browser enabled (about:blank)".to_string(),
                        }),
                    }));
                }
            });
            return;
        }

        let parts: Vec<&str> = trimmed.split_whitespace().collect();
        let response = if !parts.is_empty() {
            let first_arg = parts[0];

            // Check if the first argument looks like a URL (has a dot or protocol)
            let is_url = first_arg.contains("://") || first_arg.contains(".");

            if is_url {
                // It's a URL - enable browser mode and navigate to it
                let url = parts.join(" ");

            // Ensure URL has protocol
            let full_url = if !url.contains("://") {
                format!("https://{}", url)
            } else {
                url.clone()
            };

                // Navigate to URL and wait for it to load
                let latest_screenshot = self.latest_browser_screenshot.clone();
                let app_event_tx = self.app_event_tx.clone();
                let url_for_goto = full_url.clone();

                // Add status message
                let status_msg = format!("🌐 Opening internal browser: {}", full_url);
                self.add_to_history(history_cell::PlainHistoryCell {
                    lines: vec![Line::from(status_msg)],
                    kind: history_cell::HistoryCellType::BackgroundEvent,
                });
                // Also reflect browsing activity in the input border
                self.bottom_pane.update_status_text("using browser".to_string());

                // Connect immediately, don't wait for message send
                tokio::spawn(async move {
                    // Get the global browser manager
                    let browser_manager = ChatWidget::get_browser_manager().await;

                    // Enable browser mode and ensure it's using internal browser (not CDP)
                    browser_manager.set_enabled_sync(true);
                    {
                        let mut config = browser_manager.config.write().await;
                        config.headless = false; // Ensure browser is visible when navigating to URL
                        config.connect_port = None; // Ensure we're not trying to connect to CDP
                        config.connect_ws = None; // Ensure we're not trying to connect via WebSocket
                    }

                    // IMPORTANT: Start the browser manager first before navigating
                    if let Err(e) = browser_manager.start().await {
                        tracing::error!("Failed to start TUI browser manager: {}", e);
                        return;
                    }

                    // Set up navigation callback to auto-capture screenshots
                    {
                        let latest_screenshot_callback = latest_screenshot.clone();
                        let app_event_tx_callback = app_event_tx.clone();

                        browser_manager
                            .set_navigation_callback(move |url| {
                                tracing::info!("Navigation callback triggered for URL: {}", url);
                                let latest_screenshot_inner = latest_screenshot_callback.clone();
                                let app_event_tx_inner = app_event_tx_callback.clone();
                                let url_inner = url.clone();

                                tokio::spawn(async move {
                                    // Get browser manager in the inner async block
                                    let browser_manager_inner =
                                        ChatWidget::get_browser_manager().await;
                                    // Capture screenshot after navigation
                                    match browser_manager_inner.capture_screenshot_with_url().await
                                    {
                                        Ok((paths, _)) => {
                                            if let Some(first_path) = paths.first() {
                                                tracing::info!(
                                                    "Auto-captured screenshot after navigation: {}",
                                                    first_path.display()
                                                );

                                                // Update the latest screenshot
                                                if let Ok(mut latest) =
                                                    latest_screenshot_inner.lock()
                                                {
                                                    *latest = Some((
                                                        first_path.clone(),
                                                        url_inner.clone(),
                                                    ));
                                                }

                                                // Send update event
                                                use codex_core::protocol::{
                                                    BrowserScreenshotUpdateEvent, EventMsg,
                                                };
                                                let _ = app_event_tx_inner.send(
                                                    AppEvent::CodexEvent(Event {
                                                        id: uuid::Uuid::new_v4().to_string(),
                                                        msg: EventMsg::BrowserScreenshotUpdate(
                                                            BrowserScreenshotUpdateEvent {
                                                                screenshot_path: first_path.clone(),
                                                                url: url_inner,
                                                            },
                                                        ),
                                                    }),
                                                );
                                            }
                                        }
                                        Err(e) => {
                                            tracing::error!(
                                                "Failed to auto-capture screenshot: {}",
                                                e
                                            );
                                        }
                                    }
                                });
                            })
                            .await;
                    }

                    // Set the browser manager as the global manager so both TUI and Session use the same instance
                    codex_browser::global::set_global_browser_manager(browser_manager.clone())
                        .await;

                    // Ensure the navigation callback is also set on the global manager
                    let global_manager = codex_browser::global::get_browser_manager().await;
                    if let Some(global_manager) = global_manager {
                        let latest_screenshot_global = latest_screenshot.clone();
                        let app_event_tx_global = app_event_tx.clone();

                        global_manager.set_navigation_callback(move |url| {
                            tracing::info!("Global manager navigation callback triggered for URL: {}", url);
                            let latest_screenshot_inner = latest_screenshot_global.clone();
                            let app_event_tx_inner = app_event_tx_global.clone();
                            let url_inner = url.clone();

                            tokio::spawn(async move {
                                // Wait a moment for the navigation to complete
                                tokio::time::sleep(tokio::time::Duration::from_millis(1000)).await;

                                // Capture screenshot after navigation
                                let browser_manager = codex_browser::global::get_browser_manager().await;
                                if let Some(browser_manager) = browser_manager {
                                    match browser_manager.capture_screenshot_with_url().await {
                                        Ok((paths, _url)) => {
                                            if let Some(first_path) = paths.first() {
                                                tracing::info!("Auto-captured screenshot after global navigation: {}", first_path.display());

                                                // Update the latest screenshot
                                                if let Ok(mut latest) = latest_screenshot_inner.lock() {
                                                    *latest = Some((first_path.clone(), url_inner.clone()));
                                                }

                                                // Send update event
                                                use codex_core::protocol::{BrowserScreenshotUpdateEvent, EventMsg};
                                                let _ = app_event_tx_inner.send(AppEvent::CodexEvent(Event {
                                                    id: uuid::Uuid::new_v4().to_string(),
                                                    msg: EventMsg::BrowserScreenshotUpdate(BrowserScreenshotUpdateEvent {
                                                        screenshot_path: first_path.clone(),
                                                        url: url_inner,
                                                    }),
                                                }));
                                            }
                                        }
                                        Err(e) => {
                                            tracing::error!("Failed to auto-capture screenshot after global navigation: {}", e);
                                        }
                                    }
                                }
                            });
                        }).await;
                    }

                    // Navigate using global manager
                    match browser_manager.goto(&url_for_goto).await {
                        Ok(result) => {
                            tracing::info!(
                                "Browser opened to: {} (title: {:?})",
                                result.url,
                                result.title
                            );

                            // Send success message to chat
                            use codex_core::protocol::{BackgroundEventEvent, EventMsg};
                            let _ = app_event_tx.send(AppEvent::CodexEvent(Event {
                                id: uuid::Uuid::new_v4().to_string(),
                                msg: EventMsg::BackgroundEvent(BackgroundEventEvent {
                                    message: format!("✅ Internal browser opened: {}", result.url),
                                }),
                            }));

                            // Capture initial screenshot
                            tokio::time::sleep(tokio::time::Duration::from_millis(500)).await;
                            match browser_manager.capture_screenshot_with_url().await {
                                Ok((paths, url)) => {
                                    if let Some(first_path) = paths.first() {
                                        tracing::info!(
                                            "Initial screenshot captured: {}",
                                            first_path.display()
                                        );

                                        // Update the latest screenshot
                                        if let Ok(mut latest) = latest_screenshot.lock() {
                                            *latest = Some((
                                                first_path.clone(),
                                                url.clone().unwrap_or_else(|| result.url.clone()),
                                            ));
                                        }

                                        // Send update event
                                        use codex_core::protocol::BrowserScreenshotUpdateEvent;
                                        use codex_core::protocol::EventMsg;
                                        let _ = app_event_tx.send(AppEvent::CodexEvent(Event {
                                            id: uuid::Uuid::new_v4().to_string(),
                                            msg: EventMsg::BrowserScreenshotUpdate(
                                                BrowserScreenshotUpdateEvent {
                                                    screenshot_path: first_path.clone(),
                                                    url: url.unwrap_or_else(|| result.url.clone()),
                                                },
                                            ),
                                        }));
                                    }
                                }
                                Err(e) => {
                                    tracing::error!("Failed to capture initial screenshot: {}", e);
                                }
                            }
                        }
                        Err(e) => {
                            tracing::error!("Failed to open browser: {}", e);
                        }
                    }
                });

                format!("Browser mode enabled: {}\n", full_url)
            } else {
                // It's a subcommand
                match first_arg {
                    "off" => {
                        // Disable browser mode
                        // Clear the screenshot popup
                        if let Ok(mut screenshot_lock) = self.latest_browser_screenshot.lock() {
                            *screenshot_lock = None;
                        }
                        // Close any open browser
                        tokio::spawn(async move {
                            let browser_manager = ChatWidget::get_browser_manager().await;
                            browser_manager.set_enabled_sync(false);
                            if let Err(e) = browser_manager.close().await {
                                tracing::error!("Failed to close browser: {}", e);
                            }
                        });
                        self.app_event_tx.send(AppEvent::RequestRedraw);
                        "Browser mode disabled.".to_string()
                    }
                    "status" => {
                        // Get status from BrowserManager
                        // Use a channel to get status from async context
                        let (status_tx, status_rx) = std::sync::mpsc::channel();
                        tokio::spawn(async move {
                            let browser_manager = ChatWidget::get_browser_manager().await;
                            let status = browser_manager.get_status_sync();
                            let _ = status_tx.send(status);
                        });
                        status_rx
                            .recv()
                            .unwrap_or_else(|_| "Failed to get browser status.".to_string())
                    }
                    "fullpage" => {
                        if parts.len() > 2 {
                            match parts[2] {
                                "on" => {
                                    // Enable full-page mode
                                    tokio::spawn(async move {
                                        let browser_manager =
                                            ChatWidget::get_browser_manager().await;
                                        browser_manager.set_fullpage_sync(true);
                                    });
                                    "Full-page screenshot mode enabled (max 8 segments)."
                                        .to_string()
                                }
                                "off" => {
                                    // Disable full-page mode
                                    tokio::spawn(async move {
                                        let browser_manager =
                                            ChatWidget::get_browser_manager().await;
                                        browser_manager.set_fullpage_sync(false);
                                    });
                                    "Full-page screenshot mode disabled.".to_string()
                                }
                                _ => "Usage: /browser fullpage [on|off]".to_string(),
                            }
                        } else {
                            "Usage: /browser fullpage [on|off]".to_string()
                        }
                    }
                    "config" => {
                        if parts.len() > 3 {
                            let key = parts[2];
                            let value = parts[3..].join(" ");
                            // Update browser config
                            match key {
                                "viewport" => {
                                    // Parse viewport dimensions like "1920x1080"
                                    if let Some((width_str, height_str)) = value.split_once('x') {
                                        if let (Ok(width), Ok(height)) =
                                            (width_str.parse::<u32>(), height_str.parse::<u32>())
                                        {
                                            tokio::spawn(async move {
                                                let browser_manager =
                                                    ChatWidget::get_browser_manager().await;
                                                browser_manager.set_viewport_sync(width, height);
                                            });
                                            format!(
                                                "Browser viewport updated: {}x{}",
                                                width, height
                                            )
                                        } else {
                                            "Invalid viewport format. Use: /browser config viewport 1920x1080".to_string()
                                        }
                                    } else {
                                        "Invalid viewport format. Use: /browser config viewport 1920x1080".to_string()
                                    }
                                }
                                "segments_max" => {
                                    if let Ok(max) = value.parse::<usize>() {
                                        tokio::spawn(async move {
                                            let browser_manager =
                                                ChatWidget::get_browser_manager().await;
                                            browser_manager.set_segments_max_sync(max);
                                        });
                                        format!("Browser segments_max updated: {}", max)
                                    } else {
                                        "Invalid segments_max value. Use a number.".to_string()
                                    }
                                }
                                _ => format!(
                                    "Unknown config key: {}. Available: viewport, segments_max",
                                    key
                                ),
                            }
                        } else {
                            "Usage: /browser config <key> <value>\nAvailable keys: viewport, segments_max".to_string()
                        }
                    }
                    _ => {
                        format!(
                            "Unknown browser command: '{}'\nUsage: /browser <url> | off | status | fullpage | config",
                            first_arg
                        )
                    }
                }
            }
        } else {
            "Browser commands:\n• /browser <url> - Open URL in internal browser\n• /browser off - Disable browser mode\n• /browser status - Show current status\n• /browser fullpage [on|off] - Toggle full-page mode\n• /browser config <key> <value> - Update configuration\n\nUse /chrome [port] to connect to external Chrome browser".to_string()
        };

        // Add the response to the UI as a background event
        let lines = response
            .lines()
            .map(|line| Line::from(line.to_string()))
            .collect();
        self.add_to_history(history_cell::PlainHistoryCell { lines, kind: history_cell::HistoryCellType::BackgroundEvent });
    }

    fn switch_to_internal_browser(&mut self) {
        // Switch to internal browser mode
        let latest_screenshot = self.latest_browser_screenshot.clone();
        let app_event_tx = self.app_event_tx.clone();

        tokio::spawn(async move {
            let browser_manager = ChatWidget::get_browser_manager().await;

            // First, close any existing Chrome connection
            if browser_manager.is_enabled().await {
                let _ = browser_manager.close().await;
            }

            // Configure for internal browser
            {
                let mut config = browser_manager.config.write().await;
                config.connect_port = None;
                config.connect_ws = None;
                config.headless = true;
                config.persist_profile = false;
                config.enabled = true;
            }

            // Enable internal browser
            browser_manager.set_enabled_sync(true);

            // Explicitly (re)start the internal browser session now
            if let Err(e) = browser_manager.start().await {
                tracing::error!("Failed to start internal browser: {}", e);
                let _ = app_event_tx.send(AppEvent::CodexEvent(Event {
                    id: uuid::Uuid::new_v4().to_string(),
                    msg: EventMsg::BackgroundEvent(BackgroundEventEvent {
                        message: format!("❌ Failed to start internal browser: {}", e),
                    }),
                }));
                return;
            }

            // Set as global manager so core/session share the same instance
            codex_browser::global::set_global_browser_manager(browser_manager.clone()).await;

            // Notify about successful switch/reconnect
            let _ = app_event_tx.send(AppEvent::CodexEvent(Event {
                id: uuid::Uuid::new_v4().to_string(),
                msg: EventMsg::BackgroundEvent(BackgroundEventEvent {
                    message: "✅ Switched to internal browser mode (reconnected)".to_string(),
                }),
            }));

            // Clear any existing screenshot
            if let Ok(mut screenshot) = latest_screenshot.lock() {
                *screenshot = None;
            }

            // Proactively navigate to about:blank, then capture a first screenshot to populate HUD
            let _ = browser_manager.goto("about:blank").await;
            // Capture an initial screenshot to populate HUD
            tokio::time::sleep(tokio::time::Duration::from_millis(300)).await;
            match browser_manager.capture_screenshot_with_url().await {
                Ok((paths, url)) => {
                    if let Some(first_path) = paths.first() {
                        if let Ok(mut latest) = latest_screenshot.lock() {
                            *latest = Some((
                                first_path.clone(),
                                url.clone().unwrap_or_else(|| "Browser".to_string()),
                            ));
                        }
                        use codex_core::protocol::{BrowserScreenshotUpdateEvent, EventMsg};
                        let _ = app_event_tx.send(AppEvent::CodexEvent(Event {
                            id: uuid::Uuid::new_v4().to_string(),
                            msg: EventMsg::BrowserScreenshotUpdate(BrowserScreenshotUpdateEvent {
                                screenshot_path: first_path.clone(),
                                url: url.unwrap_or_else(|| "Browser".to_string()),
                            }),
                        }));
                    }
                }
                Err(e) => {
                    tracing::warn!("Failed to capture initial internal browser screenshot: {}", e);
                }
            }
        });
    }

    fn handle_chrome_connection(&mut self, port: Option<u16>) {
        tracing::info!("[cdp] handle_chrome_connection begin, port={:?}", port);
        let latest_screenshot = self.latest_browser_screenshot.clone();
        let app_event_tx = self.app_event_tx.clone();
        let port_display = port.map_or("auto-detect".to_string(), |p| p.to_string());

        // Add status message to chat (use BackgroundEvent with header so it renders reliably)
        let status_msg = format!(
            "🔗 Connecting to Chrome DevTools Protocol (port: {})...",
            port_display
        );
        self.add_to_history(history_cell::new_background_event(status_msg));

        // Connect in background with a single, unified flow (no double-connect)
        tokio::spawn(async move {
            tracing::info!("[cdp] connect task spawned, port={:?}", port);
            // Unified connect flow; emits success/failure messages internally
            ChatWidget::connect_to_cdp_chrome(port, latest_screenshot.clone(), app_event_tx.clone()).await;
        });
    }

    pub(crate) fn handle_chrome_command(&mut self, command_text: String) {
        tracing::info!("[cdp] handle_chrome_command start: '{}'", command_text);
        // Parse the chrome command arguments
        let parts: Vec<&str> = command_text.trim().split_whitespace().collect();

        // Handle empty command - just "/chrome"
        if parts.is_empty() || command_text.trim().is_empty() {
            tracing::info!("[cdp] no args provided; toggle connect/disconnect");

            // Toggle behavior: if an external Chrome connection is active, disconnect it.
            // Otherwise, start a connection (auto-detect).
            let (tx, rx) = std::sync::mpsc::channel();
            let app_event_tx = self.app_event_tx.clone();
            tokio::spawn(async move {
                let browser_manager = ChatWidget::get_browser_manager().await;
                // Check if we're currently connected to an external Chrome
                let (is_external, browser_active) = {
                    let cfg = browser_manager.config.read().await;
                    let is_external = cfg.connect_port.is_some() || cfg.connect_ws.is_some();
                    drop(cfg);
                    let status = browser_manager.get_status().await;
                    (is_external, status.browser_active)
                };

                if is_external && browser_active {
                    // Disconnect from external Chrome (do not close Chrome itself)
                    if let Err(e) = browser_manager.stop().await {
                        tracing::warn!("[cdp] failed to stop external Chrome connection: {}", e);
                    }
                    // Notify UI
                    use codex_core::protocol::{BackgroundEventEvent, Event, EventMsg};
                    let _ = app_event_tx.send(AppEvent::CodexEvent(Event {
                        id: uuid::Uuid::new_v4().to_string(),
                        msg: EventMsg::BackgroundEvent(BackgroundEventEvent {
                            message: "🔌 Disconnected from Chrome".to_string(),
                        }),
                    }));
                    let _ = tx.send(true);
                } else {
                    // Not connected externally; proceed to connect
                    let _ = tx.send(false);
                }
            });

            // If the async task handled a disconnect, stop here; otherwise connect.
            let handled_disconnect = rx.recv().unwrap_or(false);
            if !handled_disconnect {
                // Switch to external Chrome mode with default/auto-detected port
                self.handle_chrome_connection(None);
            }
            return;
        }

        // Check if it's a status command
        if parts[0] == "status" {
            // Get status from BrowserManager - same as /browser status
            let (status_tx, status_rx) = std::sync::mpsc::channel();
            tokio::spawn(async move {
                let browser_manager = ChatWidget::get_browser_manager().await;
                let status = browser_manager.get_status_sync();
                let _ = status_tx.send(status);
            });
            let status = status_rx
                .recv()
                .unwrap_or_else(|_| "Failed to get browser status.".to_string());

            // Add the response to the UI
            let lines = status
                .lines()
                .map(|line| Line::from(line.to_string()))
                .collect();
            self.add_to_history(history_cell::PlainHistoryCell { lines, kind: history_cell::HistoryCellType::BackgroundEvent });
            return;
        }

        // Extract port if provided (number as first argument)
        let port = parts[0].parse::<u16>().ok();
        tracing::info!("[cdp] parsed port: {:?}", port);
        self.handle_chrome_connection(port);
    }

    /// Programmatically submit a user text message as if typed in the
    /// composer. The text will be added to conversation history and sent to
    /// the agent. This also handles slash command expansion.
    pub(crate) fn submit_text_message(&mut self, text: String) {
        if text.is_empty() {
            return;
        }
        self.submit_user_message(text.into());
    }

    pub(crate) fn token_usage(&self) -> &TokenUsage {
        &self.total_token_usage
    }

    pub(crate) fn clear_token_usage(&mut self) {
        self.total_token_usage = TokenUsage::default();
        self.bottom_pane.set_token_usage(
            self.total_token_usage.clone(),
            self.last_token_usage.clone(),
            self.config.model_context_window,
        );
    }

    /// Clear the conversation and start fresh with a new welcome animation
    pub(crate) fn new_conversation(&mut self, enhanced_keys_supported: bool) {
        // Clear all history cells
        self.history_cells.clear();
        
        // Reset various state
        self.active_exec_cell = None;
        self.clear_token_usage();
        
        // Add a new animated welcome cell
        let welcome_cell = Box::new(history_cell::new_animated_welcome());
        self.history_cells.push(welcome_cell);
        
        // Reset the bottom pane with a new composer
        // (This effectively clears the text input)
        self.bottom_pane = BottomPane::new(BottomPaneParams {
            app_event_tx: self.app_event_tx.clone(),
            has_input_focus: true,
            enhanced_keys_supported,
            using_chatgpt_auth: self.config.using_chatgpt_auth,
        });
        
        // Request redraw for the new animation
        self.mark_needs_redraw();
    }

    pub fn cursor_pos(&self, area: Rect) -> Option<(u16, u16)> {
        let layout_areas = self.layout_areas(area);
        let bottom_pane_area = if layout_areas.len() == 4 {
            layout_areas[3]
        } else {
            layout_areas[2]
        };
        self.bottom_pane.cursor_pos(bottom_pane_area)
    }

    fn measured_font_size(&self) -> (u16, u16) {
        *self.cached_cell_size.get_or_init(|| {
            let size = self.terminal_info.font_size;

            // HACK: On macOS Retina displays, terminals often report physical pixels
            // but ratatui-image expects logical pixels. If we detect suspiciously
            // large cell sizes (likely 2x scaled), divide by 2.
            #[cfg(target_os = "macos")]
            {
                if size.0 >= 14 && size.1 >= 28 {
                    // Likely Retina display reporting physical pixels
                    tracing::info!(
                        "Detected likely Retina display, adjusting cell size from {:?} to {:?}",
                        size,
                        (size.0 / 2, size.1 / 2)
                    );
                    return (size.0 / 2, size.1 / 2);
                }
            }

            size
        })
    }

    fn get_git_branch(&self) -> Option<String> {
        use std::process::Command;

        let output = Command::new("git")
            .arg("rev-parse")
            .arg("--abbrev-ref")
            .arg("HEAD")
            .current_dir(&self.config.cwd)
            .output()
            .ok()?;

        if output.status.success() {
            let branch = String::from_utf8_lossy(&output.stdout).trim().to_string();
            if !branch.is_empty() && branch != "HEAD" {
                Some(branch)
            } else {
                // Try to get short commit hash if in detached HEAD state
                let commit_output = Command::new("git")
                    .arg("rev-parse")
                    .arg("--short")
                    .arg("HEAD")
                    .current_dir(&self.config.cwd)
                    .output()
                    .ok()?;

                if commit_output.status.success() {
                    let commit = String::from_utf8_lossy(&commit_output.stdout)
                        .trim()
                        .to_string();
                    if !commit.is_empty() {
                        Some(format!("detached: {}", commit))
                    } else {
                        None
                    }
                } else {
                    None
                }
            }
        } else {
            None
        }
    }

    fn render_status_bar(&self, area: Rect, buf: &mut Buffer) {
        use crate::exec_command::relativize_to_home;
        use ratatui::layout::Margin;
        use ratatui::style::{Modifier, Style};
        use ratatui::text::Line;
        use ratatui::text::Span;
        use ratatui::widgets::Block;
        use ratatui::widgets::Borders;
        use ratatui::widgets::Paragraph;

        // Add same horizontal padding as the Message input (2 chars on each side)
        let horizontal_padding = 1u16;
        let padded_area = Rect {
            x: area.x + horizontal_padding,
            y: area.y,
            width: area.width.saturating_sub(horizontal_padding * 2),
            height: area.height,
        };

        // Get current working directory string
        let cwd_str = match relativize_to_home(&self.config.cwd) {
            Some(rel) if !rel.as_os_str().is_empty() => format!("~/{}", rel.display()),
            Some(_) => "~".to_string(),
            None => self.config.cwd.display().to_string(),
        };

        // Build status line spans with dynamic elision based on width.
        // Removal priority when space is tight:
        //   1) Reasoning level
        //   2) Model
        //   3) Branch
        //   4) Directory
        let branch_opt = self.get_git_branch();

        // Helper to assemble spans based on include flags
        let build_spans = |include_reasoning: bool,
                           include_model: bool,
                           include_branch: bool,
                           include_dir: bool| {
            let mut spans: Vec<Span> = Vec::new();
            spans.push(Span::styled("Code", Style::default().add_modifier(Modifier::BOLD)));

            if include_model {
                spans.push(Span::raw("  •  "));
                spans.push(Span::styled("Model: ", Style::default().dim()));
                spans.push(Span::styled(
                    self.format_model_name(&self.config.model),
                    Style::default().fg(crate::colors::info()),
                ));
            }

            if include_reasoning {
                spans.push(Span::raw("  •  "));
                spans.push(Span::styled("Reasoning: ", Style::default().dim()));
                spans.push(Span::styled(
                    format!("{}", self.config.model_reasoning_effort),
                    Style::default().fg(crate::colors::info()),
                ));
            }

            if include_dir {
                spans.push(Span::raw("  •  "));
                spans.push(Span::styled("Directory: ", Style::default().dim()));
                spans.push(Span::styled(cwd_str.clone(), Style::default().fg(crate::colors::info())));
            }

            if include_branch {
                if let Some(branch) = &branch_opt {
                    spans.push(Span::raw("  •  "));
                    spans.push(Span::styled("Branch: ", Style::default().dim()));
                    spans.push(Span::styled(
                        branch.clone(),
                        Style::default().fg(crate::colors::success_green()),
                    ));
                }
            }

            // Add reasoning visibility toggle hint only when reasoning is shown
            if self.is_reasoning_shown() {
                spans.push(Span::raw("  •  "));
                let reasoning_hint = "Ctrl+R hide reasoning";
                spans.push(Span::styled(
                    reasoning_hint,
                    Style::default().dim(),
                ));
            }

            spans
        };

        // Start with all items
        let mut include_reasoning = true;
        let mut include_model = true;
        let mut include_branch = branch_opt.is_some();
        let mut include_dir = true;
        let mut status_spans = build_spans(include_reasoning, include_model, include_branch, include_dir);

        // Now recompute exact available width inside the border + padding before measuring
        let status_block = Block::default()
            .borders(Borders::ALL)
            .border_style(Style::default().fg(crate::colors::border()));
        let inner_area = status_block.inner(padded_area);
        let padded_inner = inner_area.inner(Margin::new(1, 0));
        let inner_width = padded_inner.width as usize;

        // Helper to measure current spans width
        let measure = |spans: &Vec<Span>| -> usize {
            spans.iter().map(|s| s.content.chars().count()).sum()
        };

        // Elide items in priority order until content fits
        while measure(&status_spans) > inner_width {
            if include_reasoning {
                include_reasoning = false;
            } else if include_model {
                include_model = false;
            } else if include_branch {
                include_branch = false;
            } else if include_dir {
                include_dir = false;
            } else {
                break;
            }
            status_spans = build_spans(include_reasoning, include_model, include_branch, include_dir);
        }
        
        // Add reasoning visibility toggle hint only when reasoning is shown
        if self.is_reasoning_shown() {
            status_spans.push(Span::raw("  •  "));
            let reasoning_hint = "Ctrl+R hide reasoning";
            status_spans.push(Span::styled(
                reasoning_hint,
                Style::default().dim(),
            ));
        }

        let status_line = Line::from(status_spans);

        // Render the block first
        status_block.render(padded_area, buf);

        // Then render the text inside with padding, centered
        let status_widget =
            Paragraph::new(vec![status_line]).alignment(ratatui::layout::Alignment::Center);
        ratatui::widgets::Widget::render(status_widget, padded_inner, buf);
    }

    fn render_screenshot_highlevel(&self, path: &PathBuf, area: Rect, buf: &mut Buffer) {
        use ratatui::widgets::Widget;
        use ratatui_image::Image;
        use ratatui_image::Resize;
        use ratatui_image::picker::Picker;
        use ratatui_image::picker::ProtocolType;

        // First, cheaply read image dimensions without decoding the full image
        let (img_w, img_h) = match image::image_dimensions(path) {
            Ok(dim) => dim,
            Err(_) => {
                self.render_screenshot_placeholder(path, area, buf);
                return;
            }
        };

        // picker (Retina 2x workaround preserved)
        let mut cached_picker = self.cached_picker.borrow_mut();
        if cached_picker.is_none() {
            // If we didn't get a picker from terminal query at startup, create one from font size
            let (fw, fh) = self.measured_font_size();
            let p = Picker::from_fontsize((fw, fh));

            *cached_picker = Some(p);
        }
        let picker = cached_picker.as_ref().unwrap();

        // quantize step by protocol to avoid rounding bias
        let (qx, qy): (u16, u16) = match picker.protocol_type() {
            ProtocolType::Halfblocks => (1, 2), // half-block cell = 1 col x 2 half-rows
            _ => (1, 1),                        // pixel protocols (Kitty/iTerm2/Sixel)
        };

        // terminal cell aspect
        let (cw, ch) = self.measured_font_size();
        let cols = area.width as u32;
        let rows = area.height as u32;
        let cw = cw as u32;
        let ch = ch as u32;

        // fit (floor), then choose limiting dimension
        let mut rows_by_w = (cols * cw * img_h) / (img_w * ch);
        if rows_by_w == 0 {
            rows_by_w = 1;
        }
        let mut cols_by_h = (rows * ch * img_w) / (img_h * cw);
        if cols_by_h == 0 {
            cols_by_h = 1;
        }

        let (used_cols, used_rows) = if rows_by_w <= rows {
            (cols, rows_by_w)
        } else {
            (cols_by_h, rows)
        };

        // quantize to protocol grid
        let mut used_cols_u16 = used_cols as u16;
        let mut used_rows_u16 = used_rows as u16;
        if qx > 1 {
            let rem = used_cols_u16 % qx;
            if rem != 0 {
                used_cols_u16 = used_cols_u16.saturating_sub(rem).max(qx);
            }
        }
        if qy > 1 {
            let rem = used_rows_u16 % qy;
            if rem != 0 {
                used_rows_u16 = used_rows_u16.saturating_sub(rem).max(qy);
            }
        }
        used_cols_u16 = used_cols_u16.min(area.width).max(1);
        used_rows_u16 = used_rows_u16.min(area.height).max(1);

        // center both axes
        let hpad = (area.width.saturating_sub(used_cols_u16)) / 2;
        let vpad = (area.height.saturating_sub(used_rows_u16)) / 2;
        let target = Rect {
            x: area.x + hpad,
            y: area.y + vpad,
            width: used_cols_u16,
            height: used_rows_u16,
        };

        // cache by (path, target)
        let needs_recreate = {
            let cached = self.cached_image_protocol.borrow();
            match cached.as_ref() {
                Some((cached_path, cached_rect, _)) => {
                    cached_path != path || *cached_rect != target
                }
                None => true,
            }
        };
        if needs_recreate {
            // Only decode when we actually need to (path/target changed)
            let dyn_img = match image::ImageReader::open(path) {
                Ok(r) => match r.decode() {
                    Ok(img) => img,
                    Err(_) => {
                        self.render_screenshot_placeholder(path, area, buf);
                        return;
                    }
                },
                Err(_) => {
                    self.render_screenshot_placeholder(path, area, buf);
                    return;
                }
            };
            match picker.new_protocol(dyn_img, target, Resize::Fit(Some(FilterType::Lanczos3))) {
                Ok(protocol) => {
                    *self.cached_image_protocol.borrow_mut() =
                        Some((path.clone(), target, protocol))
                }
                Err(_) => {
                    self.render_screenshot_placeholder(path, area, buf);
                    return;
                }
            }
        }

        if let Some((_, rect, protocol)) = &*self.cached_image_protocol.borrow() {
            let image = Image::new(protocol);
            Widget::render(image, *rect, buf);
        } else {
            self.render_screenshot_placeholder(path, area, buf);
        }
    }

    fn render_screenshot_placeholder(&self, path: &PathBuf, area: Rect, buf: &mut Buffer) {
        use ratatui::style::{Modifier, Style};
        use ratatui::widgets::Block;
        use ratatui::widgets::Borders;
        use ratatui::widgets::Paragraph;

        // Show a placeholder box with screenshot info
        let filename = path
            .file_name()
            .and_then(|n| n.to_str())
            .unwrap_or("screenshot");

        let placeholder_text = format!("[Screenshot]\n{}", filename);
        let placeholder_widget = Paragraph::new(placeholder_text)
            .block(
                Block::default()
                    .borders(Borders::ALL)
                    .border_style(Style::default().fg(crate::colors::info()))
                    .title("Browser"),
            )
            .style(
                Style::default()
                    .fg(crate::colors::text_dim())
                    .add_modifier(Modifier::ITALIC),
            )
            .wrap(ratatui::widgets::Wrap { trim: true });

        placeholder_widget.render(area, buf);
    }
}

impl ChatWidget<'_> {
    /// Render the combined HUD with browser and/or agent panels based on what's active
    fn render_hud(&self, area: Rect, buf: &mut Buffer) {
        // Check what's active
        let has_browser_screenshot = self
            .latest_browser_screenshot
            .lock()
            .map(|lock| lock.is_some())
            .unwrap_or(false);
        let has_active_agents = !self.active_agents.is_empty() || self.agents_ready_to_start;

        // Add same horizontal padding as the Message input (2 chars on each side)
        let horizontal_padding = 1u16;
        let padded_area = Rect {
            x: area.x + horizontal_padding,
            y: area.y,
            width: area.width.saturating_sub(horizontal_padding * 2),
            height: area.height,
        };

        // Determine layout based on what's active
        if has_browser_screenshot && has_active_agents {
            // Both panels: 50/50 split
            let chunks =
                Layout::horizontal([Constraint::Percentage(50), Constraint::Percentage(50)])
                    .areas::<2>(padded_area);

            self.render_browser_panel(chunks[0], buf);
            self.render_agent_panel(chunks[1], buf);
        } else if has_browser_screenshot {
            // Only browser: 50% width on the left side
            let chunks =
                Layout::horizontal([Constraint::Percentage(50), Constraint::Percentage(50)])
                    .areas::<2>(padded_area);

            self.render_browser_panel(chunks[0], buf);
            // Right side remains empty
        } else if has_active_agents {
            // Only agents: 50% width on the left side
            let chunks =
                Layout::horizontal([Constraint::Percentage(50), Constraint::Percentage(50)])
                    .areas::<2>(padded_area);

            self.render_agent_panel(chunks[0], buf);
            // Right side remains empty
        }
    }

    /// Render the browser panel (left side when both panels are shown)
    fn render_browser_panel(&self, area: Rect, buf: &mut Buffer) {
        use ratatui::widgets::Block;
        use ratatui::widgets::Borders;
        use ratatui::widgets::Widget;

        if let Ok(screenshot_lock) = self.latest_browser_screenshot.lock() {
            if let Some((screenshot_path, url)) = &*screenshot_lock {
                // Use the full area for the browser preview
                let screenshot_block = Block::default()
                    .borders(Borders::ALL)
                    .title(format!(" {} ", url))
                    .border_style(Style::default().fg(crate::colors::border()));

                let inner_screenshot = screenshot_block.inner(area);
                screenshot_block.render(area, buf);

                // Render the screenshot using the full inner area
                self.render_screenshot_highlevel(screenshot_path, inner_screenshot, buf);
            }
        }
    }

    /// Render the agent status panel in the HUD
    fn render_agent_panel(&self, area: Rect, buf: &mut Buffer) {
        use ratatui::text::Line as RLine;
        use ratatui::text::Span;
        use ratatui::text::Text;
        use ratatui::widgets::Block;
        use ratatui::widgets::Borders;
        use ratatui::widgets::Paragraph;
        use ratatui::widgets::Sparkline;
        use ratatui::widgets::SparklineBar;
        use ratatui::widgets::Widget;
        use ratatui::widgets::Wrap;

        // Update sparkline data for animation
        if !self.active_agents.is_empty() || self.agents_ready_to_start {
            self.update_sparkline_data();
        }

        // Agent status block
        let agent_block = Block::default()
            .borders(Borders::ALL)
            .title(" Agents ")
            .border_style(Style::default().fg(crate::colors::border()));

        let inner_agent = agent_block.inner(area);
        agent_block.render(area, buf);

        // Dynamically calculate sparkline height based on agent activity
        // More agents = taller sparkline area
        let agent_count = self.active_agents.len();
        let sparkline_height = if agent_count == 0 && self.agents_ready_to_start {
            1u16 // Minimal height when preparing
        } else if agent_count == 0 {
            0u16 // No sparkline when no agents
        } else {
            (agent_count as u16 + 1).min(4) // 2-4 lines based on agent count
        };

        // Ensure we have enough space for both content and sparkline
        // Reserve at least 3 lines for content (status + blank + message)
        let min_content_height = 3u16;
        let available_height = inner_agent.height;

        let (actual_content_height, actual_sparkline_height) = if sparkline_height > 0 {
            if available_height > min_content_height + sparkline_height {
                // Enough space for both
                (
                    available_height.saturating_sub(sparkline_height),
                    sparkline_height,
                )
            } else if available_height > min_content_height {
                // Limited space - give minimum to content, rest to sparkline
                (
                    min_content_height,
                    available_height
                        .saturating_sub(min_content_height)
                        .min(sparkline_height),
                )
            } else {
                // Very limited space - content only
                (available_height, 0)
            }
        } else {
            // No sparkline needed
            (available_height, 0)
        };

        let content_area = Rect {
            x: inner_agent.x,
            y: inner_agent.y,
            width: inner_agent.width,
            height: actual_content_height,
        };
        let sparkline_area = Rect {
            x: inner_agent.x,
            y: inner_agent.y + actual_content_height,
            width: inner_agent.width,
            height: actual_sparkline_height,
        };

        // Build all content into a single Text structure for proper wrapping
        let mut text_content = vec![];

        // Add blank line at the top
        text_content.push(RLine::from(" "));

        // Add overall task status at the top
        let status_color = match self.overall_task_status.as_str() {
            "planning" => crate::colors::warning(),
            "running" => crate::colors::info(),
            "consolidating" => crate::colors::warning(),
            "complete" => crate::colors::success(),
            "failed" => crate::colors::error(),
            _ => crate::colors::text_dim(),
        };

        text_content.push(RLine::from(vec![
            Span::from(" "),
            Span::styled(
                "Status: ",
                Style::default()
                    .fg(crate::colors::text())
                    .add_modifier(Modifier::BOLD),
            ),
            Span::styled(&self.overall_task_status, Style::default().fg(status_color)),
        ]));

        // Add blank line
        text_content.push(RLine::from(" "));

        // Display agent statuses
        if self.agents_ready_to_start && self.active_agents.is_empty() {
            // Show "Building context..." message when agents are expected
            text_content.push(RLine::from(vec![
                Span::from(" "),
                Span::styled(
                    "Building context...",
                    Style::default()
                        .fg(crate::colors::text_dim())
                        .add_modifier(Modifier::ITALIC),
                ),
            ]));
        } else if self.active_agents.is_empty() {
            text_content.push(RLine::from(vec![
                Span::from(" "),
                Span::styled(
                    "No active agents",
                    Style::default().fg(crate::colors::text_dim()),
                ),
            ]));
        } else {
            // Show agent names/models
            for agent in &self.active_agents {
                let status_color = match agent.status {
                    AgentStatus::Pending => crate::colors::warning(),
                    AgentStatus::Running => crate::colors::info(),
                    AgentStatus::Completed => crate::colors::success(),
                    AgentStatus::Failed => crate::colors::error(),
                };

                let status_text = match agent.status {
                    AgentStatus::Pending => "pending",
                    AgentStatus::Running => "running",
                    AgentStatus::Completed => "completed",
                    AgentStatus::Failed => "failed",
                };

                text_content.push(RLine::from(vec![
                    Span::from(" "),
                    Span::styled(
                        format!("{}: ", agent.name),
                        Style::default()
                            .fg(crate::colors::text())
                            .add_modifier(Modifier::BOLD),
                    ),
                    Span::styled(status_text, Style::default().fg(status_color)),
                ]));
            }
        }

        // Calculate how much vertical space the fixed content takes
        let fixed_content_height = text_content.len() as u16;

        // Create the first paragraph for the fixed content (status and agents) without wrapping
        let fixed_paragraph = Paragraph::new(Text::from(text_content));

        // Render the fixed content first
        let fixed_area = Rect {
            x: content_area.x,
            y: content_area.y,
            width: content_area.width,
            height: fixed_content_height.min(content_area.height),
        };
        fixed_paragraph.render(fixed_area, buf);

        // Calculate remaining area for wrapped content
        let remaining_height = content_area.height.saturating_sub(fixed_content_height);
        if remaining_height > 0 {
            let wrapped_area = Rect {
                x: content_area.x,
                y: content_area.y + fixed_content_height,
                width: content_area.width,
                height: remaining_height,
            };

            // Add context and task sections with proper wrapping in the remaining area
            let mut wrapped_content = vec![];

            if let Some(ref task) = self.agent_task {
                wrapped_content.push(RLine::from(" ")); // Empty line separator
                wrapped_content.push(RLine::from(vec![
                    Span::from(" "),
                    Span::styled(
                        "Task:",
                        Style::default()
                            .fg(crate::colors::text())
                            .add_modifier(Modifier::BOLD),
                    ),
                    Span::from(" "),
                    Span::styled(task, Style::default().fg(crate::colors::text_dim())),
                ]));
            }

            if !wrapped_content.is_empty() {
                // Create paragraph with wrapping enabled for the long text content
                let wrapped_paragraph =
                    Paragraph::new(Text::from(wrapped_content)).wrap(Wrap { trim: false });
                wrapped_paragraph.render(wrapped_area, buf);
            }
        }

        // Render sparkline at the bottom if we have data and agents are active
        let sparkline_data = self.sparkline_data.borrow();

        // Debug logging
        tracing::debug!(
            "Sparkline render check: data_len={}, agents={}, ready={}, height={}, actual_height={}, area={:?}",
            sparkline_data.len(),
            self.active_agents.len(),
            self.agents_ready_to_start,
            sparkline_height,
            actual_sparkline_height,
            sparkline_area
        );

        if !sparkline_data.is_empty()
            && (!self.active_agents.is_empty() || self.agents_ready_to_start)
            && actual_sparkline_height > 0
        {
            // Convert data to SparklineBar with colors based on completion status
            let bars: Vec<SparklineBar> = sparkline_data
                .iter()
                .map(|(value, is_completed)| {
                    let color = if *is_completed {
                        crate::colors::success() // Green for completed
                    } else {
                        crate::colors::border() // Border color for normal activity
                    };
                    SparklineBar::from(*value).style(Style::default().fg(color))
                })
                .collect();

            // Use dynamic max based on the actual data for better visibility
            // During preparing/planning, values are small (2-3), during running they're larger (5-15)
            // For planning phase with single line, use smaller max for better visibility
            let max_value = if self.agents_ready_to_start && self.active_agents.is_empty() {
                // Planning phase - use smaller max for better visibility of 1-3 range
                sparkline_data
                    .iter()
                    .map(|(v, _)| *v)
                    .max()
                    .unwrap_or(4)
                    .max(4)
            } else {
                // Running phase - use larger max
                sparkline_data
                    .iter()
                    .map(|(v, _)| *v)
                    .max()
                    .unwrap_or(10)
                    .max(10)
            };

            let sparkline = Sparkline::default().data(bars).max(max_value); // Dynamic max for better visibility
            sparkline.render(sparkline_area, buf);
        }
    }

}

impl WidgetRef for &ChatWidget {
    fn render_ref(&self, area: Rect, buf: &mut Buffer) {

        // Fill entire area with theme background
        let bg_style = Style::default()
            .bg(crate::colors::background())
            .fg(crate::colors::text());
        for y in area.top()..area.bottom() {
            for x in area.left()..area.right() {
                buf[(x, y)].set_style(bg_style);
            }
        }

        let layout_areas = self.layout_areas(area);
        let (status_bar_area, hud_area, history_area, bottom_pane_area) = if layout_areas.len() == 4
        {
            // Browser HUD is present
            (
                layout_areas[0],
                Some(layout_areas[1]),
                layout_areas[2],
                layout_areas[3],
            )
        } else {
            // No browser HUD
            (layout_areas[0], None, layout_areas[1], layout_areas[2])
        };

        // Render status bar
        self.render_status_bar(status_bar_area, buf);

        // Render HUD if present (browser and/or agents)
        if let Some(hud_area) = hud_area {
            self.render_hud(hud_area, buf);
        }

        // Create a unified scrollable container for all chat content
        // Use consistent padding throughout
        let padding = 1u16;
        let content_area = Rect {
            x: history_area.x + padding,
            y: history_area.y,
            width: history_area.width.saturating_sub(padding * 2),
            height: history_area.height,
        };

        // Collect all content items into a single list
        let mut all_content: Vec<&dyn HistoryCell> = Vec::new();
        for cell in self.history_cells.iter() {
            all_content.push(cell);
        }

        // Add active/streaming cell if present
        if let Some(ref cell) = self.active_exec_cell {
            all_content.push(cell as &dyn HistoryCell);
        }

        // Add live streaming content if present
        let streaming_lines = self
            .live_builder
            .display_rows()
            .into_iter()
            .map(|r| ratatui::text::Line::from(r.text))
            .collect::<Vec<_>>();

        let streaming_cell = if !streaming_lines.is_empty() {
            Some(history_cell::new_streaming_content(streaming_lines))
        } else {
            None
        };

        if let Some(ref cell) = streaming_cell {
            all_content.push(cell);
        }

        // Calculate total content height using prefix sums; build if needed
        let spacing = 1u16; // Standard spacing between cells
        const GUTTER_WIDTH: u16 = 2; // Same as in render loop

        // Opportunistically clear height cache if width changed
        if self.height_cache_last_width.get() != content_area.width {
            self.height_cache.borrow_mut().clear();
            self.prefix_sums.borrow_mut().clear();
            self.height_cache_last_width.set(content_area.width);
        }

        // Perf: count a frame
        if self.perf_enabled {
            let mut p = self.perf.borrow_mut();
            p.frames = p.frames.saturating_add(1);
        }

        let total_height: u16 = {
            let perf_enabled = self.perf_enabled;
            let total_start = if perf_enabled { Some(std::time::Instant::now()) } else { None };
            let mut ps = self.prefix_sums.borrow_mut();
            // Always rebuild to account for height changes without item count changes
            ps.clear();
            ps.push(0);
            let mut acc = 0u16;
            if perf_enabled {
                let mut p = self.perf.borrow_mut();
                p.prefix_rebuilds = p.prefix_rebuilds.saturating_add(1);
            }
            for (idx, item) in all_content.iter().enumerate() {
                let content_width = content_area.width.saturating_sub(GUTTER_WIDTH);
                // Cache heights for most items. Also allow caching for ExecCell once completed
                // (custom_render but stable), to avoid repeated wrapping/measure.
                let is_stable_exec = item
                    .as_any()
                    .downcast_ref::<crate::history_cell::ExecCell>()
                    .map(|e| e.output.is_some())
                    .unwrap_or(false);
                let is_streaming = item
                    .as_any()
                    .downcast_ref::<crate::history_cell::StreamingContentCell>()
                    .is_some();
                let is_cacheable = ((!item.has_custom_render()) || is_stable_exec)
                    && !item.is_animating()
                    && !is_streaming;
                let h = if is_cacheable {
                    let key = (idx, content_width);
                    // Take an immutable borrow in a small scope to avoid overlapping with the later mutable borrow
                    let cached_val = {
                        let cache_ref = self.height_cache.borrow();
                        cache_ref.get(&key).copied()
                    };
                    if let Some(cached) = cached_val {
                        if perf_enabled {
                            let mut p = self.perf.borrow_mut();
                            p.height_hits_total = p.height_hits_total.saturating_add(1);
                        }
                        cached
                    } else {
                        if perf_enabled {
                            let mut p = self.perf.borrow_mut();
                            p.height_misses_total = p.height_misses_total.saturating_add(1);
                        }
                        let label = if perf_enabled { Some(self.perf_label_for_item(*item)) } else { None };
                        let t0 = if perf_enabled { Some(std::time::Instant::now()) } else { None };
                        let computed = item.desired_height(content_width);
                        if let (true, Some(start)) = (perf_enabled, t0) {
                            let dt = start.elapsed().as_nanos();
                            let mut p = self.perf.borrow_mut();
                            p.record_total((idx, content_width), label.as_deref().unwrap_or("unknown"), dt);
                        }
                        // Now take a mutable borrow to insert
                        self.height_cache.borrow_mut().insert(key, computed);
                        computed
                    }
                } else {
                    item.desired_height(content_width)
                };
                acc = acc.saturating_add(h);
                if idx < all_content.len() - 1 && !item.is_title_only() {
                    acc = acc.saturating_add(spacing);
                }
                ps.push(acc);
            }
            let total = *ps.last().unwrap_or(&0);
            if let Some(start) = total_start {
                if perf_enabled {
                    let mut p = self.perf.borrow_mut();
                    p.ns_total_height = p.ns_total_height.saturating_add(start.elapsed().as_nanos());
                }
            }
            total
        };

        // Check for active animations using the trait method
        let has_active_animation = self.history_cells.iter().any(|cell| cell.is_animating());

        if has_active_animation {
            tracing::debug!("Active animation detected, requesting redraw");
            self.app_event_tx.send(AppEvent::RequestRedraw);
        } else {
        }

        // Calculate scroll position and vertical alignment
        // Stabilize viewport when input area height changes while scrolled up.
        let prev_viewport_h = self.last_history_viewport_height.get();
        if prev_viewport_h == 0 {
            // Initialize on first render
            self.last_history_viewport_height.set(content_area.height);
        }

        let (start_y, scroll_pos) = if total_height <= content_area.height {
            // Content fits - always align to bottom so "Popular commands" stays at the bottom
            let start_y = content_area.y + content_area.height.saturating_sub(total_height);
            // Update last_max_scroll cache
            self.last_max_scroll.set(0);
            (start_y, 0u16) // No scrolling needed
        } else {
            // Content overflows - calculate scroll position
            // scroll_offset is measured from the bottom (0 = bottom/newest)
            // Convert to distance from the top for rendering math.
            let max_scroll = total_height.saturating_sub(content_area.height);
            // Update cache and clamp for display only
            self.last_max_scroll.set(max_scroll);
            let clamped_scroll_offset = self.scroll_offset.min(max_scroll);
            let mut scroll_from_top = max_scroll.saturating_sub(clamped_scroll_offset);

            // Viewport stabilization: when user is scrolled up (offset > 0) and the
            // history viewport height changes due to the input area growing/shrinking,
            // adjust the scroll_from_top to keep the top line steady on screen.
            if clamped_scroll_offset > 0 {
                let prev_h = prev_viewport_h as i32;
                let curr_h = content_area.height as i32;
                let delta_h = prev_h - curr_h; // positive if viewport shrank
                if delta_h != 0 {
                    // Adjust in the opposite direction to keep the same top anchor
                    let sft = scroll_from_top as i32 - delta_h;
                    let sft = sft.clamp(0, max_scroll as i32) as u16;
                    scroll_from_top = sft;
                }
            }

            (content_area.y, scroll_from_top)
        };

        // Record current viewport height for the next frame
        self.last_history_viewport_height.set(content_area.height);

        // Render the scrollable content with spacing using prefix sums
        let mut screen_y = start_y; // Position on screen
        let spacing = 1u16; // Spacing between cells
        let viewport_bottom = scroll_pos.saturating_add(content_area.height);
        let ps = self.prefix_sums.borrow();
        let mut start_idx = match ps.binary_search(&scroll_pos) {
            Ok(i) => i,
            Err(i) => i.saturating_sub(1),
        };
        start_idx = start_idx.min(all_content.len());
        let mut end_idx = match ps.binary_search(&viewport_bottom) {
            Ok(i) => i,
            Err(i) => i,
        };
        // Extend end_idx by one to include the next item when the viewport cuts into spacing
        end_idx = end_idx.saturating_add(1).min(all_content.len());

        let render_loop_start = if self.perf_enabled { Some(std::time::Instant::now()) } else { None };
        for idx in start_idx..end_idx {
            let item = all_content[idx];
            // Calculate height with reduced width due to gutter
            const GUTTER_WIDTH: u16 = 2;
            let content_width = content_area.width.saturating_sub(GUTTER_WIDTH);
            // Height from cache if possible
            // Cache heights for most items. Also allow caching for completed ExecCell (stable).
            let is_stable_exec = item
                .as_any()
                .downcast_ref::<crate::history_cell::ExecCell>()
                .map(|e| e.output.is_some())
                .unwrap_or(false);
            let is_streaming = item
                .as_any()
                .downcast_ref::<crate::history_cell::StreamingContentCell>()
                .is_some();
            let is_cacheable = ((!item.has_custom_render()) || is_stable_exec)
                && !item.is_animating()
                && !is_streaming;
            let item_height = if is_cacheable {
                let key = (idx, content_width);
                if let Some(cached) = self.height_cache.borrow().get(&key).copied() {
                    if self.perf_enabled {
                        let mut p = self.perf.borrow_mut();
                        p.height_hits_render = p.height_hits_render.saturating_add(1);
                    }
                    cached
                } else {
                    if self.perf_enabled {
                        let mut p = self.perf.borrow_mut();
                        p.height_misses_render = p.height_misses_render.saturating_add(1);
                    }
                    let label = if self.perf_enabled { Some(self.perf_label_for_item(item)) } else { None };
                    let t0 = if self.perf_enabled { Some(std::time::Instant::now()) } else { None };
                    let computed = item.desired_height(content_width);
                    if let (true, Some(start)) = (self.perf_enabled, t0) {
                        let dt = start.elapsed().as_nanos();
                        let mut p = self.perf.borrow_mut();
                        p.record_render((idx, content_width), label.as_deref().unwrap_or("unknown"), dt);
                    }
                    self.height_cache.borrow_mut().insert(key, computed);
                    computed
                }
            } else {
                item.desired_height(content_width)
            };

            let content_y = ps[idx];
            let skip_top = if content_y < scroll_pos { scroll_pos - content_y } else { 0 };

            // Stop if we've gone past the bottom of the screen
            if screen_y >= content_area.y + content_area.height {
                break;
            }

            // Calculate how much height is available for this item
            let available_height = (content_area.y + content_area.height).saturating_sub(screen_y);
            let visible_height = item_height.saturating_sub(skip_top).min(available_height);

            if visible_height > 0 {
                // Define gutter width (2 chars: symbol + space)
                const GUTTER_WIDTH: u16 = 2;
                
                // Split area into gutter and content
                let gutter_area = Rect {
                    x: content_area.x,
                    y: screen_y,
                    width: GUTTER_WIDTH.min(content_area.width),
                    height: visible_height,
                };
                
                let item_area = Rect {
                    x: content_area.x + GUTTER_WIDTH.min(content_area.width),
                    y: screen_y,
                    width: content_area.width.saturating_sub(GUTTER_WIDTH),
                    height: visible_height,
                };

                // Render gutter symbol
                if let Some(symbol) = item.gutter_symbol() {
                    // Choose color based on symbol/type
                    let color = if symbol == "➤" {
                        // Executed arrow – color reflects exec state
                        if let Some(exec) = item.as_any().downcast_ref::<crate::history_cell::ExecCell>() {
                            match &exec.output {
                                None => crate::colors::primary(),          // Running...
                                Some(o) if o.exit_code == 0 => crate::colors::text_bright(), // Ran
                                Some(_) => crate::colors::error(),
                            }
                        } else {
                            crate::colors::primary()
                        }
                    } else if symbol == "↯" {
                        // Patch/Updated arrow color from explicit type
                        match item.kind() {
                            crate::history_cell::HistoryCellType::Patch { kind: crate::history_cell::PatchKind::ApplySuccess } => crate::colors::success(),
                            _ => crate::colors::primary(),
                        }
                    } else {
                        match symbol {
                            "›" => crate::colors::text(),        // user
                            "⋮" => crate::colors::primary(),     // thinking
                            "•" => crate::colors::text_bright(),  // codex/agent
                            "⚙" => crate::colors::primary(),      // tool working
                            "✔" => crate::colors::success(),      // tool complete
                            "✖" => crate::colors::error(),        // error
                            "★" => crate::colors::text_bright(),  // notice/popular
                            _ => crate::colors::text_dim(),
                        }
                    };

                    // Draw the symbol at the top of this cell only when the first line is visible
                    if skip_top == 0 && gutter_area.width >= 2 {
                        // Choose color based on symbol/type
                        let symbol_style = Style::default().fg(color);
                        buf.set_string(gutter_area.x, gutter_area.y, symbol, symbol_style);
                    }
                }

                // Render only the visible window of the item using vertical skip
                let skip_rows = skip_top;
                
                // Log all cells being rendered
                let is_animating = item.is_animating();
                let has_custom = item.has_custom_render();
                
                
                if is_animating || has_custom {
                    tracing::debug!(
                        ">>> RENDERING ANIMATION Cell[{}]: area={:?}, skip_rows={}",
                        idx, item_area, skip_rows
                    );
                }
                
                item.render_with_skip(item_area, buf, skip_rows);
                screen_y += visible_height;
            }

            // Add spacing only if something was actually rendered for this item.
            // Prevents a stray blank row when a zero-height cell is present
            // (e.g., a streaming cell that currently only has a hidden header).
            if idx < all_content.len() - 1 && !item.is_title_only() {
                if screen_y < content_area.y + content_area.height {
                    screen_y += spacing.min((content_area.y + content_area.height).saturating_sub(screen_y));
                }
            }
        }
        if let Some(start) = render_loop_start {
            if self.perf_enabled {
                let mut p = self.perf.borrow_mut();
                p.ns_render_loop = p.ns_render_loop.saturating_add(start.elapsed().as_nanos());
            }
        }

        // Render vertical scrollbar when content is scrollable and currently visible
        // Auto-hide after a short delay to avoid copying it along with text.
        let now = std::time::Instant::now();
        let show_scrollbar = total_height > content_area.height
            && self
                .scrollbar_visible_until
                .get()
                .map(|t| now < t)
                .unwrap_or(false);
        if show_scrollbar {
            let mut sb_state = self.vertical_scrollbar_state.borrow_mut();
            // Scrollbar expects number of scroll positions, not total rows.
            // For a viewport of H rows and content of N rows, there are
            // max_scroll = N - H positions; valid positions = [0, max_scroll].
            let max_scroll = total_height.saturating_sub(content_area.height);
            let scroll_positions = max_scroll.saturating_add(1).max(1) as usize;
            let pos = scroll_pos.min(max_scroll) as usize;
            *sb_state = sb_state.content_length(scroll_positions).position(pos);
            // Theme-aware scrollbar styling (line + block)
            // Track: thin line using border color; Thumb: block using border_focused.
            let theme = crate::theme::current_theme();
            let sb = Scrollbar::new(ScrollbarOrientation::VerticalRight)
                .symbols(scrollbar_symbols::VERTICAL)
                .begin_symbol(None)
                .end_symbol(None)
                .track_symbol(Some("│"))
                .track_style(Style::default().fg(crate::colors::border()))
                .thumb_symbol("█")
                .thumb_style(Style::default().fg(theme.border_focused));
            // To avoid a small jump at the bottom due to spacer toggling,
            // render the scrollbar in a slightly shorter area (reserve 1 row).
            let sb_area = Rect {
                x: history_area.x,
                y: history_area.y,
                width: history_area.width,
                height: history_area.height.saturating_sub(1),
            };
            StatefulWidget::render(sb, sb_area, buf, &mut sb_state);
        }

        // Render the bottom pane directly without a border for now
        // The composer has its own layout with hints at the bottom
        (&self.bottom_pane).render(bottom_pane_area, buf);

        // Welcome animation is kept as a normal cell in history; no overlay.

        // The welcome animation is no longer rendered as an overlay.

        // Render diff overlay (covering the history area, aligned with padding) if active
        if let Some(overlay) = &self.diff_overlay {
            // Global scrim: dim the whole background to draw focus to the viewer
            // We intentionally do this across the entire widget area rather than just the
            // history area so the viewer stands out even with browser HUD or status bars.
            let scrim_bg = Style::default()
                .bg(crate::colors::overlay_scrim())
                .fg(crate::colors::text_dim());
            for y in area.y..area.y + area.height {
                for x in area.x..area.x + area.width {
                    // Overwrite with a dimmed style; we don't Clear so existing glyphs remain,
                    // but foreground is muted to reduce visual competition.
                    buf[(x, y)].set_style(scrim_bg);
                }
            }
            // Match the horizontal padding used by status bar and input
            let padding = 1u16;
            let mut area = Rect {
                x: history_area.x + padding,
                y: history_area.y,
                width: history_area.width.saturating_sub(padding * 2),
                height: history_area.height,
            };

            // Clear and repaint the overlay area with theme scrim background
            Clear.render(area, buf);
            let bg_style = Style::default().bg(crate::colors::overlay_scrim());
            for y in area.y..area.y + area.height {
                for x in area.x..area.x + area.width {
                    buf[(x, y)].set_style(bg_style);
                }
            }

            // Build a styled title: keys/icons in normal text color; descriptors and dividers dim
            let t_dim = Style::default().fg(crate::colors::text_dim());
            let t_fg = Style::default().fg(crate::colors::text());
            let has_tabs = overlay.tabs.len() > 1;
            let mut title_spans: Vec<ratatui::text::Span<'static>> = vec![
                ratatui::text::Span::styled(" ", t_dim),
                ratatui::text::Span::styled("Diff viewer", t_fg),
            ];
            if has_tabs {
                title_spans.extend_from_slice(&[
                    ratatui::text::Span::styled(" ——— ", t_dim),
                    ratatui::text::Span::styled("◂ ▸", t_fg),
                    ratatui::text::Span::styled(" change tabs ", t_dim),
                ]);
            }
            title_spans.extend_from_slice(&[
                ratatui::text::Span::styled("——— ", t_dim),
                ratatui::text::Span::styled("e", t_fg),
                ratatui::text::Span::styled(" explain ", t_dim),
                ratatui::text::Span::styled("——— ", t_dim),
                ratatui::text::Span::styled("u", t_fg),
                ratatui::text::Span::styled(" undo ", t_dim),
                ratatui::text::Span::styled("——— ", t_dim),
                ratatui::text::Span::styled("Esc", t_fg),
                ratatui::text::Span::styled(" close ", t_dim),
            ]);
            let block = Block::default()
                .borders(Borders::ALL)
                .title(ratatui::text::Line::from(title_spans))
                // Use normal background for the window itself so it contrasts against the
                // dimmed scrim behind
                .style(Style::default().bg(crate::colors::background()))
                .border_style(
                    Style::default()
                        .fg(crate::colors::border())
                        .bg(crate::colors::background()),
                );
            let inner = block.inner(area);
            block.render(area, buf);

            // Paint inner content background as the normal theme background
            let inner_bg = Style::default().bg(crate::colors::background());
            for y in inner.y..inner.y + inner.height {
                for x in inner.x..inner.x + inner.width {
                    buf[(x, y)].set_style(inner_bg);
                }
            }

            // Split into header tabs and body/footer
            // Add one cell padding around the entire inside of the window
            let padded_inner = inner.inner(ratatui::layout::Margin::new(1, 1));
            let [tabs_area, body_area] = if has_tabs {
                Layout::vertical([Constraint::Length(2), Constraint::Fill(1)]).areas(padded_inner)
            } else {
                // Keep a small header row to show file path and counts
                let [t, b] = Layout::vertical([Constraint::Length(2), Constraint::Fill(1)]).areas(padded_inner);
                [t, b]
            };

            // Render tabs only if we have more than one file
            if has_tabs {
                let labels: Vec<String> = overlay
                    .tabs
                    .iter()
                    .map(|(t, _)| format!("  {}  ", t))
                    .collect();
                let mut constraints: Vec<Constraint> = Vec::new();
                let mut total: u16 = 0;
                for label in &labels {
                    let w = (label.chars().count() as u16).min(tabs_area.width.saturating_sub(total));
                    constraints.push(Constraint::Length(w));
                    total = total.saturating_add(w);
                    if total >= tabs_area.width.saturating_sub(4) { break; }
                }
                constraints.push(Constraint::Fill(1));
                let chunks = Layout::horizontal(constraints).split(tabs_area);
                // Draw a light bottom border across the entire tabs strip
                let tabs_bottom_rule = Block::default()
                    .borders(Borders::BOTTOM)
                    .border_style(Style::default().fg(crate::colors::border()));
                tabs_bottom_rule.render(tabs_area, buf);
                for i in 0..labels.len() { // last chunk is filler; guard below
                    if i >= chunks.len().saturating_sub(1) { break; }
                    let rect = chunks[i];
                    if rect.width == 0 { continue; }
                    let selected = i == overlay.selected;

                    // Both selected and unselected tabs use the normal background
                    let tab_bg = crate::colors::background();
                    let bg_style = Style::default().bg(tab_bg);
                    for y in rect.y..rect.y + rect.height {
                        for x in rect.x..rect.x + rect.width {
                            buf[(x, y)].set_style(bg_style);
                        }
                    }

                    // Render label at the top line, with padding
                    let label_rect = Rect {
                        x: rect.x + 1,
                        y: rect.y,
                        width: rect.width.saturating_sub(2),
                        height: 1,
                    };
                    let label_style = if selected {
                        Style::default().fg(crate::colors::text()).add_modifier(Modifier::BOLD)
                    } else {
                        Style::default().fg(crate::colors::text_dim())
                    };
                    let line = ratatui::text::Line::from(ratatui::text::Span::styled(labels[i].clone(), label_style));
                    Paragraph::new(RtText::from(vec![line]))
                        .wrap(ratatui::widgets::Wrap { trim: true })
                        .render(label_rect, buf);
                    // Selected tab: thin underline using text_bright under the label width
                    if selected {
                        let label_len = labels[i].chars().count() as u16;
                        let accent_w = label_len.min(rect.width.saturating_sub(2)).max(1);
                        let accent_rect = Rect {
                            x: label_rect.x,
                            y: rect.y + rect.height.saturating_sub(1),
                            width: accent_w,
                            height: 1,
                        };
                        let underline = Block::default()
                            .borders(Borders::BOTTOM)
                            .border_style(Style::default().fg(crate::colors::text_bright()));
                        underline.render(accent_rect, buf);
                    }
                }
            } else {
                // Single-file header: show full path with (+adds -dels)
                if let Some((label, _)) = overlay.tabs.get(overlay.selected) {
                    let header_line = ratatui::text::Line::from(ratatui::text::Span::styled(
                        label.clone(),
                        Style::default().fg(crate::colors::text()).add_modifier(Modifier::BOLD),
                    ));
                    let para = Paragraph::new(RtText::from(vec![header_line]))
                        .wrap(ratatui::widgets::Wrap { trim: true });
                    ratatui::widgets::Widget::render(para, tabs_area, buf);
                }
            }

            // Render selected tab with vertical scroll and highlight current diff block
            if let Some((_, blocks)) = overlay.tabs.get(overlay.selected) {
                // Flatten blocks into lines and record block start indices
                let mut all_lines: Vec<ratatui::text::Line<'static>> = Vec::new();
                let mut block_starts: Vec<(usize, usize)> = Vec::new(); // (start_index, len)
                for b in blocks {
                    let start = all_lines.len();
                    block_starts.push((start, b.lines.len()));
                    all_lines.extend(b.lines.clone());
                }

                let raw_skip = overlay.scroll_offsets.get(overlay.selected).copied().unwrap_or(0) as usize;
                let visible_rows = body_area.height as usize;
                // Cache visible rows so key handler can clamp
                self.diff_body_visible_rows.set(body_area.height);
                let max_off = all_lines.len().saturating_sub(visible_rows.max(1));
                let skip = raw_skip.min(max_off);
                let body_inner = body_area;
                let visible_rows = body_inner.height as usize;

                // Collect visible slice
                let end = (skip + visible_rows).min(all_lines.len());
                let visible = if skip < all_lines.len() { &all_lines[skip..end] } else { &[] };
                // Fill body background with a slightly lighter paper-like background
                let bg = crate::colors::background();
                let paper_color = match bg {
                    ratatui::style::Color::Rgb(r, g, b) => {
                        let alpha = 0.06f32; // subtle lightening toward white
                        let nr = ((r as f32) * (1.0 - alpha) + 255.0 * alpha).round() as u8;
                        let ng = ((g as f32) * (1.0 - alpha) + 255.0 * alpha).round() as u8;
                        let nb = ((b as f32) * (1.0 - alpha) + 255.0 * alpha).round() as u8;
                        ratatui::style::Color::Rgb(nr, ng, nb)
                    }
                    _ => bg,
                };
                let body_bg = Style::default().bg(paper_color);
                for y in body_inner.y..body_inner.y + body_inner.height {
                    for x in body_inner.x..body_inner.x + body_inner.width {
                        buf[(x, y)].set_style(body_bg);
                    }
                }
                let paragraph = Paragraph::new(RtText::from(visible.to_vec())).wrap(ratatui::widgets::Wrap { trim: false });
                ratatui::widgets::Widget::render(paragraph, body_inner, buf);

                // No explicit current-block highlight for a cleaner look

                // Render confirmation dialog if active
                if self.diff_confirm.is_some() {
                    // Centered small box
                    let w = (body_inner.width as i16 - 10).max(20) as u16;
                    let h = 5u16;
                    let x = body_inner.x + (body_inner.width.saturating_sub(w)) / 2;
                    let y = body_inner.y + (body_inner.height.saturating_sub(h)) / 2;
                    let dialog = Rect { x, y, width: w, height: h };
                    Clear.render(dialog, buf);
                    let dlg_block = Block::default()
                        .borders(Borders::ALL)
                        .title("Confirm Undo")
                        .border_style(Style::default().fg(crate::colors::primary()));
                    let dlg_inner = dlg_block.inner(dialog);
                    dlg_block.render(dialog, buf);
                    let lines = vec![
                        ratatui::text::Line::from("Are you sure you want to undo this diff?"),
                        ratatui::text::Line::from("Press Enter to confirm • Esc to cancel".to_string().dim()),
                    ];
                    let para = Paragraph::new(RtText::from(lines)).wrap(ratatui::widgets::Wrap { trim: true });
                    ratatui::widgets::Widget::render(para, dlg_inner, buf);
                }
            }
        }
    }
}

fn add_token_usage(current_usage: &TokenUsage, new_usage: &TokenUsage) -> TokenUsage {
    let cached_input_tokens = match (
        current_usage.cached_input_tokens,
        new_usage.cached_input_tokens,
    ) {
        (Some(current), Some(new)) => Some(current + new),
        (Some(current), None) => Some(current),
        (None, Some(new)) => Some(new),
        (None, None) => None,
    };
    let reasoning_output_tokens = match (
        current_usage.reasoning_output_tokens,
        new_usage.reasoning_output_tokens,
    ) {
        (Some(current), Some(new)) => Some(current + new),
        (Some(current), None) => Some(current),
        (None, Some(new)) => Some(new),
        (None, None) => None,
    };
    TokenUsage {
        input_tokens: current_usage.input_tokens + new_usage.input_tokens,
        cached_input_tokens,
        output_tokens: current_usage.output_tokens + new_usage.output_tokens,
        reasoning_output_tokens,
        total_tokens: current_usage.total_tokens + new_usage.total_tokens,
    }
}

<<<<<<< HEAD
// Coalesce adjacent Read entries of the same file with contiguous ranges in a rendered lines vector.
// Expects the vector to contain a header line at index 0 (e.g., "Read"). Modifies in place.
fn coalesce_read_ranges_in_lines(lines: &mut Vec<ratatui::text::Line<'static>>) {
    use ratatui::style::{Modifier, Style};
    use ratatui::text::{Line, Span};

    if lines.len() <= 2 {
        return;
    }

    // Helper to parse a content line into (filename, start, end, prefix)
    fn parse_read_line(line: &Line<'_>) -> Option<(String, u32, u32, String)> {
        if line.spans.is_empty() {
            return None;
        }
        // First span should be prefix (dim): "└ " or "  "
        let prefix = line.spans[0].content.to_string();
        // Only consider the two standard prefixes this renderer emits
        if !(prefix == "└ " || prefix == "  ") {
            return None;
        }
        // Concatenate the rest of spans as one string for parsing
        let rest: String = line
            .spans
            .iter()
            .skip(1)
            .map(|s| s.content.as_ref())
            .collect();
        // Expect format: "<fname> (lines X to Y)"
        if let Some(idx) = rest.rfind(" (lines ") {
            let fname = rest[..idx].to_string();
            let tail = &rest[idx + 1..]; // starts with "(lines ..."
            if tail.starts_with("(lines ") && tail.ends_with(")") {
                let inner = &tail[7..tail.len() - 1]; // remove "(lines " and trailing ")"
                if let Some((s1, s2)) = inner.split_once(" to ") {
                    if let (Ok(start), Ok(end)) = (s1.trim().parse::<u32>(), s2.trim().parse::<u32>()) {
                        return Some((fname, start, end, prefix));
                    }
                }
            }
        }
        None
    }

    let mut i: usize = 1; // start after header
    while i + 1 < lines.len() {
        let left = parse_read_line(&lines[i]);
        let right = parse_read_line(&lines[i + 1]);
        if let (Some((fname_a, mut a1, mut a2, prefix_a)), Some((fname_b, b1, b2, _prefix_b))) = (left, right) {
            if fname_a == fname_b {
                // Consider contiguous if next start equals prev end, or prev end + 1
                if b1 == a2 || b1 == a2 + 1 {
                    a1 = a1.min(b1);
                    a2 = a2.max(b2);
                    // Rebuild line i with new range, preserving styling conventions
                    let new_spans: Vec<Span<'static>> = vec![
                        Span::styled(prefix_a, Style::default().add_modifier(Modifier::DIM)),
                        Span::styled(fname_a, Style::default().fg(crate::colors::text())),
                        Span::styled(format!(" (lines {} to {})", a1, a2), Style::default().fg(crate::colors::text_dim())),
                    ];
                    lines[i] = Line::from(new_spans);
                    // Remove merged line and continue without advancing i to check further merges
                    lines.remove(i + 1);
                    continue;
                }
            }
        }
        i += 1;
    }
}
=======
// Extract the first bold (Markdown) element in the form **...** from `s`.
// Returns the inner text if found; otherwise `None`.
fn extract_first_bold(s: &str) -> Option<String> {
    let bytes = s.as_bytes();
    let mut i = 0usize;
    while i + 1 < bytes.len() {
        if bytes[i] == b'*' && bytes[i + 1] == b'*' {
            let start = i + 2;
            let mut j = start;
            while j + 1 < bytes.len() {
                if bytes[j] == b'*' && bytes[j + 1] == b'*' {
                    // Found closing **
                    let inner = &s[start..j];
                    let trimmed = inner.trim();
                    if !trimmed.is_empty() {
                        return Some(trimmed.to_string());
                    } else {
                        return None;
                    }
                }
                j += 1;
            }
            // No closing; stop searching (wait for more deltas)
            return None;
        }
        i += 1;
    }
    None
}

#[cfg(test)]
mod tests;
>>>>>>> 9193eb6b
<|MERGE_RESOLUTION|>--- conflicted
+++ resolved
@@ -73,12 +73,7 @@
 use crate::history_cell::ExecCell;
 use crate::history_cell::HistoryCell;
 use crate::history_cell::PatchEventType;
-<<<<<<< HEAD
 use crate::live_wrap::RowBuilder;
-=======
-use crate::tui::FrameRequester;
-// streaming internals are provided by crate::streaming and crate::markdown_stream
->>>>>>> 9193eb6b
 use crate::user_approval_widget::ApprovalRequest;
 use crate::streaming::controller::AppEventHistorySink;
 use crate::height_manager::{HeightEvent, HeightManager};
@@ -139,7 +134,6 @@
     initial_user_message: Option<UserMessage>,
     total_token_usage: TokenUsage,
     last_token_usage: TokenUsage,
-<<<<<<< HEAD
     content_buffer: String,
     // Buffer for streaming assistant answer text; we do not surface partial
     // We wait for the final AgentMessage event and then emit the full text
@@ -252,23 +246,6 @@
 
 struct DiffConfirm {
     text_to_submit: String,
-=======
-    // Stream lifecycle controller
-    stream: StreamController,
-    running_commands: HashMap<String, RunningCommand>,
-    pending_exec_completions: Vec<(Vec<String>, Vec<ParsedCommand>, CommandOutput)>,
-    task_complete_pending: bool,
-    // Queue of interruptive UI events deferred during an active write cycle
-    interrupts: InterruptManager,
-    // Whether a redraw is needed after handling the current event
-    needs_redraw: bool,
-    // Accumulates the current reasoning block text to extract a header
-    reasoning_buffer: String,
-    // Accumulates full reasoning content for transcript-only recording
-    full_reasoning_buffer: String,
-    session_id: Option<Uuid>,
-    frame_requester: FrameRequester,
->>>>>>> 9193eb6b
 }
 
 struct UserMessage {
@@ -276,7 +253,6 @@
     image_paths: Vec<PathBuf>,
 }
 
-<<<<<<< HEAD
 #[derive(Default, Clone, Debug)]
 struct PerfStats {
     frames: u64,
@@ -416,8 +392,6 @@
     Failed,
 }
 
-=======
->>>>>>> 9193eb6b
 impl From<String> for UserMessage {
     fn from(text: String) -> Self {
         Self {
@@ -435,7 +409,6 @@
     }
 }
 
-<<<<<<< HEAD
 impl ChatWidget<'_> {
     fn perf_label_for_item(&self, item: &dyn HistoryCell) -> String {
         use crate::history_cell::{ExecKind, ExecStatus, HistoryCellType, PatchKind, ToolStatus};
@@ -502,25 +475,6 @@
             self.height_manager
                 .borrow_mut()
                 .record_event(HeightEvent::ComposerModeChange);
-=======
-impl ChatWidget {
-    #[inline]
-    fn mark_needs_redraw(&mut self) {
-        self.needs_redraw = true;
-    }
-    fn flush_answer_stream_with_separator(&mut self) {
-        let sink = AppEventHistorySink(self.app_event_tx.clone());
-        let _ = self.stream.finalize(true, &sink);
-    }
-    // --- Small event handlers ---
-    fn on_session_configured(&mut self, event: codex_core::protocol::SessionConfiguredEvent) {
-        self.bottom_pane
-            .set_history_metadata(event.history_log_id, event.history_entry_count);
-        self.session_id = Some(event.session_id);
-        self.add_to_history(history_cell::new_session_info(&self.config, event, true));
-        if let Some(user_message) = self.initial_user_message.take() {
-            self.submit_user_message(user_message);
->>>>>>> 9193eb6b
         }
     }
 
@@ -546,7 +500,6 @@
         // Remember which stream is currently active so we can group inserts
         self.current_stream_kind = Some(kind);
         let sink = AppEventHistorySink(self.app_event_tx.clone());
-<<<<<<< HEAD
         
         // Always begin the correct stream for this delta's kind
         // This will switch streams if needed or no-op if already active
@@ -591,55 +544,9 @@
     fn invalidate_height_cache(&mut self) {
         self.height_cache.borrow_mut().clear();
         self.prefix_sums.borrow_mut().clear();
-=======
-        let finished = self.stream.apply_final_answer(&message, &sink);
-        self.handle_if_stream_finished(finished);
-        self.mark_needs_redraw();
-    }
-
-    fn on_agent_message_delta(&mut self, delta: String) {
-        self.handle_streaming_delta(delta);
-    }
-
-    fn on_agent_reasoning_delta(&mut self, delta: String) {
-        // For reasoning deltas, do not stream to history. Accumulate the
-        // current reasoning block and extract the first bold element
-        // (between **/**) as the chunk header. Show this header as status.
-        self.reasoning_buffer.push_str(&delta);
-
-        if let Some(header) = extract_first_bold(&self.reasoning_buffer) {
-            // Update the shimmer header to the extracted reasoning chunk header.
-            self.bottom_pane.update_status_header(header);
-        } else {
-            // Fallback while we don't yet have a bold header: leave existing header as-is.
-        }
-        self.mark_needs_redraw();
-    }
-
-    fn on_agent_reasoning_final(&mut self) {
-        // At the end of a reasoning block, record transcript-only content.
-        self.full_reasoning_buffer.push_str(&self.reasoning_buffer);
-        if !self.full_reasoning_buffer.is_empty() {
-            self.add_to_history(history_cell::new_reasoning_block(
-                self.full_reasoning_buffer.clone(),
-                &self.config,
-            ));
-        }
-        self.reasoning_buffer.clear();
-        self.full_reasoning_buffer.clear();
-        self.mark_needs_redraw();
-    }
-
-    fn on_reasoning_section_break(&mut self) {
-        // Start a new reasoning block for header extraction and accumulate transcript.
-        self.full_reasoning_buffer.push_str(&self.reasoning_buffer);
-        self.full_reasoning_buffer.push_str("\n\n");
-        self.reasoning_buffer.clear();
->>>>>>> 9193eb6b
-    }
-
-
-<<<<<<< HEAD
+    }
+
+
     /// Handle exec approval request immediately
     fn handle_exec_approval_now(&mut self, id: String, ev: ExecApprovalRequestEvent) {
         // Implementation for handling exec approval request
@@ -690,23 +597,6 @@
                     }
                 }
             }
-=======
-    fn on_task_started(&mut self) {
-        self.bottom_pane.clear_ctrl_c_quit_hint();
-        self.bottom_pane.set_task_running(true);
-        self.stream.reset_headers_for_new_turn();
-        self.full_reasoning_buffer.clear();
-        self.reasoning_buffer.clear();
-        self.mark_needs_redraw();
-    }
-
-    fn on_task_complete(&mut self) {
-        // If a stream is currently active, finalize only that stream to flush any tail
-        // without emitting stray headers for other streams.
-        if self.stream.is_write_cycle_active() {
-            let sink = AppEventHistorySink(self.app_event_tx.clone());
-            let _ = self.stream.finalize(true, &sink);
->>>>>>> 9193eb6b
         }
         // Enable Ctrl+D footer hint now that we have diffs to show
         self.bottom_pane.set_diffs_hint(true);
@@ -720,7 +610,6 @@
         self.bottom_pane.push_approval_request(request);
     }
 
-<<<<<<< HEAD
     /// Handle exec command begin immediately
     fn handle_exec_begin_now(&mut self, ev: ExecCommandBeginEvent) {
         // Ensure welcome animation fades out when a command starts
@@ -739,19 +628,6 @@
 
         // Still track run lifecycle for layout/metrics
         self.height_manager.borrow_mut().record_event(HeightEvent::RunBegin);
-=======
-    fn on_error(&mut self, message: String) {
-        self.add_to_history(history_cell::new_error_event(message));
-        self.bottom_pane.set_task_running(false);
-        self.running_commands.clear();
-        self.stream.clear_all();
-        self.mark_needs_redraw();
-    }
-
-    fn on_plan_update(&mut self, update: codex_core::plan_tool::UpdatePlanArgs) {
-        self.add_to_history(history_cell::new_plan_update(update));
-    }
->>>>>>> 9193eb6b
 
         // Store in running commands with history index
         self.running_commands.insert(
@@ -790,20 +666,11 @@
             .map(|cmd| (cmd.command, cmd.parsed, cmd.history_index))
             .unwrap_or_else(|| (vec![call_id.clone()], vec![], None));
 
-<<<<<<< HEAD
         // Build the completed cell
         let mut completed_opt = Some(history_cell::new_completed_exec_command(
             command,
             parsed,
             CommandOutput { exit_code, stdout, stderr },
-=======
-    fn on_patch_apply_begin(&mut self, event: PatchApplyBeginEvent) {
-        self.add_to_history(history_cell::new_patch_event(
-            PatchEventType::ApplyBegin {
-                auto_approved: event.auto_approved,
-            },
-            event.changes,
->>>>>>> 9193eb6b
         ));
 
         // Try to replace the placeholder running cell in place to preserve order.
@@ -969,18 +836,8 @@
             }
         }
 
-<<<<<<< HEAD
         // Then check for direct file paths in the text
         let words: Vec<String> = text.split_whitespace().map(String::from).collect();
-=======
-    #[inline]
-    fn handle_streaming_delta(&mut self, delta: String) {
-        let sink = AppEventHistorySink(self.app_event_tx.clone());
-        self.stream.begin(&sink);
-        self.stream.push_and_maybe_commit(&delta, &sink);
-        self.mark_needs_redraw();
-    }
->>>>>>> 9193eb6b
 
         for word in &words {
             // Skip placeholders we already handled
@@ -988,7 +845,6 @@
                 continue;
             }
 
-<<<<<<< HEAD
             // Check if this looks like an image path
             let is_image_path = IMAGE_EXTENSIONS
                 .iter()
@@ -1021,19 +877,9 @@
                         }
                     }
                 }
-=======
-        if self.running_commands.is_empty() {
-            self.active_exec_cell = None;
-            let pending = std::mem::take(&mut self.pending_exec_completions);
-            for (command, parsed, output) in pending {
-                self.add_to_history(history_cell::new_completed_exec_command(
-                    command, parsed, output,
-                ));
->>>>>>> 9193eb6b
-            }
-        }
-
-<<<<<<< HEAD
+            }
+        }
+
         // Preserve user formatting (retain newlines) but normalize whitespace:
         // - Normalize CRLF -> LF
         // - Trim trailing spaces per line
@@ -1045,16 +891,6 @@
             .collect();
         while _lines_tmp.first().map_or(false, |s| s.trim().is_empty()) {
             _lines_tmp.remove(0);
-=======
-    pub(crate) fn handle_patch_apply_end_now(
-        &mut self,
-        event: codex_core::protocol::PatchApplyEndEvent,
-    ) {
-        if event.success {
-            self.add_to_history(history_cell::new_patch_apply_success(event.stdout));
-        } else {
-            self.add_to_history(history_cell::new_patch_apply_failure(event.stderr));
->>>>>>> 9193eb6b
         }
         while _lines_tmp.last().map_or(false, |s| s.trim().is_empty()) {
             _lines_tmp.pop();
@@ -1067,7 +903,6 @@
         }
     }
 
-<<<<<<< HEAD
     /// Periodic tick to commit at most one queued line to history,
     /// animating the output.
     pub(crate) fn on_commit_tick(&mut self) {
@@ -1077,26 +912,6 @@
     }
     fn is_write_cycle_active(&self) -> bool {
         self.stream.is_write_cycle_active()
-=======
-    pub(crate) fn handle_apply_patch_approval_now(
-        &mut self,
-        id: String,
-        ev: ApplyPatchApprovalRequestEvent,
-    ) {
-        self.flush_answer_stream_with_separator();
-        self.add_to_history(history_cell::new_patch_event(
-            PatchEventType::ApprovalRequest,
-            ev.changes.clone(),
-        ));
-
-        let request = ApprovalRequest::ApplyPatch {
-            id,
-            reason: ev.reason,
-            grant_root: ev.grant_root,
-        };
-        self.bottom_pane.push_approval_request(request);
-        self.mark_needs_redraw();
->>>>>>> 9193eb6b
     }
 
     fn flush_interrupt_queue(&mut self) {
@@ -1113,26 +928,6 @@
         self.mark_needs_redraw();
     }
 
-<<<<<<< HEAD
-=======
-    pub(crate) fn handle_mcp_begin_now(&mut self, ev: McpToolCallBeginEvent) {
-        self.flush_answer_stream_with_separator();
-        self.add_to_history(history_cell::new_active_mcp_tool_call(ev.invocation));
-    }
-    pub(crate) fn handle_mcp_end_now(&mut self, ev: McpToolCallEndEvent) {
-        self.flush_answer_stream_with_separator();
-        self.add_boxed_history(history_cell::new_completed_mcp_tool_call(
-            80,
-            ev.invocation,
-            ev.duration,
-            ev.result
-                .as_ref()
-                .map(|r| !r.is_error.unwrap_or(false))
-                .unwrap_or(false),
-            ev.result,
-        ));
-    }
->>>>>>> 9193eb6b
     fn interrupt_running_task(&mut self) {
         if self.bottom_pane.is_task_running() {
             self.active_exec_cell = None;
@@ -1189,11 +984,6 @@
     }
     pub(crate) fn new(
         config: Config,
-<<<<<<< HEAD
-=======
-        conversation_manager: Arc<ConversationManager>,
-        frame_requester: FrameRequester,
->>>>>>> 9193eb6b
         app_event_tx: AppEventSender,
         initial_prompt: Option<String>,
         initial_images: Vec<PathBuf>,
@@ -1202,7 +992,6 @@
     ) -> Self {
         let (codex_op_tx, mut codex_op_rx) = unbounded_channel::<Op>();
 
-<<<<<<< HEAD
         let app_event_tx_clone = app_event_tx.clone();
         // Create the Codex asynchronously so the UI loads as quickly as possible.
         let config_for_agent_loop = config.clone();
@@ -1257,11 +1046,6 @@
 
         let new_widget = Self {
             app_event_tx: app_event_tx.clone(),
-=======
-        Self {
-            app_event_tx: app_event_tx.clone(),
-            frame_requester: frame_requester.clone(),
->>>>>>> 9193eb6b
             codex_op_tx,
             bottom_pane: BottomPane::new(BottomPaneParams {
                 frame_requester,
@@ -1279,7 +1063,6 @@
             ),
             total_token_usage: TokenUsage::default(),
             last_token_usage: TokenUsage::default(),
-<<<<<<< HEAD
             content_buffer: String::new(),
             last_assistant_message: None,
             running_commands: HashMap::new(),
@@ -1347,17 +1130,6 @@
             format!("GPT{}", &model_name[3..])
         } else {
             model_name.to_string()
-=======
-            stream: StreamController::new(config),
-            running_commands: HashMap::new(),
-            pending_exec_completions: Vec::new(),
-            task_complete_pending: false,
-            interrupts: InterruptManager::new(),
-            needs_redraw: false,
-            reasoning_buffer: String::new(),
-            full_reasoning_buffer: String::new(),
-            session_id: None,
->>>>>>> 9193eb6b
         }
     }
 
@@ -1708,7 +1480,6 @@
         });
     }
 
-<<<<<<< HEAD
     fn add_to_history(&mut self, cell: impl HistoryCell + 'static) {
         // Debug: trace cell being added
         // Note: We diverge from upstream here - upstream takes &dyn HistoryCell
@@ -1856,12 +1627,6 @@
                     }
                 }
             }
-=======
-    fn flush_active_exec_cell(&mut self) {
-        if let Some(active) = self.active_exec_cell.take() {
-            self.app_event_tx
-                .send(AppEvent::InsertHistoryCell(Box::new(active)));
->>>>>>> 9193eb6b
         }
 
         // Store in memory for local rendering
@@ -1886,22 +1651,10 @@
         self.app_event_tx.send(AppEvent::RequestRedraw);
     }
 
-<<<<<<< HEAD
     /// Clean up faded-out animation cells
     fn process_animation_cleanup(&mut self) {
         // With trait-based cells, we can't easily detect and clean up specific cell types
         // Animation cleanup is now handled differently
-=======
-    fn add_to_history(&mut self, cell: impl HistoryCell + 'static) {
-        self.flush_active_exec_cell();
-        self.app_event_tx
-            .send(AppEvent::InsertHistoryCell(Box::new(cell)));
-    }
-
-    fn add_boxed_history(&mut self, cell: Box<dyn HistoryCell>) {
-        self.flush_active_exec_cell();
-        self.app_event_tx.send(AppEvent::InsertHistoryCell(cell));
->>>>>>> 9193eb6b
     }
 
     fn submit_user_message(&mut self, user_message: UserMessage) {
@@ -2128,7 +1881,6 @@
                 });
         }
 
-<<<<<<< HEAD
         if !original_text.is_empty() {
             // Check if this is the first user prompt to trigger fade-out animation
             let has_existing_user_prompts = self.history_cells.iter().any(|cell| {
@@ -2143,11 +1895,6 @@
             // Keep the welcome cell's light version; do not trigger fade-out.
             
             self.add_to_history(history_cell::new_user_prompt(original_text.clone()));
-=======
-        // Only show the text portion in conversation history.
-        if !text.is_empty() {
-            self.add_to_history(history_cell::new_user_prompt(text.clone()));
->>>>>>> 9193eb6b
         }
     }
 
@@ -2301,7 +2048,6 @@
             }
             EventMsg::AgentReasoningRawContentDelta(AgentReasoningRawContentDeltaEvent {
                 delta,
-<<<<<<< HEAD
             }) => {
                 // Treat raw reasoning content the same as summarized reasoning
                 self.handle_streaming_delta(StreamKind::Reasoning, delta);
@@ -2527,33 +2273,6 @@
             EventMsg::TurnDiff(TurnDiffEvent { unified_diff }) => {
                 info!("TurnDiffEvent: {unified_diff}");
             }
-=======
-            }) => self.on_agent_reasoning_delta(delta),
-            EventMsg::AgentReasoning(AgentReasoningEvent { .. })
-            | EventMsg::AgentReasoningRawContent(AgentReasoningRawContentEvent { .. }) => {
-                self.on_agent_reasoning_final()
-            }
-            EventMsg::AgentReasoningSectionBreak(_) => self.on_reasoning_section_break(),
-            EventMsg::TaskStarted => self.on_task_started(),
-            EventMsg::TaskComplete(TaskCompleteEvent { .. }) => self.on_task_complete(),
-            EventMsg::TokenCount(token_usage) => self.on_token_count(token_usage),
-            EventMsg::Error(ErrorEvent { message }) => self.on_error(message),
-            EventMsg::TurnAborted(_) => self.on_error("Turn interrupted".to_owned()),
-            EventMsg::PlanUpdate(update) => self.on_plan_update(update),
-            EventMsg::ExecApprovalRequest(ev) => self.on_exec_approval_request(id, ev),
-            EventMsg::ApplyPatchApprovalRequest(ev) => self.on_apply_patch_approval_request(id, ev),
-            EventMsg::ExecCommandBegin(ev) => self.on_exec_command_begin(ev),
-            EventMsg::ExecCommandOutputDelta(delta) => self.on_exec_command_output_delta(delta),
-            EventMsg::PatchApplyBegin(ev) => self.on_patch_apply_begin(ev),
-            EventMsg::PatchApplyEnd(ev) => self.on_patch_apply_end(ev),
-            EventMsg::ExecCommandEnd(ev) => self.on_exec_command_end(ev),
-            EventMsg::McpToolCallBegin(ev) => self.on_mcp_tool_call_begin(ev),
-            EventMsg::McpToolCallEnd(ev) => self.on_mcp_tool_call_end(ev),
-            EventMsg::GetHistoryEntryResponse(ev) => self.on_get_history_entry_response(ev),
-            EventMsg::McpListToolsResponse(ev) => self.on_list_mcp_tools(ev),
-            EventMsg::ShutdownComplete => self.on_shutdown_complete(),
-            EventMsg::TurnDiff(TurnDiffEvent { unified_diff }) => self.on_turn_diff(unified_diff),
->>>>>>> 9193eb6b
             EventMsg::BackgroundEvent(BackgroundEventEvent { message }) => {
                 info!("BackgroundEvent: {message}");
                 // Surface lightweight background events in the history feed
@@ -2717,13 +2436,7 @@
     }
 
     pub(crate) fn add_diff_output(&mut self, diff_output: String) {
-<<<<<<< HEAD
         self.add_to_history(history_cell::new_diff_output(diff_output.clone()));
-=======
-        self.bottom_pane.set_task_running(false);
-        self.add_to_history(history_cell::new_diff_output(diff_output));
-        self.mark_needs_redraw();
->>>>>>> 9193eb6b
     }
 
     pub(crate) fn add_status_output(&mut self) {
@@ -2961,7 +2674,6 @@
         self.request_redraw();
     }
 
-<<<<<<< HEAD
     /// Update sparkline data with randomized activity based on agent count
     fn update_sparkline_data(&self) {
         let now = std::time::Instant::now();
@@ -3011,11 +2723,6 @@
         // Less variation during running for stability (+/- 30%)
         let variation_percent = if self.agents_ready_to_start && self.active_agents.is_empty() {
             50 // More variation during planning for visibility
-=======
-    pub(crate) fn add_mcp_output(&mut self) {
-        if self.config.mcp_servers.is_empty() {
-            self.add_to_history(history_cell::empty_mcp_output());
->>>>>>> 9193eb6b
         } else {
             30 // Standard variation during running
         };
@@ -3225,14 +2932,9 @@
         }
     }
 
-<<<<<<< HEAD
     pub(crate) fn insert_history_lines(&mut self, lines: Vec<ratatui::text::Line<'static>>) {
         let kind = self.current_stream_kind.unwrap_or(StreamKind::Answer);
         self.insert_history_lines_with_kind(kind, lines);
-=======
-    fn on_list_mcp_tools(&mut self, ev: McpListToolsResponseEvent) {
-        self.add_to_history(history_cell::new_mcp_tools_output(&self.config, ev.tools));
->>>>>>> 9193eb6b
     }
 
     pub(crate) fn insert_history_lines_with_kind(
@@ -6202,7 +5904,6 @@
     }
 }
 
-<<<<<<< HEAD
 // Coalesce adjacent Read entries of the same file with contiguous ranges in a rendered lines vector.
 // Expects the vector to contain a header line at index 0 (e.g., "Read"). Modifies in place.
 fn coalesce_read_ranges_in_lines(lines: &mut Vec<ratatui::text::Line<'static>>) {
@@ -6272,38 +5973,4 @@
         }
         i += 1;
     }
-}
-=======
-// Extract the first bold (Markdown) element in the form **...** from `s`.
-// Returns the inner text if found; otherwise `None`.
-fn extract_first_bold(s: &str) -> Option<String> {
-    let bytes = s.as_bytes();
-    let mut i = 0usize;
-    while i + 1 < bytes.len() {
-        if bytes[i] == b'*' && bytes[i + 1] == b'*' {
-            let start = i + 2;
-            let mut j = start;
-            while j + 1 < bytes.len() {
-                if bytes[j] == b'*' && bytes[j + 1] == b'*' {
-                    // Found closing **
-                    let inner = &s[start..j];
-                    let trimmed = inner.trim();
-                    if !trimmed.is_empty() {
-                        return Some(trimmed.to_string());
-                    } else {
-                        return None;
-                    }
-                }
-                j += 1;
-            }
-            // No closing; stop searching (wait for more deltas)
-            return None;
-        }
-        i += 1;
-    }
-    None
-}
-
-#[cfg(test)]
-mod tests;
->>>>>>> 9193eb6b
+}