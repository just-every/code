// Forbid accidental stdout/stderr writes in the *library* portion of the TUI.
// The standalone `codex-tui` binary prints a short help message before the
// alternate‑screen mode starts; that file opts‑out locally via `allow`.
#![deny(clippy::print_stdout, clippy::print_stderr)]
#![deny(clippy::disallowed_methods)]
use app::App;
use codex_core::BUILT_IN_OSS_MODEL_PROVIDER_ID;
use codex_core::config::set_cached_terminal_background;
use codex_core::config::Config;
use codex_core::config::ConfigOverrides;
use codex_core::config::ConfigToml;
use codex_core::config::find_codex_home;
use codex_core::config::load_config_as_toml_with_cli_overrides;
<<<<<<< HEAD
=======
use codex_core::find_conversation_path_by_id_str;
>>>>>>> 5b038135
use codex_core::protocol::AskForApproval;
use codex_core::protocol::SandboxPolicy;
use codex_core::config_types::CachedTerminalBackground;
use codex_core::config_types::ThemeColors;
use codex_core::config_types::ThemeConfig;
use codex_core::config_types::ThemeName;
use regex_lite::Regex;
use codex_login::AuthMode;
use codex_login::CodexAuth;
use codex_ollama::DEFAULT_OSS_MODEL;
use codex_protocol::config_types::SandboxMode;
<<<<<<< HEAD
=======
use codex_protocol::mcp_protocol::AuthMode;
use opentelemetry_appender_tracing::layer::OpenTelemetryTracingBridge;
>>>>>>> 5b038135
use std::fs::OpenOptions;
use std::path::PathBuf;
use tracing_appender::non_blocking;
use tracing_subscriber::EnvFilter;
use tracing_subscriber::prelude::*;
use uuid::Uuid;

mod app;
mod app_event;
mod app_event_sender;
mod backtrack_helpers;
mod account_label;
mod bottom_pane;
mod chatwidget;
mod citation_regex;
mod cli;
mod common;
mod colors;
mod diff_render;
mod exec_command;
mod file_search;
mod get_git_diff;
mod glitch_animation;
mod auto_drive_strings;
mod header_wave;
mod history_cell;
mod history;
mod insert_history;
pub mod live_wrap;
mod markdown;
mod markdown_renderer;
mod markdown_stream;
<<<<<<< HEAD
mod syntax_highlight;
=======
>>>>>>> 5b038135
pub mod onboarding;
mod pager_overlay;
pub mod public_widgets;
mod render;
// mod scroll_view; // Orphaned after trait-based HistoryCell migration
mod session_log;
mod shimmer;
mod slash_command;
mod rate_limits_view;
mod resume;
mod streaming;
mod sanitize;
mod layout_consts;
mod terminal_info;
// mod text_block; // Orphaned after trait-based HistoryCell migration
mod text_formatting;
mod text_processing;
mod theme;
mod util {
    pub mod buffer;
    pub mod list_window;
}
mod spinner;
mod tui;
mod ui_consts;
mod user_approval_widget;
mod height_manager;
mod transcript_app;
mod clipboard_paste;
mod greeting;
// Upstream introduced a standalone status indicator widget. Our fork renders
// status within the composer title; keep the module private unless tests need it.
mod status_indicator_widget;
#[cfg(target_os = "macos")]
mod agent_install_helpers;

// Internal vt100-based replay tests live as a separate source file to keep them
// close to the widget code. Include them in unit tests.
#[cfg(all(test, feature = "legacy_tests"))]
mod chatwidget_stream_tests;

mod updates;

<<<<<<< HEAD
pub use cli::Cli;

fn theme_configured_in_config_file(codex_home: &std::path::Path) -> bool {
    let config_path = codex_home.join("config.toml");
    let Ok(contents) = std::fs::read_to_string(&config_path) else {
        return false;
    };

    let table_pattern = Regex::new(r"(?m)^\s*\[tui\.theme\]").expect("valid regex");
    if table_pattern.is_match(&contents) {
        return true;
    }

    let inline_pattern = Regex::new(r"(?m)^\s*tui\.theme\s*=").expect("valid regex");
    inline_pattern.is_match(&contents)
}
=======
use crate::onboarding::TrustDirectorySelection;
use crate::onboarding::onboarding_screen::OnboardingScreenArgs;
use crate::onboarding::onboarding_screen::run_onboarding_app;
use crate::tui::Tui;
pub use cli::Cli;
pub use markdown_render::render_markdown_text;
pub use public_widgets::composer_input::ComposerAction;
pub use public_widgets::composer_input::ComposerInput;
>>>>>>> 5b038135

// (tests access modules directly within the crate)

#[derive(Debug)]
pub struct ExitSummary {
    pub token_usage: codex_core::protocol::TokenUsage,
    pub session_id: Option<Uuid>,
}

pub const RESUME_COMMAND_NAME: &str = "code";

pub async fn run_main(
    mut cli: Cli,
    codex_linux_sandbox_exe: Option<PathBuf>,
) -> std::io::Result<ExitSummary> {
    cli.finalize_defaults();

    let (sandbox_mode, approval_policy) = if cli.full_auto {
        (
            Some(SandboxMode::WorkspaceWrite),
            Some(AskForApproval::OnRequest),
        )
    } else if cli.dangerously_bypass_approvals_and_sandbox {
        (
            Some(SandboxMode::DangerFullAccess),
            Some(AskForApproval::Never),
        )
    } else {
        (
            cli.sandbox_mode.map(Into::<SandboxMode>::into),
            cli.approval_policy.map(Into::into),
        )
    };

    // When using `--oss`, let the bootstrapper pick the model (defaulting to
    // gpt-oss:20b) and ensure it is present locally. Also, force the built‑in
    // `oss` model provider.
    let model = if let Some(model) = &cli.model {
        Some(model.clone())
    } else if cli.oss {
        Some(DEFAULT_OSS_MODEL.to_owned())
    } else {
        None // No model specified, will use the default.
    };

    let model_provider_override = if cli.oss {
        Some(BUILT_IN_OSS_MODEL_PROVIDER_ID.to_owned())
    } else {
        None
    };

    // canonicalize the cwd
    let cwd = cli.cwd.clone().map(|p| p.canonicalize().unwrap_or(p));

    let overrides = ConfigOverrides {
        model,
        review_model: None,
        approval_policy,
        sandbox_mode,
        cwd,
        model_provider: model_provider_override,
        config_profile: cli.config_profile.clone(),
        codex_linux_sandbox_exe,
        base_instructions: None,
        include_plan_tool: Some(true),
        include_apply_patch_tool: None,
        include_view_image_tool: None,
        disable_response_storage: cli.oss.then_some(true),
        show_raw_agent_reasoning: cli.oss.then_some(true),
        debug: Some(cli.debug),
        tools_web_search_request: Some(cli.web_search),
        mcp_servers: None,
        experimental_client_tools: None,
    };

    // Parse `-c` overrides from the CLI.
    let cli_kv_overrides = match cli.config_overrides.parse_overrides() {
        Ok(v) => v,
        #[allow(clippy::print_stderr)]
        Err(e) => {
            eprintln!("Error parsing -c overrides: {e}");
            std::process::exit(1);
        }
    };
    let theme_override_in_cli = cli_kv_overrides
        .iter()
        .any(|(path, _)| path.starts_with("tui.theme"));

    let mut config = {
        // Load configuration and support CLI overrides.

        #[allow(clippy::print_stderr)]
        match Config::load_with_cli_overrides(cli_kv_overrides.clone(), overrides) {
            Ok(config) => config,
            Err(err) => {
                eprintln!("Error loading configuration: {err}");
                std::process::exit(1);
            }
        }
    };

    let startup_footer_notice = None;

    // we load config.toml here to determine project state.
    #[allow(clippy::print_stderr)]
    let (config_toml, theme_set_in_config_file) = {
        let codex_home = match find_codex_home() {
            Ok(codex_home) => codex_home,
            Err(err) => {
                eprintln!("Error finding codex home: {err}");
                std::process::exit(1);
            }
        };

        let theme_set_in_config_file = theme_configured_in_config_file(&codex_home);

        match load_config_as_toml_with_cli_overrides(&codex_home, cli_kv_overrides) {
            Ok(config_toml) => (config_toml, theme_set_in_config_file),
            Err(err) => {
                eprintln!("Error loading config.toml: {err}");
                std::process::exit(1);
            }
        }
    };

    let theme_configured_explicitly = theme_set_in_config_file || theme_override_in_cli;

    let should_show_trust_screen = determine_repo_trust_state(
        &mut config,
        &config_toml,
        approval_policy,
        sandbox_mode,
        cli.config_profile.clone(),
    )?;

    let log_dir = codex_core::config::log_dir(&config)?;
    std::fs::create_dir_all(&log_dir)?;
    // Open (or create) your log file, appending to it.
    let mut log_file_opts = OpenOptions::new();
    log_file_opts.create(true).append(true);

    // Ensure the file is only readable and writable by the current user.
    // Doing the equivalent to `chmod 600` on Windows is quite a bit more code
    // and requires the Windows API crates, so we can reconsider that when
    // Code CLI is officially supported on Windows.
    #[cfg(unix)]
    {
        use std::os::unix::fs::OpenOptionsExt;
        log_file_opts.mode(0o600);
    }

    let log_file = log_file_opts.open(log_dir.join("codex-tui.log"))?;

    // Wrap file in non‑blocking writer.
    let (non_blocking, _guard) = non_blocking(log_file);

    let default_filter = if cli.debug {
        "codex_core=info,codex_tui=info,codex_browser=info"
    } else {
        "codex_core=warn,codex_tui=warn,codex_browser=warn"
    };

    // use RUST_LOG env var, defaulting based on debug flag.
    let env_filter = || {
        EnvFilter::try_from_default_env().unwrap_or_else(|_| EnvFilter::new(default_filter))
    };

    // Build layered subscriber:
    let file_layer = tracing_subscriber::fmt::layer()
        .with_writer(non_blocking)
        .with_target(false)
        .with_span_events(tracing_subscriber::fmt::format::FmtSpan::CLOSE)
        .with_filter(env_filter());

    if cli.oss {
        codex_ollama::ensure_oss_ready(&config)
            .await
            .map_err(|e| std::io::Error::other(format!("OSS setup failed: {e}")))?;
    }

    let otel = codex_core::otel_init::build_provider(&config, env!("CARGO_PKG_VERSION"));

<<<<<<< HEAD
    let latest_upgrade_version = if crate::updates::upgrade_ui_enabled() {
        updates::get_upgrade_version(&config)
    } else {
        None
    };

    run_ratatui_app(
        cli,
        config,
        should_show_trust_screen,
        startup_footer_notice,
        latest_upgrade_version,
        theme_configured_explicitly,
    )
=======
    #[allow(clippy::print_stderr)]
    let otel = match otel {
        Ok(otel) => otel,
        Err(e) => {
            eprintln!("Could not create otel exporter: {e}");
            std::process::exit(1);
        }
    };

    if let Some(provider) = otel.as_ref() {
        let otel_layer = OpenTelemetryTracingBridge::new(&provider.logger).with_filter(
            tracing_subscriber::filter::filter_fn(codex_core::otel_init::codex_export_filter),
        );

        let _ = tracing_subscriber::registry()
            .with(file_layer)
            .with(otel_layer)
            .try_init();
    } else {
        let _ = tracing_subscriber::registry().with(file_layer).try_init();
    };

    run_ratatui_app(cli, config, active_profile, should_show_trust_screen)
        .await
>>>>>>> 5b038135
        .map_err(|err| std::io::Error::other(err.to_string()))
}

fn run_ratatui_app(
    cli: Cli,
<<<<<<< HEAD
    mut config: Config,
=======
    config: Config,
    active_profile: Option<String>,
>>>>>>> 5b038135
    should_show_trust_screen: bool,
    startup_footer_notice: Option<String>,
    latest_upgrade_version: Option<String>,
    theme_configured_explicitly: bool,
) -> color_eyre::Result<ExitSummary> {
    color_eyre::install()?;

    // Forward panic reports through tracing so they appear in the UI status
    // line, but do not swallow the default/color-eyre panic handler.
    // Chain to the previous hook so users still get a rich panic report
    // (including backtraces) after we restore the terminal.
    let prev_hook = std::panic::take_hook();
    std::panic::set_hook(Box::new(move |info| {
        tracing::error!("panic: {info}");
        prev_hook(info);
    }));
<<<<<<< HEAD
    maybe_apply_terminal_theme_detection(&mut config, theme_configured_explicitly);

    let (mut terminal, terminal_info) = tui::init(&config)?;
    if config.tui.alternate_screen {
        terminal.clear()?;
    } else {
        // Start in standard terminal mode: leave alt screen and DO NOT clear
        // the normal buffer. We want prior shell history to remain intact and
        // new chat output to append inline into scrollback. Ensure line wrap is
        // enabled and cursor is left where the shell put it.
        let _ = tui::leave_alt_screen_only();
        let _ = ratatui::crossterm::execute!(
            std::io::stdout(),
            ratatui::crossterm::terminal::EnableLineWrap
        );
=======
    let mut terminal = tui::init()?;
    terminal.clear()?;

    let mut tui = Tui::new(terminal);

    // Show update banner in terminal history (instead of stderr) so it is visible
    // within the TUI scrollback. Building spans keeps styling consistent.
    #[cfg(not(debug_assertions))]
    if let Some(latest_version) = updates::get_upgrade_version(&config) {
        use crate::history_cell::padded_emoji;
        use crate::history_cell::with_border_with_inner_width;
        use ratatui::style::Stylize as _;
        use ratatui::text::Line;

        let current_version = env!("CARGO_PKG_VERSION");
        let exe = std::env::current_exe()?;
        let managed_by_npm = std::env::var_os("CODEX_MANAGED_BY_NPM").is_some();

        let mut content_lines: Vec<Line<'static>> = vec![
            Line::from(vec![
                padded_emoji("✨").bold().cyan(),
                "Update available!".bold().cyan(),
                " ".into(),
                format!("{current_version} -> {latest_version}.").bold(),
            ]),
            Line::from(""),
            Line::from("See full release notes:"),
            Line::from(""),
            Line::from(
                "https://github.com/openai/codex/releases/latest"
                    .cyan()
                    .underlined(),
            ),
            Line::from(""),
        ];

        if managed_by_npm {
            let npm_cmd = "npm install -g @openai/codex@latest";
            content_lines.push(Line::from(vec![
                "Run ".into(),
                npm_cmd.cyan(),
                " to update.".into(),
            ]));
        } else if cfg!(target_os = "macos")
            && (exe.starts_with("/opt/homebrew") || exe.starts_with("/usr/local"))
        {
            let brew_cmd = "brew upgrade codex";
            content_lines.push(Line::from(vec![
                "Run ".into(),
                brew_cmd.cyan(),
                " to update.".into(),
            ]));
        } else {
            content_lines.push(Line::from(vec![
                "See ".into(),
                "https://github.com/openai/codex".cyan().underlined(),
                " for installation options.".into(),
            ]));
        }

        let viewport_width = tui.terminal.viewport_area.width as usize;
        let inner_width = viewport_width.saturating_sub(4).max(1);
        let mut lines = with_border_with_inner_width(content_lines, inner_width);
        lines.push("".into());
        tui.insert_history_lines(lines);
>>>>>>> 5b038135
    }

    // Initialize high-fidelity session event logging if enabled.
    session_log::maybe_init(&config);

<<<<<<< HEAD
    let Cli {
=======
    let auth_manager = AuthManager::shared(config.codex_home.clone());
    let login_status = get_login_status(&config);
    let should_show_onboarding =
        should_show_onboarding(login_status, &config, should_show_trust_screen);
    if should_show_onboarding {
        let directory_trust_decision = run_onboarding_app(
            OnboardingScreenArgs {
                show_login_screen: should_show_login_screen(login_status, &config),
                show_trust_screen: should_show_trust_screen,
                login_status,
                auth_manager: auth_manager.clone(),
                config: config.clone(),
            },
            &mut tui,
        )
        .await?;
        if let Some(TrustDirectorySelection::Trust) = directory_trust_decision {
            config.approval_policy = AskForApproval::OnRequest;
            config.sandbox_policy = SandboxPolicy::new_workspace_write_policy();
        }
    }

    // Determine resume behavior: explicit id, then resume last, then picker.
    let resume_selection = if let Some(id_str) = cli.resume_session_id.as_deref() {
        match find_conversation_path_by_id_str(&config.codex_home, id_str).await? {
            Some(path) => resume_picker::ResumeSelection::Resume(path),
            None => {
                error!("Error finding conversation path: {id_str}");
                resume_picker::ResumeSelection::StartFresh
            }
        }
    } else if cli.resume_last {
        match RolloutRecorder::list_conversations(&config.codex_home, 1, None).await {
            Ok(page) => page
                .items
                .first()
                .map(|it| resume_picker::ResumeSelection::Resume(it.path.clone()))
                .unwrap_or(resume_picker::ResumeSelection::StartFresh),
            Err(_) => resume_picker::ResumeSelection::StartFresh,
        }
    } else if cli.resume_picker {
        match resume_picker::run_resume_picker(&mut tui, &config.codex_home).await? {
            resume_picker::ResumeSelection::Exit => {
                restore();
                session_log::log_session_end();
                return Ok(AppExitInfo {
                    token_usage: codex_core::protocol::TokenUsage::default(),
                    conversation_id: None,
                });
            }
            other => other,
        }
    } else {
        resume_picker::ResumeSelection::StartFresh
    };

    let Cli { prompt, images, .. } = cli;

    let app_result = App::run(
        &mut tui,
        auth_manager,
        config,
        active_profile,
>>>>>>> 5b038135
        prompt,
        images,
        debug,
        order,
        timing,
        resume_picker,
        resume_last: _,
        resume_session_id: _,
        ..
    } = cli;
    let mut app = App::new(
        config.clone(),
        prompt,
        images,
        should_show_trust_screen,
        debug,
        order,
        terminal_info,
        timing,
        resume_picker,
        startup_footer_notice,
        latest_upgrade_version,
    );

    let app_result = app.run(&mut terminal);
    let session_id = app.session_id();
    let usage = app.token_usage();

    // Optionally print timing summary to stderr after restoring the terminal.
    let timing_summary = app.perf_summary();

    restore();

    // After restoring the terminal, clean up any worktrees created by this process.
    cleanup_session_worktrees_and_print();
    // Mark the end of the recorded session.
    session_log::log_session_end();
    if let Some(summary) = timing_summary {
        print_timing_summary(&summary);
    }

    // ignore error when collecting usage – report underlying error instead
    app_result.map(|_| ExitSummary {
        token_usage: usage,
        session_id,
    })
}

#[expect(
    clippy::print_stderr,
    reason = "TUI should no longer be displayed, so we can write to stderr."
)]
fn restore() {
    if let Err(err) = tui::restore() {
        eprintln!(
            "failed to restore terminal. Run `reset` or restart your terminal to recover: {err}"
        );
    }
}

#[allow(clippy::print_stderr)]
fn print_timing_summary(summary: &str) {
    eprintln!("\n== Timing Summary ==\n{}", summary);
}

#[allow(clippy::print_stdout, clippy::print_stderr)]
fn cleanup_session_worktrees_and_print() {
    let pid = std::process::id();
    let home = match std::env::var_os("HOME") { Some(h) => std::path::PathBuf::from(h), None => return };
    let session_dir = home.join(".code").join("working").join("_session");
    let file = session_dir.join(format!("pid-{}.txt", pid));
    reclaim_worktrees_from_file(&file, "current session");
}

fn reclaim_worktrees_from_file(path: &std::path::Path, label: &str) {
    use std::process::Command;

    let Ok(data) = std::fs::read_to_string(path) else {
        let _ = std::fs::remove_file(path);
        return;
    };

    let mut entries: Vec<(std::path::PathBuf, std::path::PathBuf)> = Vec::new();
    for line in data.lines() {
        if line.trim().is_empty() { continue; }
        if let Some((root_s, path_s)) = line.split_once('\t') {
            entries.push((std::path::PathBuf::from(root_s), std::path::PathBuf::from(path_s)));
        }
    }

    use std::collections::HashSet;
    let mut seen = HashSet::new();
    entries.retain(|(_, p)| seen.insert(p.clone()));
    if entries.is_empty() {
        let _ = std::fs::remove_file(path);
        return;
    }

    eprintln!("Cleaning remaining worktrees for {} ({}).", label, entries.len());
    for (git_root, worktree) in entries {
        let Some(wt_str) = worktree.to_str() else { continue };
        let _ = Command::new("git")
            .current_dir(&git_root)
            .args(["worktree", "remove", wt_str, "--force"])
            .output();
        let _ = std::fs::remove_dir_all(&worktree);
    }
    let _ = std::fs::remove_file(path);
}

fn maybe_apply_terminal_theme_detection(config: &mut Config, theme_configured_explicitly: bool) {
    if theme_configured_explicitly {
        tracing::info!(
            "Terminal theme autodetect skipped due to explicit theme configuration"
        );
        return;
    }

    let theme = &mut config.tui.theme;

    let autodetect_disabled = std::env::var("CODE_DISABLE_THEME_AUTODETECT")
        .map(|value| matches!(value.as_str(), "1" | "true" | "TRUE" | "True"))
        .unwrap_or(false);
    if autodetect_disabled {
        tracing::info!("Terminal theme autodetect disabled via CODE_DISABLE_THEME_AUTODETECT");
        return;
    }

    if theme.name != ThemeName::LightPhoton {
        return;
    }

    if theme.label.is_some() || theme.is_dark.is_some() {
        return;
    }

    if theme.colors != ThemeColors::default() {
        return;
    }

    let term = std::env::var("TERM").ok().filter(|value| !value.is_empty());
    let term_program = std::env::var("TERM_PROGRAM").ok().filter(|value| !value.is_empty());
    let term_program_version =
        std::env::var("TERM_PROGRAM_VERSION").ok().filter(|value| !value.is_empty());
    let colorfgbg = std::env::var("COLORFGBG").ok().filter(|value| !value.is_empty());

    if let Some(cached) = config.tui.cached_terminal_background.as_ref() {
        if cached_background_matches_env(
            cached,
            &term,
            &term_program,
            &term_program_version,
            &colorfgbg,
        ) {
            tracing::debug!(
                source = cached.source.as_deref().unwrap_or("cached"),
                "Using cached terminal background detection result",
            );
            apply_detected_theme(theme, cached.is_dark);
            return;
        }
    }

    match crate::terminal_info::detect_dark_terminal_background() {
        Some(detection) => {
            apply_detected_theme(theme, detection.is_dark);

            let source = match detection.source {
                crate::terminal_info::TerminalBackgroundSource::Osc11 => "osc-11",
                crate::terminal_info::TerminalBackgroundSource::ColorFgBg => "colorfgbg",
            };

            let cache = CachedTerminalBackground {
                is_dark: detection.is_dark,
                term,
                term_program,
                term_program_version,
                colorfgbg,
                source: Some(source.to_string()),
                rgb: detection
                    .rgb
                    .map(|(r, g, b)| format!("{:02x}{:02x}{:02x}", r, g, b)),
            };

            config.tui.cached_terminal_background = Some(cache.clone());
            if let Err(err) = set_cached_terminal_background(&config.codex_home, &cache) {
                tracing::warn!("Failed to persist terminal background autodetect result: {err}");
            }
        }
        None => {
            tracing::debug!(
                "Terminal theme autodetect unavailable; using configured default theme"
            );
        }
    }
}

fn apply_detected_theme(theme: &mut ThemeConfig, is_dark: bool) {
    if is_dark {
        theme.name = ThemeName::DarkCarbonNight;
        tracing::info!(
            "Detected dark terminal background; switching default theme to Dark - Carbon Night"
        );
    } else {
        tracing::info!(
            "Detected light terminal background; keeping default Light - Photon theme"
        );
    }
}

fn cached_background_matches_env(
    cached: &CachedTerminalBackground,
    term: &Option<String>,
    term_program: &Option<String>,
    term_program_version: &Option<String>,
    colorfgbg: &Option<String>,
) -> bool {
    fn matches(expected: &Option<String>, actual: &Option<String>) -> bool {
        match expected {
            Some(expected) => actual.as_ref().map(|value| value == expected).unwrap_or(false),
            None => true,
        }
    }

    matches(&cached.term, term)
        && matches(&cached.term_program, term_program)
        && matches(&cached.term_program_version, term_program_version)
        && matches(&cached.colorfgbg, colorfgbg)
}

/// Minimal login status indicator for onboarding flow.
#[derive(Debug, Clone, Copy)]
pub enum LoginStatus {
    NotAuthenticated,
    AuthMode(AuthMode),
}

/// Determine current login status based on auth.json presence.
pub fn get_login_status(config: &Config) -> LoginStatus {
    let codex_home = config.codex_home.clone();
    match CodexAuth::from_codex_home(&codex_home, AuthMode::ChatGPT, &config.responses_originator_header) {
        Ok(Some(auth)) => LoginStatus::AuthMode(auth.mode),
        _ => LoginStatus::NotAuthenticated,
    }
}

/// Determine if user has configured a sandbox / approval policy,
/// or if the current cwd project is trusted, and updates the config
/// accordingly.
fn determine_repo_trust_state(
    config: &mut Config,
    config_toml: &ConfigToml,
    approval_policy_overide: Option<AskForApproval>,
    sandbox_mode_override: Option<SandboxMode>,
    config_profile_override: Option<String>,
) -> std::io::Result<bool> {
    let config_profile = config_toml.get_config_profile(config_profile_override)?;

    // If this project has explicit per-project overrides for approval and/or sandbox,
    // honor them and skip the trust screen entirely.
    let proj_key = config.cwd.to_string_lossy().to_string();
    let has_per_project_overrides = config_toml
        .projects
        .as_ref()
        .and_then(|m| m.get(&proj_key))
        .map(|p| p.approval_policy.is_some() || p.sandbox_mode.is_some())
        .unwrap_or(false);
    if has_per_project_overrides {
        return Ok(false);
    }

    if approval_policy_overide.is_some() || sandbox_mode_override.is_some() {
        // if the user has overridden either approval policy or sandbox mode,
        // skip the trust flow
        Ok(false)
    } else if config_profile.approval_policy.is_some() {
        // if the user has specified settings in a config profile, skip the trust flow
        // todo: profile sandbox mode?
        Ok(false)
    } else if config_toml.approval_policy.is_some() || config_toml.sandbox_mode.is_some() {
        // if the user has specified either approval policy or sandbox mode in config.toml
        // skip the trust flow
        Ok(false)
    } else if config_toml.is_cwd_trusted(&config.cwd) {
        // If the current cwd project is trusted and no explicit config has been set,
        // default to fully trusted, non‑interactive execution to match expected behavior.
        // This restores the previous semantics before the recent trust‑flow refactor.
        config.approval_policy = AskForApproval::Never;
        config.sandbox_policy = SandboxPolicy::DangerFullAccess;
        Ok(false)
    } else {
        // if none of the above conditions are met (and no per‑project overrides), show the trust screen
        Ok(true)
    }
}
<<<<<<< HEAD
 
=======

fn should_show_onboarding(
    login_status: LoginStatus,
    config: &Config,
    show_trust_screen: bool,
) -> bool {
    if show_trust_screen {
        return true;
    }

    should_show_login_screen(login_status, config)
}

fn should_show_login_screen(login_status: LoginStatus, config: &Config) -> bool {
    // Only show the login screen for providers that actually require OpenAI auth
    // (OpenAI or equivalents). For OSS/other providers, skip login entirely.
    if !config.model_provider.requires_openai_auth {
        return false;
    }

    login_status == LoginStatus::NotAuthenticated
}
>>>>>>> 5b038135
<|MERGE_RESOLUTION|>--- conflicted
+++ resolved
@@ -11,10 +11,6 @@
 use codex_core::config::ConfigToml;
 use codex_core::config::find_codex_home;
 use codex_core::config::load_config_as_toml_with_cli_overrides;
-<<<<<<< HEAD
-=======
-use codex_core::find_conversation_path_by_id_str;
->>>>>>> 5b038135
 use codex_core::protocol::AskForApproval;
 use codex_core::protocol::SandboxPolicy;
 use codex_core::config_types::CachedTerminalBackground;
@@ -26,16 +22,10 @@
 use codex_login::CodexAuth;
 use codex_ollama::DEFAULT_OSS_MODEL;
 use codex_protocol::config_types::SandboxMode;
-<<<<<<< HEAD
-=======
-use codex_protocol::mcp_protocol::AuthMode;
-use opentelemetry_appender_tracing::layer::OpenTelemetryTracingBridge;
->>>>>>> 5b038135
 use std::fs::OpenOptions;
 use std::path::PathBuf;
 use tracing_appender::non_blocking;
 use tracing_subscriber::EnvFilter;
-use tracing_subscriber::prelude::*;
 use uuid::Uuid;
 
 mod app;
@@ -61,12 +51,10 @@
 mod insert_history;
 pub mod live_wrap;
 mod markdown;
+mod markdown_render;
 mod markdown_renderer;
 mod markdown_stream;
-<<<<<<< HEAD
 mod syntax_highlight;
-=======
->>>>>>> 5b038135
 pub mod onboarding;
 mod pager_overlay;
 pub mod public_widgets;
@@ -110,8 +98,9 @@
 
 mod updates;
 
-<<<<<<< HEAD
 pub use cli::Cli;
+pub use public_widgets::composer_input::ComposerInput;
+pub use self::markdown_render::render_markdown_text;
 
 fn theme_configured_in_config_file(codex_home: &std::path::Path) -> bool {
     let config_path = codex_home.join("config.toml");
@@ -127,16 +116,6 @@
     let inline_pattern = Regex::new(r"(?m)^\s*tui\.theme\s*=").expect("valid regex");
     inline_pattern.is_match(&contents)
 }
-=======
-use crate::onboarding::TrustDirectorySelection;
-use crate::onboarding::onboarding_screen::OnboardingScreenArgs;
-use crate::onboarding::onboarding_screen::run_onboarding_app;
-use crate::tui::Tui;
-pub use cli::Cli;
-pub use markdown_render::render_markdown_text;
-pub use public_widgets::composer_input::ComposerAction;
-pub use public_widgets::composer_input::ComposerInput;
->>>>>>> 5b038135
 
 // (tests access modules directly within the crate)
 
@@ -304,12 +283,13 @@
         EnvFilter::try_from_default_env().unwrap_or_else(|_| EnvFilter::new(default_filter))
     };
 
-    // Build layered subscriber:
-    let file_layer = tracing_subscriber::fmt::layer()
-        .with_writer(non_blocking)
+    let _ = tracing_subscriber::fmt()
+        .with_env_filter(env_filter())
         .with_target(false)
         .with_span_events(tracing_subscriber::fmt::format::FmtSpan::CLOSE)
-        .with_filter(env_filter());
+        .with_ansi(false)
+        .with_writer(non_blocking)
+        .try_init();
 
     if cli.oss {
         codex_ollama::ensure_oss_ready(&config)
@@ -317,9 +297,8 @@
             .map_err(|e| std::io::Error::other(format!("OSS setup failed: {e}")))?;
     }
 
-    let otel = codex_core::otel_init::build_provider(&config, env!("CARGO_PKG_VERSION"));
-
-<<<<<<< HEAD
+    let _otel = codex_core::otel_init::build_provider(&config, env!("CARGO_PKG_VERSION"));
+
     let latest_upgrade_version = if crate::updates::upgrade_ui_enabled() {
         updates::get_upgrade_version(&config)
     } else {
@@ -334,43 +313,12 @@
         latest_upgrade_version,
         theme_configured_explicitly,
     )
-=======
-    #[allow(clippy::print_stderr)]
-    let otel = match otel {
-        Ok(otel) => otel,
-        Err(e) => {
-            eprintln!("Could not create otel exporter: {e}");
-            std::process::exit(1);
-        }
-    };
-
-    if let Some(provider) = otel.as_ref() {
-        let otel_layer = OpenTelemetryTracingBridge::new(&provider.logger).with_filter(
-            tracing_subscriber::filter::filter_fn(codex_core::otel_init::codex_export_filter),
-        );
-
-        let _ = tracing_subscriber::registry()
-            .with(file_layer)
-            .with(otel_layer)
-            .try_init();
-    } else {
-        let _ = tracing_subscriber::registry().with(file_layer).try_init();
-    };
-
-    run_ratatui_app(cli, config, active_profile, should_show_trust_screen)
-        .await
->>>>>>> 5b038135
         .map_err(|err| std::io::Error::other(err.to_string()))
 }
 
 fn run_ratatui_app(
     cli: Cli,
-<<<<<<< HEAD
     mut config: Config,
-=======
-    config: Config,
-    active_profile: Option<String>,
->>>>>>> 5b038135
     should_show_trust_screen: bool,
     startup_footer_notice: Option<String>,
     latest_upgrade_version: Option<String>,
@@ -387,7 +335,6 @@
         tracing::error!("panic: {info}");
         prev_hook(info);
     }));
-<<<<<<< HEAD
     maybe_apply_terminal_theme_detection(&mut config, theme_configured_explicitly);
 
     let (mut terminal, terminal_info) = tui::init(&config)?;
@@ -403,145 +350,12 @@
             std::io::stdout(),
             ratatui::crossterm::terminal::EnableLineWrap
         );
-=======
-    let mut terminal = tui::init()?;
-    terminal.clear()?;
-
-    let mut tui = Tui::new(terminal);
-
-    // Show update banner in terminal history (instead of stderr) so it is visible
-    // within the TUI scrollback. Building spans keeps styling consistent.
-    #[cfg(not(debug_assertions))]
-    if let Some(latest_version) = updates::get_upgrade_version(&config) {
-        use crate::history_cell::padded_emoji;
-        use crate::history_cell::with_border_with_inner_width;
-        use ratatui::style::Stylize as _;
-        use ratatui::text::Line;
-
-        let current_version = env!("CARGO_PKG_VERSION");
-        let exe = std::env::current_exe()?;
-        let managed_by_npm = std::env::var_os("CODEX_MANAGED_BY_NPM").is_some();
-
-        let mut content_lines: Vec<Line<'static>> = vec![
-            Line::from(vec![
-                padded_emoji("✨").bold().cyan(),
-                "Update available!".bold().cyan(),
-                " ".into(),
-                format!("{current_version} -> {latest_version}.").bold(),
-            ]),
-            Line::from(""),
-            Line::from("See full release notes:"),
-            Line::from(""),
-            Line::from(
-                "https://github.com/openai/codex/releases/latest"
-                    .cyan()
-                    .underlined(),
-            ),
-            Line::from(""),
-        ];
-
-        if managed_by_npm {
-            let npm_cmd = "npm install -g @openai/codex@latest";
-            content_lines.push(Line::from(vec![
-                "Run ".into(),
-                npm_cmd.cyan(),
-                " to update.".into(),
-            ]));
-        } else if cfg!(target_os = "macos")
-            && (exe.starts_with("/opt/homebrew") || exe.starts_with("/usr/local"))
-        {
-            let brew_cmd = "brew upgrade codex";
-            content_lines.push(Line::from(vec![
-                "Run ".into(),
-                brew_cmd.cyan(),
-                " to update.".into(),
-            ]));
-        } else {
-            content_lines.push(Line::from(vec![
-                "See ".into(),
-                "https://github.com/openai/codex".cyan().underlined(),
-                " for installation options.".into(),
-            ]));
-        }
-
-        let viewport_width = tui.terminal.viewport_area.width as usize;
-        let inner_width = viewport_width.saturating_sub(4).max(1);
-        let mut lines = with_border_with_inner_width(content_lines, inner_width);
-        lines.push("".into());
-        tui.insert_history_lines(lines);
->>>>>>> 5b038135
     }
 
     // Initialize high-fidelity session event logging if enabled.
     session_log::maybe_init(&config);
 
-<<<<<<< HEAD
     let Cli {
-=======
-    let auth_manager = AuthManager::shared(config.codex_home.clone());
-    let login_status = get_login_status(&config);
-    let should_show_onboarding =
-        should_show_onboarding(login_status, &config, should_show_trust_screen);
-    if should_show_onboarding {
-        let directory_trust_decision = run_onboarding_app(
-            OnboardingScreenArgs {
-                show_login_screen: should_show_login_screen(login_status, &config),
-                show_trust_screen: should_show_trust_screen,
-                login_status,
-                auth_manager: auth_manager.clone(),
-                config: config.clone(),
-            },
-            &mut tui,
-        )
-        .await?;
-        if let Some(TrustDirectorySelection::Trust) = directory_trust_decision {
-            config.approval_policy = AskForApproval::OnRequest;
-            config.sandbox_policy = SandboxPolicy::new_workspace_write_policy();
-        }
-    }
-
-    // Determine resume behavior: explicit id, then resume last, then picker.
-    let resume_selection = if let Some(id_str) = cli.resume_session_id.as_deref() {
-        match find_conversation_path_by_id_str(&config.codex_home, id_str).await? {
-            Some(path) => resume_picker::ResumeSelection::Resume(path),
-            None => {
-                error!("Error finding conversation path: {id_str}");
-                resume_picker::ResumeSelection::StartFresh
-            }
-        }
-    } else if cli.resume_last {
-        match RolloutRecorder::list_conversations(&config.codex_home, 1, None).await {
-            Ok(page) => page
-                .items
-                .first()
-                .map(|it| resume_picker::ResumeSelection::Resume(it.path.clone()))
-                .unwrap_or(resume_picker::ResumeSelection::StartFresh),
-            Err(_) => resume_picker::ResumeSelection::StartFresh,
-        }
-    } else if cli.resume_picker {
-        match resume_picker::run_resume_picker(&mut tui, &config.codex_home).await? {
-            resume_picker::ResumeSelection::Exit => {
-                restore();
-                session_log::log_session_end();
-                return Ok(AppExitInfo {
-                    token_usage: codex_core::protocol::TokenUsage::default(),
-                    conversation_id: None,
-                });
-            }
-            other => other,
-        }
-    } else {
-        resume_picker::ResumeSelection::StartFresh
-    };
-
-    let Cli { prompt, images, .. } = cli;
-
-    let app_result = App::run(
-        &mut tui,
-        auth_manager,
-        config,
-        active_profile,
->>>>>>> 5b038135
         prompt,
         images,
         debug,
@@ -837,29 +651,4 @@
         Ok(true)
     }
 }
-<<<<<<< HEAD
- 
-=======
-
-fn should_show_onboarding(
-    login_status: LoginStatus,
-    config: &Config,
-    show_trust_screen: bool,
-) -> bool {
-    if show_trust_screen {
-        return true;
-    }
-
-    should_show_login_screen(login_status, config)
-}
-
-fn should_show_login_screen(login_status: LoginStatus, config: &Config) -> bool {
-    // Only show the login screen for providers that actually require OpenAI auth
-    // (OpenAI or equivalents). For OSS/other providers, skip login entirely.
-    if !config.model_provider.requires_openai_auth {
-        return false;
-    }
-
-    login_status == LoginStatus::NotAuthenticated
-}
->>>>>>> 5b038135
+ 