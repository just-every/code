// Forbid accidental stdout/stderr writes in the *library* portion of the TUI.
// The standalone `codex-tui` binary prints a short help message before the
// alternate‑screen mode starts; that file opts‑out locally via `allow`.
#![deny(clippy::print_stdout, clippy::print_stderr)]
use app::App;
use codex_core::BUILT_IN_OSS_MODEL_PROVIDER_ID;
use codex_core::config::Config;
use codex_core::config::ConfigOverrides;
use codex_core::config::ConfigToml;
use codex_core::config::find_codex_home;
use codex_core::config::load_config_as_toml_with_cli_overrides;
use codex_core::config_types::SandboxMode;
use codex_core::protocol::AskForApproval;
use codex_core::protocol::SandboxPolicy;
use codex_login::CodexAuth;
use codex_ollama::DEFAULT_OSS_MODEL;
use log_layer::TuiLogLayer;
use std::fs::OpenOptions;
use std::path::PathBuf;
use tracing::error;
use tracing_appender::non_blocking;
use tracing_subscriber::EnvFilter;
use tracing_subscriber::prelude::*;

mod app;
mod app_event;
mod app_event_sender;
mod bottom_pane;
mod chatwidget;
mod citation_regex;
mod cli;
mod colors;
<<<<<<< HEAD
=======
pub mod custom_terminal;
mod diff_render;
>>>>>>> a48372ce
mod exec_command;
mod glitch_animation;
mod file_search;
mod get_git_diff;
mod history_cell;
// Currently unused module - preserved for potential future use
#[allow(dead_code)]
mod insert_history;
pub mod live_wrap;
mod log_layer;
mod markdown;
pub mod onboarding;
mod shimmer;
mod slash_command;
mod status_indicator_widget;
mod terminal_info;
mod text_block;
mod text_formatting;
mod theme;
mod tui;
mod user_approval_widget;

#[cfg(not(debug_assertions))]
mod updates;
#[cfg(not(debug_assertions))]
use color_eyre::owo_colors::OwoColorize;

pub use cli::Cli;

pub async fn run_main(
    cli: Cli,
    codex_linux_sandbox_exe: Option<PathBuf>,
) -> std::io::Result<codex_core::protocol::TokenUsage> {
    let (sandbox_mode, approval_policy) = if cli.full_auto {
        (
            Some(SandboxMode::WorkspaceWrite),
            Some(AskForApproval::OnFailure),
        )
    } else if cli.dangerously_bypass_approvals_and_sandbox {
        (
            Some(SandboxMode::DangerFullAccess),
            Some(AskForApproval::Never),
        )
    } else {
        (
            cli.sandbox_mode.map(Into::<SandboxMode>::into),
            cli.approval_policy.map(Into::into),
        )
    };

    // When using `--oss`, let the bootstrapper pick the model (defaulting to
    // gpt-oss:20b) and ensure it is present locally. Also, force the built‑in
    // `oss` model provider.
    let model = if let Some(model) = &cli.model {
        Some(model.clone())
    } else if cli.oss {
        Some(DEFAULT_OSS_MODEL.to_owned())
    } else {
        None // No model specified, will use the default.
    };

    let model_provider_override = if cli.oss {
        Some(BUILT_IN_OSS_MODEL_PROVIDER_ID.to_owned())
    } else {
        None
    };

    // canonicalize the cwd
    let cwd = cli.cwd.clone().map(|p| p.canonicalize().unwrap_or(p));

    let overrides = ConfigOverrides {
        model,
        approval_policy,
        sandbox_mode,
        cwd,
        model_provider: model_provider_override,
        config_profile: cli.config_profile.clone(),
        codex_linux_sandbox_exe,
        base_instructions: None,
        include_plan_tool: Some(true),
        disable_response_storage: cli.oss.then_some(true),
        show_raw_agent_reasoning: cli.oss.then_some(true),
    };

    // Parse `-c` overrides from the CLI.
    let cli_kv_overrides = match cli.config_overrides.parse_overrides() {
        Ok(v) => v,
        #[allow(clippy::print_stderr)]
        Err(e) => {
            eprintln!("Error parsing -c overrides: {e}");
            std::process::exit(1);
        }
    };

    let mut config = {
        // Load configuration and support CLI overrides.

        #[allow(clippy::print_stderr)]
        match Config::load_with_cli_overrides(cli_kv_overrides.clone(), overrides) {
            Ok(config) => config,
            Err(err) => {
                eprintln!("Error loading configuration: {err}");
                std::process::exit(1);
            }
        }
    };

    // we load config.toml here to determine project state.
    #[allow(clippy::print_stderr)]
    let config_toml = {
        let codex_home = match find_codex_home() {
            Ok(codex_home) => codex_home,
            Err(err) => {
                eprintln!("Error finding codex home: {err}");
                std::process::exit(1);
            }
        };

        match load_config_as_toml_with_cli_overrides(&codex_home, cli_kv_overrides) {
            Ok(config_toml) => config_toml,
            Err(err) => {
                eprintln!("Error loading config.toml: {err}");
                std::process::exit(1);
            }
        }
    };

    let should_show_trust_screen = determine_repo_trust_state(
        &mut config,
        &config_toml,
        approval_policy,
        sandbox_mode,
        cli.config_profile.clone(),
    )?;

    let log_dir = codex_core::config::log_dir(&config)?;
    std::fs::create_dir_all(&log_dir)?;
    // Open (or create) your log file, appending to it.
    let mut log_file_opts = OpenOptions::new();
    log_file_opts.create(true).append(true);

    // Ensure the file is only readable and writable by the current user.
    // Doing the equivalent to `chmod 600` on Windows is quite a bit more code
    // and requires the Windows API crates, so we can reconsider that when
    // Codex CLI is officially supported on Windows.
    #[cfg(unix)]
    {
        use std::os::unix::fs::OpenOptionsExt;
        log_file_opts.mode(0o600);
    }

    let log_file = log_file_opts.open(log_dir.join("codex-tui.log"))?;

    // Wrap file in non‑blocking writer.
    let (non_blocking, _guard) = non_blocking(log_file);

    // use RUST_LOG env var, default to info for codex crates.
    let env_filter = || {
        EnvFilter::try_from_default_env()
            .unwrap_or_else(|_| EnvFilter::new("codex_core=info,codex_tui=info"))
    };

    // Build layered subscriber:
    let file_layer = tracing_subscriber::fmt::layer()
        .with_writer(non_blocking)
        .with_target(false)
        .with_filter(env_filter());

    if cli.oss {
        codex_ollama::ensure_oss_ready(&config)
            .await
            .map_err(|e| std::io::Error::other(format!("OSS setup failed: {e}")))?;
    }

    // Channel that carries formatted log lines to the UI.
    let (log_tx, log_rx) = tokio::sync::mpsc::unbounded_channel::<String>();
    let tui_layer = TuiLogLayer::new(log_tx.clone(), 120).with_filter(env_filter());

    let _ = tracing_subscriber::registry()
        .with(file_layer)
        .with(tui_layer)
        .try_init();

    #[allow(clippy::print_stderr)]
    #[cfg(not(debug_assertions))]
    if let Some(latest_version) = updates::get_upgrade_version(&config) {
        let current_version = env!("CARGO_PKG_VERSION");
        let exe = std::env::current_exe()?;
        let managed_by_npm = std::env::var_os("CODEX_MANAGED_BY_NPM").is_some();

        eprintln!(
            "{} {current_version} -> {latest_version}.",
            "✨⬆️ Update available!".bold().cyan()
        );

        if managed_by_npm {
            let npm_cmd = "npm install -g @openai/codex@latest";
            eprintln!("Run {} to update.", npm_cmd.cyan().on_black());
        } else if cfg!(target_os = "macos")
            && (exe.starts_with("/opt/homebrew") || exe.starts_with("/usr/local"))
        {
            let brew_cmd = "brew upgrade codex";
            eprintln!("Run {} to update.", brew_cmd.cyan().on_black());
        } else {
            eprintln!(
                "See {} for the latest releases and installation options.",
                "https://github.com/openai/codex/releases/latest"
                    .cyan()
                    .on_black()
            );
        }

        eprintln!("");
    }

    run_ratatui_app(cli, config, should_show_trust_screen, log_rx)
        .map_err(|err| std::io::Error::other(err.to_string()))
}

fn run_ratatui_app(
    cli: Cli,
    config: Config,
    should_show_trust_screen: bool,
    mut log_rx: tokio::sync::mpsc::UnboundedReceiver<String>,
) -> color_eyre::Result<codex_core::protocol::TokenUsage> {
    color_eyre::install()?;

    // Forward panic reports through tracing so they appear in the UI status
    // line, but do not swallow the default/color-eyre panic handler.
    // Chain to the previous hook so users still get a rich panic report
    // (including backtraces) after we restore the terminal.
    let prev_hook = std::panic::take_hook();
    std::panic::set_hook(Box::new(move |info| {
        tracing::error!("panic: {info}");
        prev_hook(info);
    }));
    let mut terminal = tui::init(&config)?;
    terminal.clear()?;

    let Cli { prompt, images, .. } = cli;
    let mut app = App::new(config.clone(), prompt, images, should_show_trust_screen);

    // Bridge log receiver into the AppEvent channel so latest log lines update the UI.
    {
        let app_event_tx = app.event_sender();
        tokio::spawn(async move {
            while let Some(line) = log_rx.recv().await {
                app_event_tx.send(crate::app_event::AppEvent::LatestLog(line));
            }
        });
    }

    let app_result = app.run(&mut terminal);
    let usage = app.token_usage();

    restore();
    // ignore error when collecting usage – report underlying error instead
    app_result.map(|_| usage)
}

#[expect(
    clippy::print_stderr,
    reason = "TUI should no longer be displayed, so we can write to stderr."
)]
fn restore() {
    if let Err(err) = tui::restore() {
        eprintln!(
            "failed to restore terminal. Run `reset` or restart your terminal to recover: {err}"
        );
    }
}

#[allow(clippy::unwrap_used)]
fn should_show_login_screen(config: &Config) -> bool {
    if config.model_provider.requires_openai_auth {
        // Reading the OpenAI API key is an async operation because it may need
        // to refresh the token. Block on it.
        let codex_home = config.codex_home.clone();
        match CodexAuth::from_codex_home(&codex_home) {
            Ok(Some(_)) => false,
            Ok(None) => true,
            Err(err) => {
                error!("Failed to read auth.json: {err}");
                true
            }
        }
    } else {
        false
    }
}

/// Determine if user has configured a sandbox / approval policy,
/// or if the current cwd project is trusted, and updates the config
/// accordingly.
fn determine_repo_trust_state(
    config: &mut Config,
    config_toml: &ConfigToml,
    approval_policy_overide: Option<AskForApproval>,
    sandbox_mode_override: Option<SandboxMode>,
    config_profile_override: Option<String>,
) -> std::io::Result<bool> {
    let config_profile = config_toml.get_config_profile(config_profile_override)?;

    if approval_policy_overide.is_some() || sandbox_mode_override.is_some() {
        // if the user has overridden either approval policy or sandbox mode,
        // skip the trust flow
        Ok(false)
    } else if config_profile.approval_policy.is_some() {
        // if the user has specified settings in a config profile, skip the trust flow
        // todo: profile sandbox mode?
        Ok(false)
    } else if config_toml.approval_policy.is_some() || config_toml.sandbox_mode.is_some() {
        // if the user has specified either approval policy or sandbox mode in config.toml
        // skip the trust flow
        Ok(false)
    } else if config_toml.is_cwd_trusted(&config.cwd) {
        // if the current cwd project is trusted and no config has been set
        // skip the trust flow and set the approval policy and sandbox mode
        config.approval_policy = AskForApproval::OnRequest;
        config.sandbox_policy = SandboxPolicy::new_workspace_write_policy();
        Ok(false)
    } else {
        // if none of the above conditions are met, show the trust screen
        Ok(true)
    }
}<|MERGE_RESOLUTION|>--- conflicted
+++ resolved
@@ -30,19 +30,13 @@
 mod citation_regex;
 mod cli;
 mod colors;
-<<<<<<< HEAD
-=======
 pub mod custom_terminal;
 mod diff_render;
->>>>>>> a48372ce
 mod exec_command;
-mod glitch_animation;
 mod file_search;
 mod get_git_diff;
 mod history_cell;
-// Currently unused module - preserved for potential future use
-#[allow(dead_code)]
-mod insert_history;
+pub mod insert_history;
 pub mod live_wrap;
 mod log_layer;
 mod markdown;
@@ -50,10 +44,8 @@
 mod shimmer;
 mod slash_command;
 mod status_indicator_widget;
-mod terminal_info;
 mod text_block;
 mod text_formatting;
-mod theme;
 mod tui;
 mod user_approval_widget;
 
