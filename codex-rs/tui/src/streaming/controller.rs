#![allow(dead_code)]

use codex_core::config::Config;
use ratatui::text::Line;
use ratatui::style::Modifier;

use super::HeaderEmitter;
use super::StreamKind;
use super::StreamState;

/// Sink for history insertions and animation control.
pub(crate) trait HistorySink {
    fn insert_history(&self, lines: Vec<Line<'static>>);
    fn insert_history_with_kind(&self, id: Option<String>, kind: StreamKind, lines: Vec<Line<'static>>);
    fn insert_final_answer(&self, id: Option<String>, lines: Vec<Line<'static>>, full_markdown_source: String);
    fn start_commit_animation(&self);
    fn stop_commit_animation(&self);
}

/// Concrete sink backed by `AppEventSender`.
pub(crate) struct AppEventHistorySink(pub(crate) crate::app_event_sender::AppEventSender);

impl HistorySink for AppEventHistorySink {
    fn insert_history(&self, lines: Vec<Line<'static>>) {
        tracing::debug!("sink.insert_history lines={}", lines.len());
        self.0
            .send(crate::app_event::AppEvent::InsertHistory(lines))
    }
    fn insert_history_with_kind(&self, id: Option<String>, kind: StreamKind, lines: Vec<Line<'static>>) {
        tracing::debug!("sink.insert_history_with_kind kind={:?} id={:?} lines={}", kind, id, lines.len());
        self.0
            .send(crate::app_event::AppEvent::InsertHistoryWithKind { id, kind, lines })
    }
    fn insert_final_answer(&self, id: Option<String>, lines: Vec<Line<'static>>, full_markdown_source: String) {
        tracing::debug!("sink.insert_final_answer id={:?} lines={} source_len={}", id, lines.len(), full_markdown_source.len());
        self.0
            .send(crate::app_event::AppEvent::InsertFinalAnswer { id, lines, source: full_markdown_source })
    }
    fn start_commit_animation(&self) {
        self.0
            .send(crate::app_event::AppEvent::StartCommitAnimation)
    }
    fn stop_commit_animation(&self) {
        self.0.send(crate::app_event::AppEvent::StopCommitAnimation)
    }
}

type Lines = Vec<Line<'static>>;

/// Controller that manages newline-gated streaming, header emission, and
/// commit animation across streams.
pub(crate) struct StreamController {
    config: Config,
    header: HeaderEmitter,
    states: [StreamState; 2],
    current_stream: Option<StreamKind>,
    current_stream_id: Option<String>,
    finishing_after_drain: bool,
    thinking_placeholder_shown: bool,
}

impl StreamController {
    pub(crate) fn new(config: Config) -> Self {
        Self {
            config,
            header: HeaderEmitter::new(),
            states: [StreamState::new_for_kind(StreamKind::Answer), StreamState::new_for_kind(StreamKind::Reasoning)],
            current_stream: None,
            current_stream_id: None,
            finishing_after_drain: false,
            thinking_placeholder_shown: false,
        }
    }

    pub(crate) fn reset_headers_for_new_turn(&mut self) {
        self.header.reset_for_new_turn();
    }

    pub(crate) fn is_write_cycle_active(&self) -> bool {
        self.current_stream.is_some()
    }
    

    pub(crate) fn clear_all(&mut self) {
        tracing::debug!("clear_all called, current_stream={:?}", self.current_stream);
        self.states.iter_mut().for_each(|s| s.clear());
        self.current_stream = None;
        self.finishing_after_drain = false;
        self.thinking_placeholder_shown = false;
        // leave header state unchanged; caller decides when to reset
    }

    #[inline]
    fn idx(kind: StreamKind) -> usize {
        kind as usize
    }
    fn state(&self, kind: StreamKind) -> &StreamState {
        &self.states[Self::idx(kind)]
    }
fn state_mut(&mut self, kind: StreamKind) -> &mut StreamState {
    &mut self.states[Self::idx(kind)]
}

/// Record the latest provider sequence_number for this stream kind.
pub(crate) fn set_last_sequence_number(&mut self, kind: StreamKind, seq: Option<u64>) {
    self.state_mut(kind).last_sequence_number = seq;
}

    pub(crate) fn preview_source_for_kind(&self, kind: StreamKind) -> Option<String> {
        if self.current_stream != Some(kind) {
            return None;
        }
        Some(self.state(kind).collector.full_render_source_preview())
    }

    fn emit_header_if_needed(&mut self, kind: StreamKind, out_lines: &mut Lines) -> bool {
        let emitted = self.header.maybe_emit(kind, out_lines);
        if emitted {
            tracing::debug!("stream: emitted header for {:?}", kind);
        }
        emitted
    }

    /// Optionally append a separate dimmed debug marker line indicating the
    /// current reasoning summary index (parsed from the stream id like "…#s3").
    /// This avoids mutating the model content so title detection remains intact.
    fn maybe_append_reasoning_debug_marker(&self, kind: StreamKind, lines: &mut Vec<Line<'static>>) {
        // Only when explicitly enabled to avoid noise in normal use.
        let enabled = match std::env::var("CODEX_DEBUG_REASONING_INDEX") {
            Ok(val) => !val.is_empty() && val != "0",
            Err(_) => false,
        };
        if !enabled || !matches!(kind, StreamKind::Reasoning) {
            return;
        }
        let id = match self.current_stream_id() { Some(s) => s.clone(), None => return };
        // Parse trailing #s<idx>
        let idx = id.split('#').last().and_then(|frag| frag.strip_prefix('s'));
        if let Some(sidx) = idx {
            let seq_part = self.state(kind).last_sequence_number.map(|n| format!(" seq{}", n)).unwrap_or_default();
            let marker = format!("[s{}{}]", sidx, seq_part);
            let dim = crate::colors::text_dim();
            lines.push(Line::from(ratatui::text::Span::styled(marker, ratatui::style::Style::default().fg(dim))));
        }
    }

    #[inline]
    fn ensure_single_trailing_blank(_lines: &mut Lines) {
        // Removed - we don't need to add extra blank lines
        // The markdown renderer and section breaks already handle spacing
    }
    
    /// Get the current stream kind being processed
    pub(crate) fn current_stream(&self) -> Option<StreamKind> {
        self.current_stream
    }
    
    /// Get the current stream ID
    pub(crate) fn current_stream_id(&self) -> Option<&String> {
        self.current_stream_id.as_ref()
    }

    /// Begin a stream, flushing previously completed lines from any other
    /// active stream to maintain ordering.
    pub(crate) fn begin_with_id(&mut self, kind: StreamKind, id: Option<String>, sink: &impl HistorySink) {
        tracing::debug!("stream.begin kind={:?} prev={:?} new_id={:?}", kind, self.current_stream, id);
        // NOTE (dup‑guard): Historically we cleared `current_stream[_id]` even when
        // `kind` did not change, which caused the active Answer stream to lose its id.
        // Downstream, the UI could not find the streaming cell by id on finalization
        // and appended a new Assistant cell (visible duplicate). Keep state when the
        // kind is unchanged, and if the id changes mid‑stream, flush under the old id
        // and adopt the new one so the final can match and replace in‑place.
        if let Some(current) = self.current_stream {
            if current != kind {
                tracing::debug!("Switching from {:?} to {:?}, flushing previous", current, kind);
                // Synchronously flush completed lines from previous stream.
                let cfg = self.config.clone();
                let step = {
                    let prev_state = self.state_mut(current);
                    let newly_completed = prev_state.collector.commit_complete_lines(&cfg);
                    if !newly_completed.is_empty() {
                        prev_state.enqueue(newly_completed);
                    }
                    let result = prev_state.drain_all();
                    // Clear the previous stream state to ensure no contamination
                    tracing::debug!("Clearing {:?} stream state", current);
                    prev_state.clear();
                    result
                };
                if !step.history.is_empty() {
                    tracing::debug!("stream.flush prev={:?} lines={}", current, step.history.len());
                    let mut lines: Lines = Vec::new();
                    self.emit_header_if_needed(current, &mut lines);
                    lines.extend(step.history);
                    // Don't add extra blank line - markdown renderer handles spacing
                    sink.insert_history_with_kind(self.current_stream_id.clone(), current, lines);
                }
                // Only clear current stream tracking when actually switching kinds.
                self.current_stream = None;
                self.current_stream_id = None;
            }
            // If the kind is unchanged, we may still need to handle id transitions.
            // If the incoming id differs from our current id, flush any buffered
            // content under the old id and then adopt the new id so downstream
            // finalize uses a matching identifier.
            if current == kind {
                if let Some(ref new_id) = id {
                    if self.current_stream_id.as_ref() != Some(new_id) {
                        let cfg = self.config.clone();
                        let step = {
                            let prev_state = self.state_mut(current);
                            let newly_completed = prev_state.collector.commit_complete_lines(&cfg);
                            if !newly_completed.is_empty() { prev_state.enqueue(newly_completed); }
                            let result = prev_state.drain_all();
                            tracing::debug!("Flushing {:?} due to id change {:?} -> {:?}", current, self.current_stream_id, id);
                            result
                        };
                        if !step.history.is_empty() {
                            let mut lines: Lines = Vec::new();
                            self.emit_header_if_needed(current, &mut lines);
                            lines.extend(step.history);
                            sink.insert_history_with_kind(self.current_stream_id.clone(), current, lines);
                        }
                        // Now adopt the new id; do not reset kind.
                        self.current_stream_id = Some(new_id.clone());
                    }
                } else if self.current_stream_id.is_none() {
                    // If we previously had no id and a None arrives again, keep as None.
                }
            }
        }

        if self.current_stream != Some(kind) {
            let prev = self.current_stream;
            self.current_stream = Some(kind);
            // Always adopt the provided id when starting a new stream
            self.current_stream_id = id;
            // Starting a new stream cancels any pending finish-from-previous-stream animation.
            self.finishing_after_drain = false;
            if prev.is_some() {
                self.header.reset_for_stream(kind);
            }
            // Emit header immediately for reasoning; for answers, optionally emit immediately.
            if matches!(kind, StreamKind::Reasoning)
                || (matches!(kind, StreamKind::Answer) && self.config.tui.stream.answer_header_immediate)
            {
                let mut header_lines = Vec::new();
                if self.emit_header_if_needed(kind, &mut header_lines) {
                    // Always associate header lines with the active stream id so
                    // the TUI can enforce strict per-stream ordering.
                    sink.insert_history_with_kind(self.current_stream_id.clone(), kind, header_lines);
                    self.thinking_placeholder_shown = true;
                    // For answers, optionally insert an empty streaming cell with a hidden header so
                    // the UI can show a body placeholder (ellipsis) before the first text arrives.
                    if matches!(kind, StreamKind::Answer) && self.config.tui.stream.show_answer_ellipsis {
                        sink.insert_history_with_kind(self.current_stream_id.clone(), kind, vec![ratatui::text::Line::from("codex")]);
                    }
                }
            }
        }
    }

    /// Backwards-compatible entry point without an id.
    pub(crate) fn begin(&mut self, kind: StreamKind, sink: &impl HistorySink) {
        self.begin_with_id(kind, None, sink);
    }

    /// Push a delta; if it contains a newline, commit completed lines and start animation.
    pub(crate) fn push_and_maybe_commit(&mut self, delta: &str, sink: &impl HistorySink) {
        let Some(kind) = self.current_stream else {
            tracing::debug!("push_and_maybe_commit called but no current_stream");
            return;
        };
        tracing::debug!("push_and_maybe_commit for {:?}, delta.len={} contains_nl={}", kind, delta.len(), delta.contains('\n'));
        let cfg = self.config.clone();

        // Check header flag before borrowing state (used only to avoid double headers)
        let _just_emitted_header = self.header.consume_header_flag();
        
        // Mutate collector and counters in a short scope to avoid long mutable borrows.
        {
            let state = self.state_mut(kind);
            if !delta.is_empty() {
                state.has_seen_delta = true;
            }
            state.collector.push_delta(delta);
            state.tail_chars_since_commit = state.tail_chars_since_commit.saturating_add(delta.len());
        }
        if delta.contains('\n') {
            let mut newly_completed = self.state_mut(kind).collector.commit_complete_lines(&cfg);
            // Reduce leading blanks to at most one across commits
            if !newly_completed.is_empty() {
                let mut skip_count = 0;
                while skip_count < newly_completed.len()
                    && crate::render::line_utils::is_blank_line_trim(&newly_completed[skip_count]) {
                    skip_count += 1;
                }
                if skip_count > 1 {
                    for _ in 0..(skip_count - 1) {
                        newly_completed.remove(0);
                    }
                }
            }
            if !newly_completed.is_empty() {
                // IMPORTANT: Do not recolor entire Answer lines. We only dim Reasoning lines.
                // Recoloring the whole Answer line can mask per-span BOLD styling on some
                // terminals. See regression: inline bold appeared normal due to line FG.
                let color = match kind {
                    StreamKind::Reasoning => Some(crate::colors::text_dim()),
                    StreamKind::Answer => Some(crate::colors::text_bright()),
                };
                let mut styled: Vec<Line<'static>> = Vec::with_capacity(newly_completed.len());
                for mut line in newly_completed {
                    if let Some(c) = color { line.style = line.style.patch(ratatui::style::Style::default().fg(c)); }
                    // No per-span overrides needed for Answer: line FG is already bright.
                    styled.push(line);
                }
                let count = styled.len();
                tracing::debug!("stream.commit {:?} newly_completed_lines={}", kind, count);
                {
                    // Add a non-content debug marker line for reasoning
                    let mut with_marker = styled;
                    self.maybe_append_reasoning_debug_marker(kind, &mut with_marker);
                    let state = self.state_mut(kind);
                    state.enqueue(with_marker);
                    state.last_commit_instant = Some(std::time::Instant::now());
                    state.tail_chars_since_commit = 0;
                }
                sink.start_commit_animation();
            }
        }

        // Char-threshold soft commit (when no newline has arrived for a while)
        if !delta.contains('\n') {
            let threshold = self.config.tui.stream.soft_commit_chars
                .or(if self.config.tui.stream.responsive { Some(160) } else { None });
            if let Some(limit) = threshold {
                let ready = { self.state(kind).tail_chars_since_commit >= limit };
                if ready {
                    let relax_list = self.config.tui.stream.relax_list_holdback;
                    let relax_code = self.config.tui.stream.relax_code_holdback;
                    let cfg2 = self.config.clone();
                    let mut newly_completed = {
                        let state = self.state_mut(kind);
                        state.collector.commit_soft_lines(&cfg2, relax_list, relax_code)
                    };
                    if !newly_completed.is_empty() {
                        // Apply stream-specific color
                        let color = match kind {
                            StreamKind::Reasoning => Some(crate::colors::text_dim()),
                            StreamKind::Answer => Some(crate::colors::text_bright()),
                        };
                        let mut styled: Vec<Line<'static>> = Vec::with_capacity(newly_completed.len());
                        for mut line in newly_completed.drain(..) {
                            if let Some(c) = color { line.style = line.style.patch(ratatui::style::Style::default().fg(c)); }
                            styled.push(line);
                        }
                        {
                            let mut with_marker = styled;
                            self.maybe_append_reasoning_debug_marker(kind, &mut with_marker);
                            let state = self.state_mut(kind);
                            state.enqueue(with_marker);
                            state.last_commit_instant = Some(std::time::Instant::now());
                            state.tail_chars_since_commit = 0;
                        }
                        sink.start_commit_animation();
                    }
                }
            }

            // Early commit hint for Reasoning titles: if no soft-commit threshold is
            // configured, opportunistically commit when a new bold-only heading line
            // appears in the preview. This makes additional section titles visible in
            // collapsed mode as they stream, instead of waiting until finalization.
            if self.config.tui.stream.soft_commit_chars.is_none()
                && self.config.tui.stream.soft_commit_timeout_ms.is_none()
                && matches!(kind, StreamKind::Reasoning)
            {
                let cfg2 = self.config.clone();
                // Peek at the rendered lines without changing collector state
                let (committed, saw_heading) = {
                    let state = self.state(kind);
                    let committed = state.collector.committed_count();
                    let preview = state.collector.render_preview_lines(&cfg2);
                    let mut saw_heading = false;
                    for l in preview.iter().skip(committed) {
                        if !l.spans.is_empty()
                            && l
                                .spans
                                .iter()
                                .all(|s| s.style.add_modifier.contains(Modifier::BOLD)
                                    || s.content.trim().is_empty())
                        {
                            saw_heading = true;
                            break;
                        }
                    }
                    (committed, saw_heading)
                };
                // Only early-commit a heading when we are at a line boundary to
                // avoid truncating partially streamed titles (e.g., "Summar").
                let at_boundary = { self.state(kind).collector.ends_with_newline() };
                if saw_heading && at_boundary {
                    let relax_list = self.config.tui.stream.relax_list_holdback;
                    let relax_code = self.config.tui.stream.relax_code_holdback;
                    let mut newly_completed = {
                        let state = self.state_mut(kind);
                        // This advances committed_count; ensure we enqueue the exact lines.
                        state
                            .collector
                            .commit_soft_lines(&cfg2, relax_list, relax_code)
                    };
                    if !newly_completed.is_empty() {
                        let color = Some(crate::colors::text_dim());
                        let mut styled: Vec<Line<'static>> = Vec::with_capacity(newly_completed.len());
                        for mut line in newly_completed.drain(..) {
                            if let Some(c) = color {
                                line.style = line.style.patch(ratatui::style::Style::default().fg(c));
                            }
                            styled.push(line);
                        }
                        {
                            let state = self.state_mut(kind);
                            state.enqueue(styled);
                            state.last_commit_instant = Some(std::time::Instant::now());
                            state.tail_chars_since_commit = 0;
                        }
                        sink.start_commit_animation();
                    }
                } else {
                    let _ = committed; // silence unused warning when cfg gates change
                }
            }
        }
    }

    /// Insert a reasoning section break and commit any newly completed lines.
    pub(crate) fn insert_reasoning_section_break(&mut self, sink: &impl HistorySink) {
        // Only insert a section break when we are actively streaming Reasoning
        // and have a seeded stream id. Without an id, the TUI will drop the
        // insert per strict ordering rules.
        if self.current_stream != Some(StreamKind::Reasoning) || self.current_stream_id.is_none() {
            tracing::debug!("skip section break: no active reasoning stream or missing id");
            return;
        }
        let cfg = self.config.clone();
        // Scope the mutable borrow of state to collector ops only
        let mut newly_completed = {
            let state = self.state_mut(StreamKind::Reasoning);
        // Insert an explicit section break so upcoming section titles are
        // rendered on a fresh line. Without this, bold titles that arrive
        // mid-line can be glued to the previous sentence and fail to be
        // recognized as titles in collapsed view.
            state.collector.insert_section_break();
            state.collector.commit_complete_lines(&cfg)
        };
        // Reduce leading blanks to at most one after section breaks
        if !newly_completed.is_empty() {
            let mut skip_count = 0;
            while skip_count < newly_completed.len()
                && crate::render::line_utils::is_blank_line_trim(&newly_completed[skip_count]) {
                skip_count += 1;
            }
            if skip_count > 1 {
                for _ in 0..(skip_count - 1) {
                    newly_completed.remove(0);
                }
            }
        }
        if !newly_completed.is_empty() {
            // Reasoning sections use dim text
            let color = crate::colors::text_dim();
            let mut styled: Vec<Line<'static>> = Vec::with_capacity(newly_completed.len());
            for mut line in newly_completed {
                let spans = line
                    .spans
                    .into_iter()
                    .map(|s| s.style(ratatui::style::Style::default().fg(color)))
                    .collect();
                line.spans = spans;
                styled.push(line);
            }
            let mut with_marker = styled;
            self.maybe_append_reasoning_debug_marker(StreamKind::Reasoning, &mut with_marker);
            let state = self.state_mut(StreamKind::Reasoning);
            state.enqueue(with_marker);
            sink.start_commit_animation();
        }
    }

    /// Finalize the active stream. If `flush_immediately` is true, drain and emit now.
    pub(crate) fn finalize(
        &mut self,
        kind: StreamKind,
        flush_immediately: bool,
        sink: &impl HistorySink,
    ) -> bool {
        if self.current_stream != Some(kind) {
            return false;
        }
        let cfg = self.config.clone();
        // Capture the full render source BEFORE draining/clearing the collector so
        // we can rebuild the final Assistant cell without losing any content.
        let full_source_before_drain = {
            let state = self.state(kind);
            state.collector.full_render_source_preview()
        };
        // Finalize collector (this clears internal buffers).
        let remaining = {
            let state = self.state_mut(kind);
            state.collector.finalize_and_drain(&cfg)
        };
        if flush_immediately {
            // Collect all output first to avoid emitting headers when there is no content.
            let mut out_lines: Lines = Vec::new();
            {
                let state = self.state_mut(kind);
                if !remaining.is_empty() {
                    state.enqueue(remaining);
                }
                let step = state.drain_all();
                out_lines.extend(step.history);
            }
            // Build output regardless of whether out_lines is empty so we can still
            // replace the streaming cell with a re-renderable final cell.
            let mut lines_with_header: Lines = Vec::new();
            let emitted_header = self.emit_header_if_needed(kind, &mut lines_with_header);
            // Reduce leading blanks to at most one
            let mut skip_count = 0;
            while skip_count < out_lines.len()
                && crate::render::line_utils::is_blank_line_trim(&out_lines[skip_count]) {
                skip_count += 1;
            }
            if skip_count > 1 {
                for _ in 0..(skip_count - 1) {
                    out_lines.remove(0);
                }
            }
            // Apply stream-specific color to body lines
            let color = match kind {
                StreamKind::Reasoning => Some(crate::colors::text_dim()),
                StreamKind::Answer => Some(crate::colors::text_bright()),
            };
            let mut out_lines: Vec<Line<'static>> = out_lines
                .into_iter()
                .map(|mut line| {
                    if let Some(c) = color { line.style = line.style.patch(ratatui::style::Style::default().fg(c)); }
                    line
                })
                .collect();

            // For finalized Reasoning blocks, include a debug marker as a separate line.
            if matches!(kind, StreamKind::Reasoning) {
                // Append a FINAL marker variant to distinguish from streaming commits
                let enabled = match std::env::var("CODEX_DEBUG_REASONING_INDEX") {
                    Ok(val) => !val.is_empty() && val != "0",
                    Err(_) => false,
                };
                if enabled {
                    if let Some(id) = self.current_stream_id() {
                        if let Some(sidx) = id.split('#').last().and_then(|frag| frag.strip_prefix('s')) {
                            let marker = format!("[s{} final]", sidx);
                            let dim = crate::colors::text_dim();
                            out_lines.push(Line::from(ratatui::text::Span::styled(marker, ratatui::style::Style::default().fg(dim))));
                        }
                    }
                }
            }
            lines_with_header.extend(out_lines);
            // Don't add extra blank line - markdown renderer handles spacing
            if matches!(kind, StreamKind::Answer) {
                // Use the source captured before draining so we don't lose content
                // when the collector was cleared by finalize_and_drain.
                tracing::debug!(
                    "stream.finalize ANSWER id={:?} header={} out_lines={} source_len={}",
                    self.current_stream_id,
                    emitted_header,
                    lines_with_header.len(),
                    full_source_before_drain.len()
                );
                sink.insert_final_answer(self.current_stream_id.clone(), lines_with_header, full_source_before_drain);
            } else if !lines_with_header.is_empty() {
                tracing::debug!(
                    "stream.finalize REASONING id={:?} header={} out_lines={}",
                    self.current_stream_id,
                    emitted_header,
                    lines_with_header.len()
                );
                sink.insert_history_with_kind(self.current_stream_id.clone(), kind, lines_with_header);
            }

            // Cleanup
            self.state_mut(kind).clear();
            // Allow a subsequent block of the same kind in this turn to emit its header.
            self.header.allow_reemit_for_same_kind_in_turn(kind);
            // Also clear the per-stream emitted flag so the header can render again.
            self.header.reset_for_stream(kind);
            self.current_stream = None;
            self.current_stream_id = None;
            self.finishing_after_drain = false;
            // Ensure any commit animation thread is stopped when we finalize immediately.
            sink.stop_commit_animation();
            true
        } else {
            if !remaining.is_empty() {
                let state = self.state_mut(kind);
                state.enqueue(remaining);
            }
            // Don't add spacer - causes extra blank lines
            // self.state_mut(kind).enqueue(vec![Line::from("")]);
            self.finishing_after_drain = true;
            sink.start_commit_animation();
            false
        }
    }

    /// Step animation: commit at most one queued line and handle end-of-drain cleanup.
    pub(crate) fn on_commit_tick(&mut self, sink: &impl HistorySink) -> bool {
        let Some(kind) = self.current_stream else {
            return false;
        };
        // Timeout-based soft commit: if no newline arrived and nothing is queued, force a soft commit.
        let timeout_ms = self.config.tui.stream.soft_commit_timeout_ms
            .or(if self.config.tui.stream.responsive { Some(400) } else { None });
        if let Some(ms) = timeout_ms {
            let queue_empty = self.state(kind).is_idle();
            let overdue = self
                .state(kind)
                .last_commit_instant
                .map(|t| t.elapsed() >= std::time::Duration::from_millis(ms))
                .unwrap_or(false);
            if queue_empty && overdue {
                let relax_list = self.config.tui.stream.relax_list_holdback;
                let relax_code = self.config.tui.stream.relax_code_holdback;
                let cfg2 = self.config.clone();
                let mut newly_completed = {
                    let state = self.state_mut(kind);
                    state.collector.commit_soft_lines(&cfg2, relax_list, relax_code)
                };
                if !newly_completed.is_empty() {
                    let color = match kind {
                        StreamKind::Reasoning => Some(crate::colors::text_dim()),
                        StreamKind::Answer => Some(crate::colors::text_bright()),
                    };
                    let mut styled: Vec<Line<'static>> = Vec::with_capacity(newly_completed.len());
                    for mut line in newly_completed.drain(..) {
                        if let Some(c) = color { line.style = line.style.patch(ratatui::style::Style::default().fg(c)); }
                        styled.push(line);
                    }
                    {
                        let state = self.state_mut(kind);
                        state.enqueue(styled);
                        state.last_commit_instant = Some(std::time::Instant::now());
                        state.tail_chars_since_commit = 0;
                    }
                    sink.start_commit_animation();
                }
            }
        }
        let step = {
            let state = self.state_mut(kind);
            state.step()
        };
        if !step.history.is_empty() {
            let mut lines: Lines = Vec::new();
            // Emit header if needed for this stream; ignore return value
            self.emit_header_if_needed(kind, &mut lines);
            let mut out = lines;
            let mut history = step.history;
            // Reduce leading blanks to at most one
            if !history.is_empty() {
                let mut skip_count = 0;
                while skip_count < history.len()
                    && crate::render::line_utils::is_blank_line_trim(&history[skip_count]) {
                    skip_count += 1;
                }
                if skip_count > 1 {
                    for _ in 0..(skip_count - 1) {
                        history.remove(0);
                    }
                }
            }
            // Apply stream-specific color to body lines while preserving modifiers
            let color = match kind {
                StreamKind::Reasoning => Some(crate::colors::text_dim()),
                StreamKind::Answer => Some(crate::colors::text_bright()),
            };
            let mut history: Vec<Line<'static>> = history
                .into_iter()
                .map(|mut line| {
                    if let Some(c) = color { line.style = line.style.patch(ratatui::style::Style::default().fg(c)); }
                    line
                })
                .collect();
            // Append debug marker to streamed reasoning batches as their own line.
            self.maybe_append_reasoning_debug_marker(kind, &mut history);
            out.extend(history);
            sink.insert_history_with_kind(self.current_stream_id.clone(), kind, out);
        }

        let is_idle = self.state(kind).is_idle();
        if is_idle {
            sink.stop_commit_animation();
            if self.finishing_after_drain {
                // Reset and notify
                self.state_mut(kind).clear();
                // Allow a subsequent block of the same kind in this turn to emit its header.
                self.header.allow_reemit_for_same_kind_in_turn(kind);
                // Also clear the per-stream emitted flag so the header can render again.
                self.header.reset_for_stream(kind);
                self.current_stream = None;
                self.current_stream_id = None;
                self.finishing_after_drain = false;
                return true;
            }
        }
        false
    }

    /// Apply a full final answer: replace queued content with only the remaining tail,
    /// then finalize immediately and notify completion.
    pub(crate) fn apply_final_answer(&mut self, message: &str, sink: &impl HistorySink) -> bool {
        tracing::debug!("apply_final_answer called with: {:?}...", message.chars().take(100).collect::<String>());
        self.apply_full_final(StreamKind::Answer, message, true, sink)
    }

    pub(crate) fn apply_final_reasoning(&mut self, message: &str, sink: &impl HistorySink) -> bool {
        tracing::debug!("apply_final_reasoning called with: {:?}...", message.chars().take(100).collect::<String>());
        self.apply_full_final(StreamKind::Reasoning, message, false, sink)
    }

    fn apply_full_final(
        &mut self,
        kind: StreamKind,
        message: &str,
        immediate: bool,
        sink: &impl HistorySink,
    ) -> bool {
        tracing::debug!("apply_full_final for {:?}, immediate={}, message_len={}, current_stream={:?}", 
            kind, immediate, message.len(), self.current_stream);
        
        // Check if we're already processing this stream
        if self.current_stream == Some(kind) {
            let state = self.state(kind);
            let has_delta = state.has_seen_delta;

            if has_delta {
                // Key-based deduplication for Reasoning:
                // If we have already streamed deltas for this reasoning section
                // (same stream id within this request), do NOT inject the final
                // full text again. Finalize the stream using the accumulated
                // deltas only. This avoids duplicate headings/paragraphs without
                // relying on string comparisons.
                if matches!(kind, StreamKind::Reasoning) {
                    tracing::debug!(
                        "Dedup: ignoring final {:?} after deltas; finalizing existing content",
                        kind
                    );
                    return self.finalize(kind, immediate, sink);
                }
                // For Answer (or empty message), finalize existing streamed content.
                tracing::debug!(
                    "Already streaming {:?} via deltas, finalizing without injection",
                    kind
                );
                return self.finalize(kind, immediate, sink);
            } else if self.finishing_after_drain {
                // We're already in the process of finishing this stream (animation phase)
                // This is likely a duplicate event - ignore it
                tracing::debug!("Already finishing {:?} stream, ignoring duplicate final event", kind);
                return false;
            }
            // else: We have a stream open but no deltas yet - could be a header-only stream
            // Fall through to inject the message
        }
        
        // Strict ordering policy: We must already have begun this stream with an id.
        // Do NOT auto-begin without an id; the caller (ChatWidget) is responsible for
        // seeding the stream with `begin_with_id(kind, Some(id), ...)` prior to applying
        // a full final. If this is violated, drop and log.
        if self.current_stream != Some(kind) {
            tracing::error!("strict ordering: apply_full_final called without active {:?} stream; missing begin_with_id(id)", kind);
            return false;
        }

        {
            let state = self.state_mut(kind);
            tracing::debug!("State for {:?}: has_seen_delta={}, committed_count={}, message_empty={}",
                kind, state.has_seen_delta, 
                state.collector.committed_count(),
                message.is_empty());
            
            // Inject the full message since we haven't been streaming it
            if !message.is_empty() {
                tracing::debug!("Injecting full message into {:?} collector", kind);
                // normalize to end with newline
                let mut msg = message.to_owned();
                if !msg.ends_with('\n') {
                    msg.push('\n');
                }

                // replace while preserving already committed count
                let committed = state.collector.committed_count();
                state
                    .collector
                    .replace_with_and_mark_committed(&msg, committed);
            }
        }

        self.finalize(kind, immediate, sink)
    }
}

#[cfg(all(test, feature = "legacy_tests"))]
mod tests {
    use super::*;
    use codex_core::config::Config;
    use codex_core::config::ConfigOverrides;
    use std::cell::RefCell;

    async fn test_config() -> Config {
        let overrides = ConfigOverrides {
            cwd: std::env::current_dir().ok(),
            ..Default::default()
        };
        Config::load_with_cli_overrides(vec![], overrides)
            .await
            .expect("load test config")
    }

    struct TestSink {
        pub lines: RefCell<Vec<Vec<Line<'static>>>>,
    }
    impl TestSink {
        fn new() -> Self {
            Self {
                lines: RefCell::new(Vec::new()),
            }
        }
    }
    impl HistorySink for TestSink {
        fn insert_history(&self, lines: Vec<Line<'static>>) {
            self.lines.borrow_mut().push(lines);
        }
        fn start_commit_animation(&self) {}
        fn stop_commit_animation(&self) {}
    }

    fn lines_to_plain_strings(lines: &[ratatui::text::Line<'_>]) -> Vec<String> {
        lines
            .iter()
            .map(|l| {
                l.spans
                    .iter()
                    .map(|s| s.content.clone())
                    .collect::<Vec<_>>()
                    .join("")
            })
            .collect()
    }

<<<<<<< HEAD
    #[test]
    fn controller_loose_vs_tight_with_commit_ticks_matches_full() {
        let cfg = test_config();
        let mut ctrl = StreamController::new(cfg.clone());
        let sink = TestSink::new();
        ctrl.begin(&sink);
=======
    #[tokio::test]
    async fn controller_loose_vs_tight_with_commit_ticks_matches_full() {
        let cfg = test_config().await;
        let mut ctrl = StreamController::new(cfg.clone(), None);
        let mut lines = Vec::new();
>>>>>>> 32038621

        // Exact deltas from the session log (section: Loose vs. tight list items)
        let deltas = vec![
            "\n\n",
            "Loose",
            " vs",
            ".",
            " tight",
            " list",
            " items",
            ":\n",
            "1",
            ".",
            " Tight",
            " item",
            "\n",
            "2",
            ".",
            " Another",
            " tight",
            " item",
            "\n\n",
            "1",
            ".",
            " Loose",
            " item",
            " with",
            " its",
            " own",
            " paragraph",
            ".\n\n",
            "  ",
            " This",
            " paragraph",
            " belongs",
            " to",
            " the",
            " same",
            " list",
            " item",
            ".\n\n",
            "2",
            ".",
            " Second",
            " loose",
            " item",
            " with",
            " a",
            " nested",
            " list",
            " after",
            " a",
            " blank",
            " line",
            ".\n\n",
            "  ",
            " -",
            " Nested",
            " bullet",
            " under",
            " a",
            " loose",
            " item",
            "\n",
            "  ",
            " -",
            " Another",
            " nested",
            " bullet",
            "\n\n",
        ];

        // Simulate streaming with a commit tick attempt after each delta.
        for d in &deltas {
            ctrl.push_and_maybe_commit(d, &sink);
            let _ = ctrl.on_commit_tick(&sink);
        }
        // Finalize and flush remaining lines now.
        let _ = ctrl.finalize(true, &sink);

        // Flatten sink output and strip the header that the controller inserts (blank + "codex").
        let mut flat: Vec<ratatui::text::Line<'static>> = Vec::new();
        for batch in sink.lines.borrow().iter() {
            for l in batch {
                flat.push(l.clone());
            }
        }
        // Drop leading blank and header line if present.
        if !flat.is_empty() && lines_to_plain_strings(&[flat[0].clone()])[0].is_empty() {
            flat.remove(0);
        }
        if !flat.is_empty() {
            let s0 = lines_to_plain_strings(&[flat[0].clone()])[0].clone();
            if s0 == "codex" {
                flat.remove(0);
            }
        }
        let streamed = lines_to_plain_strings(&flat);

        // Full render of the same source
        let source: String = deltas.iter().copied().collect();
        let mut rendered: Vec<ratatui::text::Line<'static>> = Vec::new();
        crate::markdown::append_markdown(&source, &mut rendered, &cfg);
        let rendered_strs = lines_to_plain_strings(&rendered);

        assert_eq!(streamed, rendered_strs);

        // Also assert exact expected plain strings for clarity.
        let expected = vec![
            "Loose vs. tight list items:".to_string(),
            "".to_string(),
            "1. Tight item".to_string(),
            "2. Another tight item".to_string(),
            "3. Loose item with its own paragraph.".to_string(),
            "".to_string(),
            "   This paragraph belongs to the same list item.".to_string(),
            "4. Second loose item with a nested list after a blank line.".to_string(),
            "    - Nested bullet under a loose item".to_string(),
            "    - Another nested bullet".to_string(),
        ];
        assert_eq!(
            streamed, expected,
            "expected exact rendered lines for loose/tight section"
        );
    }
}<|MERGE_RESOLUTION|>--- conflicted
+++ resolved
@@ -1,822 +1,96 @@
-#![allow(dead_code)]
-
+use crate::history_cell::HistoryCell;
 use codex_core::config::Config;
 use ratatui::text::Line;
-use ratatui::style::Modifier;
-
-use super::HeaderEmitter;
-use super::StreamKind;
+
 use super::StreamState;
-
-/// Sink for history insertions and animation control.
-pub(crate) trait HistorySink {
-    fn insert_history(&self, lines: Vec<Line<'static>>);
-    fn insert_history_with_kind(&self, id: Option<String>, kind: StreamKind, lines: Vec<Line<'static>>);
-    fn insert_final_answer(&self, id: Option<String>, lines: Vec<Line<'static>>, full_markdown_source: String);
-    fn start_commit_animation(&self);
-    fn stop_commit_animation(&self);
-}
-
-/// Concrete sink backed by `AppEventSender`.
-pub(crate) struct AppEventHistorySink(pub(crate) crate::app_event_sender::AppEventSender);
-
-impl HistorySink for AppEventHistorySink {
-    fn insert_history(&self, lines: Vec<Line<'static>>) {
-        tracing::debug!("sink.insert_history lines={}", lines.len());
-        self.0
-            .send(crate::app_event::AppEvent::InsertHistory(lines))
-    }
-    fn insert_history_with_kind(&self, id: Option<String>, kind: StreamKind, lines: Vec<Line<'static>>) {
-        tracing::debug!("sink.insert_history_with_kind kind={:?} id={:?} lines={}", kind, id, lines.len());
-        self.0
-            .send(crate::app_event::AppEvent::InsertHistoryWithKind { id, kind, lines })
-    }
-    fn insert_final_answer(&self, id: Option<String>, lines: Vec<Line<'static>>, full_markdown_source: String) {
-        tracing::debug!("sink.insert_final_answer id={:?} lines={} source_len={}", id, lines.len(), full_markdown_source.len());
-        self.0
-            .send(crate::app_event::AppEvent::InsertFinalAnswer { id, lines, source: full_markdown_source })
-    }
-    fn start_commit_animation(&self) {
-        self.0
-            .send(crate::app_event::AppEvent::StartCommitAnimation)
-    }
-    fn stop_commit_animation(&self) {
-        self.0.send(crate::app_event::AppEvent::StopCommitAnimation)
-    }
-}
-
-type Lines = Vec<Line<'static>>;
 
 /// Controller that manages newline-gated streaming, header emission, and
 /// commit animation across streams.
 pub(crate) struct StreamController {
     config: Config,
-    header: HeaderEmitter,
-    states: [StreamState; 2],
-    current_stream: Option<StreamKind>,
-    current_stream_id: Option<String>,
+    state: StreamState,
     finishing_after_drain: bool,
-    thinking_placeholder_shown: bool,
+    header_emitted: bool,
 }
 
 impl StreamController {
-    pub(crate) fn new(config: Config) -> Self {
+    pub(crate) fn new(config: Config, width: Option<usize>) -> Self {
         Self {
             config,
-            header: HeaderEmitter::new(),
-            states: [StreamState::new_for_kind(StreamKind::Answer), StreamState::new_for_kind(StreamKind::Reasoning)],
-            current_stream: None,
-            current_stream_id: None,
+            state: StreamState::new(width),
             finishing_after_drain: false,
-            thinking_placeholder_shown: false,
-        }
-    }
-
-    pub(crate) fn reset_headers_for_new_turn(&mut self) {
-        self.header.reset_for_new_turn();
-    }
-
-    pub(crate) fn is_write_cycle_active(&self) -> bool {
-        self.current_stream.is_some()
-    }
-    
-
-    pub(crate) fn clear_all(&mut self) {
-        tracing::debug!("clear_all called, current_stream={:?}", self.current_stream);
-        self.states.iter_mut().for_each(|s| s.clear());
-        self.current_stream = None;
-        self.finishing_after_drain = false;
-        self.thinking_placeholder_shown = false;
-        // leave header state unchanged; caller decides when to reset
-    }
-
-    #[inline]
-    fn idx(kind: StreamKind) -> usize {
-        kind as usize
-    }
-    fn state(&self, kind: StreamKind) -> &StreamState {
-        &self.states[Self::idx(kind)]
-    }
-fn state_mut(&mut self, kind: StreamKind) -> &mut StreamState {
-    &mut self.states[Self::idx(kind)]
-}
-
-/// Record the latest provider sequence_number for this stream kind.
-pub(crate) fn set_last_sequence_number(&mut self, kind: StreamKind, seq: Option<u64>) {
-    self.state_mut(kind).last_sequence_number = seq;
-}
-
-    pub(crate) fn preview_source_for_kind(&self, kind: StreamKind) -> Option<String> {
-        if self.current_stream != Some(kind) {
-            return None;
-        }
-        Some(self.state(kind).collector.full_render_source_preview())
-    }
-
-    fn emit_header_if_needed(&mut self, kind: StreamKind, out_lines: &mut Lines) -> bool {
-        let emitted = self.header.maybe_emit(kind, out_lines);
-        if emitted {
-            tracing::debug!("stream: emitted header for {:?}", kind);
-        }
-        emitted
-    }
-
-    /// Optionally append a separate dimmed debug marker line indicating the
-    /// current reasoning summary index (parsed from the stream id like "…#s3").
-    /// This avoids mutating the model content so title detection remains intact.
-    fn maybe_append_reasoning_debug_marker(&self, kind: StreamKind, lines: &mut Vec<Line<'static>>) {
-        // Only when explicitly enabled to avoid noise in normal use.
-        let enabled = match std::env::var("CODEX_DEBUG_REASONING_INDEX") {
-            Ok(val) => !val.is_empty() && val != "0",
-            Err(_) => false,
-        };
-        if !enabled || !matches!(kind, StreamKind::Reasoning) {
-            return;
-        }
-        let id = match self.current_stream_id() { Some(s) => s.clone(), None => return };
-        // Parse trailing #s<idx>
-        let idx = id.split('#').last().and_then(|frag| frag.strip_prefix('s'));
-        if let Some(sidx) = idx {
-            let seq_part = self.state(kind).last_sequence_number.map(|n| format!(" seq{}", n)).unwrap_or_default();
-            let marker = format!("[s{}{}]", sidx, seq_part);
-            let dim = crate::colors::text_dim();
-            lines.push(Line::from(ratatui::text::Span::styled(marker, ratatui::style::Style::default().fg(dim))));
-        }
-    }
-
-    #[inline]
-    fn ensure_single_trailing_blank(_lines: &mut Lines) {
-        // Removed - we don't need to add extra blank lines
-        // The markdown renderer and section breaks already handle spacing
-    }
-    
-    /// Get the current stream kind being processed
-    pub(crate) fn current_stream(&self) -> Option<StreamKind> {
-        self.current_stream
-    }
-    
-    /// Get the current stream ID
-    pub(crate) fn current_stream_id(&self) -> Option<&String> {
-        self.current_stream_id.as_ref()
-    }
-
-    /// Begin a stream, flushing previously completed lines from any other
-    /// active stream to maintain ordering.
-    pub(crate) fn begin_with_id(&mut self, kind: StreamKind, id: Option<String>, sink: &impl HistorySink) {
-        tracing::debug!("stream.begin kind={:?} prev={:?} new_id={:?}", kind, self.current_stream, id);
-        // NOTE (dup‑guard): Historically we cleared `current_stream[_id]` even when
-        // `kind` did not change, which caused the active Answer stream to lose its id.
-        // Downstream, the UI could not find the streaming cell by id on finalization
-        // and appended a new Assistant cell (visible duplicate). Keep state when the
-        // kind is unchanged, and if the id changes mid‑stream, flush under the old id
-        // and adopt the new one so the final can match and replace in‑place.
-        if let Some(current) = self.current_stream {
-            if current != kind {
-                tracing::debug!("Switching from {:?} to {:?}, flushing previous", current, kind);
-                // Synchronously flush completed lines from previous stream.
-                let cfg = self.config.clone();
-                let step = {
-                    let prev_state = self.state_mut(current);
-                    let newly_completed = prev_state.collector.commit_complete_lines(&cfg);
-                    if !newly_completed.is_empty() {
-                        prev_state.enqueue(newly_completed);
-                    }
-                    let result = prev_state.drain_all();
-                    // Clear the previous stream state to ensure no contamination
-                    tracing::debug!("Clearing {:?} stream state", current);
-                    prev_state.clear();
-                    result
-                };
-                if !step.history.is_empty() {
-                    tracing::debug!("stream.flush prev={:?} lines={}", current, step.history.len());
-                    let mut lines: Lines = Vec::new();
-                    self.emit_header_if_needed(current, &mut lines);
-                    lines.extend(step.history);
-                    // Don't add extra blank line - markdown renderer handles spacing
-                    sink.insert_history_with_kind(self.current_stream_id.clone(), current, lines);
-                }
-                // Only clear current stream tracking when actually switching kinds.
-                self.current_stream = None;
-                self.current_stream_id = None;
-            }
-            // If the kind is unchanged, we may still need to handle id transitions.
-            // If the incoming id differs from our current id, flush any buffered
-            // content under the old id and then adopt the new id so downstream
-            // finalize uses a matching identifier.
-            if current == kind {
-                if let Some(ref new_id) = id {
-                    if self.current_stream_id.as_ref() != Some(new_id) {
-                        let cfg = self.config.clone();
-                        let step = {
-                            let prev_state = self.state_mut(current);
-                            let newly_completed = prev_state.collector.commit_complete_lines(&cfg);
-                            if !newly_completed.is_empty() { prev_state.enqueue(newly_completed); }
-                            let result = prev_state.drain_all();
-                            tracing::debug!("Flushing {:?} due to id change {:?} -> {:?}", current, self.current_stream_id, id);
-                            result
-                        };
-                        if !step.history.is_empty() {
-                            let mut lines: Lines = Vec::new();
-                            self.emit_header_if_needed(current, &mut lines);
-                            lines.extend(step.history);
-                            sink.insert_history_with_kind(self.current_stream_id.clone(), current, lines);
-                        }
-                        // Now adopt the new id; do not reset kind.
-                        self.current_stream_id = Some(new_id.clone());
-                    }
-                } else if self.current_stream_id.is_none() {
-                    // If we previously had no id and a None arrives again, keep as None.
-                }
-            }
-        }
-
-        if self.current_stream != Some(kind) {
-            let prev = self.current_stream;
-            self.current_stream = Some(kind);
-            // Always adopt the provided id when starting a new stream
-            self.current_stream_id = id;
-            // Starting a new stream cancels any pending finish-from-previous-stream animation.
-            self.finishing_after_drain = false;
-            if prev.is_some() {
-                self.header.reset_for_stream(kind);
-            }
-            // Emit header immediately for reasoning; for answers, optionally emit immediately.
-            if matches!(kind, StreamKind::Reasoning)
-                || (matches!(kind, StreamKind::Answer) && self.config.tui.stream.answer_header_immediate)
-            {
-                let mut header_lines = Vec::new();
-                if self.emit_header_if_needed(kind, &mut header_lines) {
-                    // Always associate header lines with the active stream id so
-                    // the TUI can enforce strict per-stream ordering.
-                    sink.insert_history_with_kind(self.current_stream_id.clone(), kind, header_lines);
-                    self.thinking_placeholder_shown = true;
-                    // For answers, optionally insert an empty streaming cell with a hidden header so
-                    // the UI can show a body placeholder (ellipsis) before the first text arrives.
-                    if matches!(kind, StreamKind::Answer) && self.config.tui.stream.show_answer_ellipsis {
-                        sink.insert_history_with_kind(self.current_stream_id.clone(), kind, vec![ratatui::text::Line::from("codex")]);
-                    }
-                }
-            }
-        }
-    }
-
-    /// Backwards-compatible entry point without an id.
-    pub(crate) fn begin(&mut self, kind: StreamKind, sink: &impl HistorySink) {
-        self.begin_with_id(kind, None, sink);
+            header_emitted: false,
+        }
     }
 
     /// Push a delta; if it contains a newline, commit completed lines and start animation.
-    pub(crate) fn push_and_maybe_commit(&mut self, delta: &str, sink: &impl HistorySink) {
-        let Some(kind) = self.current_stream else {
-            tracing::debug!("push_and_maybe_commit called but no current_stream");
-            return;
-        };
-        tracing::debug!("push_and_maybe_commit for {:?}, delta.len={} contains_nl={}", kind, delta.len(), delta.contains('\n'));
+    pub(crate) fn push(&mut self, delta: &str) -> bool {
         let cfg = self.config.clone();
-
-        // Check header flag before borrowing state (used only to avoid double headers)
-        let _just_emitted_header = self.header.consume_header_flag();
-        
-        // Mutate collector and counters in a short scope to avoid long mutable borrows.
-        {
-            let state = self.state_mut(kind);
-            if !delta.is_empty() {
-                state.has_seen_delta = true;
-            }
-            state.collector.push_delta(delta);
-            state.tail_chars_since_commit = state.tail_chars_since_commit.saturating_add(delta.len());
-        }
+        let state = &mut self.state;
+        if !delta.is_empty() {
+            state.has_seen_delta = true;
+        }
+        state.collector.push_delta(delta);
         if delta.contains('\n') {
-            let mut newly_completed = self.state_mut(kind).collector.commit_complete_lines(&cfg);
-            // Reduce leading blanks to at most one across commits
+            let newly_completed = state.collector.commit_complete_lines(&cfg);
             if !newly_completed.is_empty() {
-                let mut skip_count = 0;
-                while skip_count < newly_completed.len()
-                    && crate::render::line_utils::is_blank_line_trim(&newly_completed[skip_count]) {
-                    skip_count += 1;
-                }
-                if skip_count > 1 {
-                    for _ in 0..(skip_count - 1) {
-                        newly_completed.remove(0);
-                    }
-                }
-            }
-            if !newly_completed.is_empty() {
-                // IMPORTANT: Do not recolor entire Answer lines. We only dim Reasoning lines.
-                // Recoloring the whole Answer line can mask per-span BOLD styling on some
-                // terminals. See regression: inline bold appeared normal due to line FG.
-                let color = match kind {
-                    StreamKind::Reasoning => Some(crate::colors::text_dim()),
-                    StreamKind::Answer => Some(crate::colors::text_bright()),
-                };
-                let mut styled: Vec<Line<'static>> = Vec::with_capacity(newly_completed.len());
-                for mut line in newly_completed {
-                    if let Some(c) = color { line.style = line.style.patch(ratatui::style::Style::default().fg(c)); }
-                    // No per-span overrides needed for Answer: line FG is already bright.
-                    styled.push(line);
-                }
-                let count = styled.len();
-                tracing::debug!("stream.commit {:?} newly_completed_lines={}", kind, count);
-                {
-                    // Add a non-content debug marker line for reasoning
-                    let mut with_marker = styled;
-                    self.maybe_append_reasoning_debug_marker(kind, &mut with_marker);
-                    let state = self.state_mut(kind);
-                    state.enqueue(with_marker);
-                    state.last_commit_instant = Some(std::time::Instant::now());
-                    state.tail_chars_since_commit = 0;
-                }
-                sink.start_commit_animation();
-            }
-        }
-
-        // Char-threshold soft commit (when no newline has arrived for a while)
-        if !delta.contains('\n') {
-            let threshold = self.config.tui.stream.soft_commit_chars
-                .or(if self.config.tui.stream.responsive { Some(160) } else { None });
-            if let Some(limit) = threshold {
-                let ready = { self.state(kind).tail_chars_since_commit >= limit };
-                if ready {
-                    let relax_list = self.config.tui.stream.relax_list_holdback;
-                    let relax_code = self.config.tui.stream.relax_code_holdback;
-                    let cfg2 = self.config.clone();
-                    let mut newly_completed = {
-                        let state = self.state_mut(kind);
-                        state.collector.commit_soft_lines(&cfg2, relax_list, relax_code)
-                    };
-                    if !newly_completed.is_empty() {
-                        // Apply stream-specific color
-                        let color = match kind {
-                            StreamKind::Reasoning => Some(crate::colors::text_dim()),
-                            StreamKind::Answer => Some(crate::colors::text_bright()),
-                        };
-                        let mut styled: Vec<Line<'static>> = Vec::with_capacity(newly_completed.len());
-                        for mut line in newly_completed.drain(..) {
-                            if let Some(c) = color { line.style = line.style.patch(ratatui::style::Style::default().fg(c)); }
-                            styled.push(line);
-                        }
-                        {
-                            let mut with_marker = styled;
-                            self.maybe_append_reasoning_debug_marker(kind, &mut with_marker);
-                            let state = self.state_mut(kind);
-                            state.enqueue(with_marker);
-                            state.last_commit_instant = Some(std::time::Instant::now());
-                            state.tail_chars_since_commit = 0;
-                        }
-                        sink.start_commit_animation();
-                    }
-                }
-            }
-
-            // Early commit hint for Reasoning titles: if no soft-commit threshold is
-            // configured, opportunistically commit when a new bold-only heading line
-            // appears in the preview. This makes additional section titles visible in
-            // collapsed mode as they stream, instead of waiting until finalization.
-            if self.config.tui.stream.soft_commit_chars.is_none()
-                && self.config.tui.stream.soft_commit_timeout_ms.is_none()
-                && matches!(kind, StreamKind::Reasoning)
-            {
-                let cfg2 = self.config.clone();
-                // Peek at the rendered lines without changing collector state
-                let (committed, saw_heading) = {
-                    let state = self.state(kind);
-                    let committed = state.collector.committed_count();
-                    let preview = state.collector.render_preview_lines(&cfg2);
-                    let mut saw_heading = false;
-                    for l in preview.iter().skip(committed) {
-                        if !l.spans.is_empty()
-                            && l
-                                .spans
-                                .iter()
-                                .all(|s| s.style.add_modifier.contains(Modifier::BOLD)
-                                    || s.content.trim().is_empty())
-                        {
-                            saw_heading = true;
-                            break;
-                        }
-                    }
-                    (committed, saw_heading)
-                };
-                // Only early-commit a heading when we are at a line boundary to
-                // avoid truncating partially streamed titles (e.g., "Summar").
-                let at_boundary = { self.state(kind).collector.ends_with_newline() };
-                if saw_heading && at_boundary {
-                    let relax_list = self.config.tui.stream.relax_list_holdback;
-                    let relax_code = self.config.tui.stream.relax_code_holdback;
-                    let mut newly_completed = {
-                        let state = self.state_mut(kind);
-                        // This advances committed_count; ensure we enqueue the exact lines.
-                        state
-                            .collector
-                            .commit_soft_lines(&cfg2, relax_list, relax_code)
-                    };
-                    if !newly_completed.is_empty() {
-                        let color = Some(crate::colors::text_dim());
-                        let mut styled: Vec<Line<'static>> = Vec::with_capacity(newly_completed.len());
-                        for mut line in newly_completed.drain(..) {
-                            if let Some(c) = color {
-                                line.style = line.style.patch(ratatui::style::Style::default().fg(c));
-                            }
-                            styled.push(line);
-                        }
-                        {
-                            let state = self.state_mut(kind);
-                            state.enqueue(styled);
-                            state.last_commit_instant = Some(std::time::Instant::now());
-                            state.tail_chars_since_commit = 0;
-                        }
-                        sink.start_commit_animation();
-                    }
-                } else {
-                    let _ = committed; // silence unused warning when cfg gates change
-                }
-            }
-        }
-    }
-
-    /// Insert a reasoning section break and commit any newly completed lines.
-    pub(crate) fn insert_reasoning_section_break(&mut self, sink: &impl HistorySink) {
-        // Only insert a section break when we are actively streaming Reasoning
-        // and have a seeded stream id. Without an id, the TUI will drop the
-        // insert per strict ordering rules.
-        if self.current_stream != Some(StreamKind::Reasoning) || self.current_stream_id.is_none() {
-            tracing::debug!("skip section break: no active reasoning stream or missing id");
-            return;
-        }
+                state.enqueue(newly_completed);
+                return true;
+            }
+        }
+        false
+    }
+
+    /// Finalize the active stream. Drain and emit now.
+    pub(crate) fn finalize(&mut self) -> Option<Box<dyn HistoryCell>> {
         let cfg = self.config.clone();
-        // Scope the mutable borrow of state to collector ops only
-        let mut newly_completed = {
-            let state = self.state_mut(StreamKind::Reasoning);
-        // Insert an explicit section break so upcoming section titles are
-        // rendered on a fresh line. Without this, bold titles that arrive
-        // mid-line can be glued to the previous sentence and fail to be
-        // recognized as titles in collapsed view.
-            state.collector.insert_section_break();
-            state.collector.commit_complete_lines(&cfg)
-        };
-        // Reduce leading blanks to at most one after section breaks
-        if !newly_completed.is_empty() {
-            let mut skip_count = 0;
-            while skip_count < newly_completed.len()
-                && crate::render::line_utils::is_blank_line_trim(&newly_completed[skip_count]) {
-                skip_count += 1;
-            }
-            if skip_count > 1 {
-                for _ in 0..(skip_count - 1) {
-                    newly_completed.remove(0);
-                }
-            }
-        }
-        if !newly_completed.is_empty() {
-            // Reasoning sections use dim text
-            let color = crate::colors::text_dim();
-            let mut styled: Vec<Line<'static>> = Vec::with_capacity(newly_completed.len());
-            for mut line in newly_completed {
-                let spans = line
-                    .spans
-                    .into_iter()
-                    .map(|s| s.style(ratatui::style::Style::default().fg(color)))
-                    .collect();
-                line.spans = spans;
-                styled.push(line);
-            }
-            let mut with_marker = styled;
-            self.maybe_append_reasoning_debug_marker(StreamKind::Reasoning, &mut with_marker);
-            let state = self.state_mut(StreamKind::Reasoning);
-            state.enqueue(with_marker);
-            sink.start_commit_animation();
-        }
-    }
-
-    /// Finalize the active stream. If `flush_immediately` is true, drain and emit now.
-    pub(crate) fn finalize(
-        &mut self,
-        kind: StreamKind,
-        flush_immediately: bool,
-        sink: &impl HistorySink,
-    ) -> bool {
-        if self.current_stream != Some(kind) {
-            return false;
-        }
-        let cfg = self.config.clone();
-        // Capture the full render source BEFORE draining/clearing the collector so
-        // we can rebuild the final Assistant cell without losing any content.
-        let full_source_before_drain = {
-            let state = self.state(kind);
-            state.collector.full_render_source_preview()
-        };
-        // Finalize collector (this clears internal buffers).
+        // Finalize collector first.
         let remaining = {
-            let state = self.state_mut(kind);
+            let state = &mut self.state;
             state.collector.finalize_and_drain(&cfg)
         };
-        if flush_immediately {
-            // Collect all output first to avoid emitting headers when there is no content.
-            let mut out_lines: Lines = Vec::new();
-            {
-                let state = self.state_mut(kind);
-                if !remaining.is_empty() {
-                    state.enqueue(remaining);
-                }
-                let step = state.drain_all();
-                out_lines.extend(step.history);
-            }
-            // Build output regardless of whether out_lines is empty so we can still
-            // replace the streaming cell with a re-renderable final cell.
-            let mut lines_with_header: Lines = Vec::new();
-            let emitted_header = self.emit_header_if_needed(kind, &mut lines_with_header);
-            // Reduce leading blanks to at most one
-            let mut skip_count = 0;
-            while skip_count < out_lines.len()
-                && crate::render::line_utils::is_blank_line_trim(&out_lines[skip_count]) {
-                skip_count += 1;
-            }
-            if skip_count > 1 {
-                for _ in 0..(skip_count - 1) {
-                    out_lines.remove(0);
-                }
-            }
-            // Apply stream-specific color to body lines
-            let color = match kind {
-                StreamKind::Reasoning => Some(crate::colors::text_dim()),
-                StreamKind::Answer => Some(crate::colors::text_bright()),
-            };
-            let mut out_lines: Vec<Line<'static>> = out_lines
-                .into_iter()
-                .map(|mut line| {
-                    if let Some(c) = color { line.style = line.style.patch(ratatui::style::Style::default().fg(c)); }
-                    line
-                })
-                .collect();
-
-            // For finalized Reasoning blocks, include a debug marker as a separate line.
-            if matches!(kind, StreamKind::Reasoning) {
-                // Append a FINAL marker variant to distinguish from streaming commits
-                let enabled = match std::env::var("CODEX_DEBUG_REASONING_INDEX") {
-                    Ok(val) => !val.is_empty() && val != "0",
-                    Err(_) => false,
-                };
-                if enabled {
-                    if let Some(id) = self.current_stream_id() {
-                        if let Some(sidx) = id.split('#').last().and_then(|frag| frag.strip_prefix('s')) {
-                            let marker = format!("[s{} final]", sidx);
-                            let dim = crate::colors::text_dim();
-                            out_lines.push(Line::from(ratatui::text::Span::styled(marker, ratatui::style::Style::default().fg(dim))));
-                        }
-                    }
-                }
-            }
-            lines_with_header.extend(out_lines);
-            // Don't add extra blank line - markdown renderer handles spacing
-            if matches!(kind, StreamKind::Answer) {
-                // Use the source captured before draining so we don't lose content
-                // when the collector was cleared by finalize_and_drain.
-                tracing::debug!(
-                    "stream.finalize ANSWER id={:?} header={} out_lines={} source_len={}",
-                    self.current_stream_id,
-                    emitted_header,
-                    lines_with_header.len(),
-                    full_source_before_drain.len()
-                );
-                sink.insert_final_answer(self.current_stream_id.clone(), lines_with_header, full_source_before_drain);
-            } else if !lines_with_header.is_empty() {
-                tracing::debug!(
-                    "stream.finalize REASONING id={:?} header={} out_lines={}",
-                    self.current_stream_id,
-                    emitted_header,
-                    lines_with_header.len()
-                );
-                sink.insert_history_with_kind(self.current_stream_id.clone(), kind, lines_with_header);
-            }
-
-            // Cleanup
-            self.state_mut(kind).clear();
-            // Allow a subsequent block of the same kind in this turn to emit its header.
-            self.header.allow_reemit_for_same_kind_in_turn(kind);
-            // Also clear the per-stream emitted flag so the header can render again.
-            self.header.reset_for_stream(kind);
-            self.current_stream = None;
-            self.current_stream_id = None;
-            self.finishing_after_drain = false;
-            // Ensure any commit animation thread is stopped when we finalize immediately.
-            sink.stop_commit_animation();
-            true
-        } else {
+        // Collect all output first to avoid emitting headers when there is no content.
+        let mut out_lines = Vec::new();
+        {
+            let state = &mut self.state;
             if !remaining.is_empty() {
-                let state = self.state_mut(kind);
                 state.enqueue(remaining);
             }
-            // Don't add spacer - causes extra blank lines
-            // self.state_mut(kind).enqueue(vec![Line::from("")]);
-            self.finishing_after_drain = true;
-            sink.start_commit_animation();
-            false
-        }
+            let step = state.drain_all();
+            out_lines.extend(step);
+        }
+
+        // Cleanup
+        self.state.clear();
+        self.finishing_after_drain = false;
+        self.emit(out_lines)
     }
 
     /// Step animation: commit at most one queued line and handle end-of-drain cleanup.
-    pub(crate) fn on_commit_tick(&mut self, sink: &impl HistorySink) -> bool {
-        let Some(kind) = self.current_stream else {
-            return false;
-        };
-        // Timeout-based soft commit: if no newline arrived and nothing is queued, force a soft commit.
-        let timeout_ms = self.config.tui.stream.soft_commit_timeout_ms
-            .or(if self.config.tui.stream.responsive { Some(400) } else { None });
-        if let Some(ms) = timeout_ms {
-            let queue_empty = self.state(kind).is_idle();
-            let overdue = self
-                .state(kind)
-                .last_commit_instant
-                .map(|t| t.elapsed() >= std::time::Duration::from_millis(ms))
-                .unwrap_or(false);
-            if queue_empty && overdue {
-                let relax_list = self.config.tui.stream.relax_list_holdback;
-                let relax_code = self.config.tui.stream.relax_code_holdback;
-                let cfg2 = self.config.clone();
-                let mut newly_completed = {
-                    let state = self.state_mut(kind);
-                    state.collector.commit_soft_lines(&cfg2, relax_list, relax_code)
-                };
-                if !newly_completed.is_empty() {
-                    let color = match kind {
-                        StreamKind::Reasoning => Some(crate::colors::text_dim()),
-                        StreamKind::Answer => Some(crate::colors::text_bright()),
-                    };
-                    let mut styled: Vec<Line<'static>> = Vec::with_capacity(newly_completed.len());
-                    for mut line in newly_completed.drain(..) {
-                        if let Some(c) = color { line.style = line.style.patch(ratatui::style::Style::default().fg(c)); }
-                        styled.push(line);
-                    }
-                    {
-                        let state = self.state_mut(kind);
-                        state.enqueue(styled);
-                        state.last_commit_instant = Some(std::time::Instant::now());
-                        state.tail_chars_since_commit = 0;
-                    }
-                    sink.start_commit_animation();
-                }
-            }
-        }
-        let step = {
-            let state = self.state_mut(kind);
-            state.step()
-        };
-        if !step.history.is_empty() {
-            let mut lines: Lines = Vec::new();
-            // Emit header if needed for this stream; ignore return value
-            self.emit_header_if_needed(kind, &mut lines);
-            let mut out = lines;
-            let mut history = step.history;
-            // Reduce leading blanks to at most one
-            if !history.is_empty() {
-                let mut skip_count = 0;
-                while skip_count < history.len()
-                    && crate::render::line_utils::is_blank_line_trim(&history[skip_count]) {
-                    skip_count += 1;
-                }
-                if skip_count > 1 {
-                    for _ in 0..(skip_count - 1) {
-                        history.remove(0);
-                    }
-                }
-            }
-            // Apply stream-specific color to body lines while preserving modifiers
-            let color = match kind {
-                StreamKind::Reasoning => Some(crate::colors::text_dim()),
-                StreamKind::Answer => Some(crate::colors::text_bright()),
-            };
-            let mut history: Vec<Line<'static>> = history
-                .into_iter()
-                .map(|mut line| {
-                    if let Some(c) = color { line.style = line.style.patch(ratatui::style::Style::default().fg(c)); }
-                    line
-                })
-                .collect();
-            // Append debug marker to streamed reasoning batches as their own line.
-            self.maybe_append_reasoning_debug_marker(kind, &mut history);
-            out.extend(history);
-            sink.insert_history_with_kind(self.current_stream_id.clone(), kind, out);
-        }
-
-        let is_idle = self.state(kind).is_idle();
-        if is_idle {
-            sink.stop_commit_animation();
-            if self.finishing_after_drain {
-                // Reset and notify
-                self.state_mut(kind).clear();
-                // Allow a subsequent block of the same kind in this turn to emit its header.
-                self.header.allow_reemit_for_same_kind_in_turn(kind);
-                // Also clear the per-stream emitted flag so the header can render again.
-                self.header.reset_for_stream(kind);
-                self.current_stream = None;
-                self.current_stream_id = None;
-                self.finishing_after_drain = false;
-                return true;
-            }
-        }
-        false
-    }
-
-    /// Apply a full final answer: replace queued content with only the remaining tail,
-    /// then finalize immediately and notify completion.
-    pub(crate) fn apply_final_answer(&mut self, message: &str, sink: &impl HistorySink) -> bool {
-        tracing::debug!("apply_final_answer called with: {:?}...", message.chars().take(100).collect::<String>());
-        self.apply_full_final(StreamKind::Answer, message, true, sink)
-    }
-
-    pub(crate) fn apply_final_reasoning(&mut self, message: &str, sink: &impl HistorySink) -> bool {
-        tracing::debug!("apply_final_reasoning called with: {:?}...", message.chars().take(100).collect::<String>());
-        self.apply_full_final(StreamKind::Reasoning, message, false, sink)
-    }
-
-    fn apply_full_final(
-        &mut self,
-        kind: StreamKind,
-        message: &str,
-        immediate: bool,
-        sink: &impl HistorySink,
-    ) -> bool {
-        tracing::debug!("apply_full_final for {:?}, immediate={}, message_len={}, current_stream={:?}", 
-            kind, immediate, message.len(), self.current_stream);
-        
-        // Check if we're already processing this stream
-        if self.current_stream == Some(kind) {
-            let state = self.state(kind);
-            let has_delta = state.has_seen_delta;
-
-            if has_delta {
-                // Key-based deduplication for Reasoning:
-                // If we have already streamed deltas for this reasoning section
-                // (same stream id within this request), do NOT inject the final
-                // full text again. Finalize the stream using the accumulated
-                // deltas only. This avoids duplicate headings/paragraphs without
-                // relying on string comparisons.
-                if matches!(kind, StreamKind::Reasoning) {
-                    tracing::debug!(
-                        "Dedup: ignoring final {:?} after deltas; finalizing existing content",
-                        kind
-                    );
-                    return self.finalize(kind, immediate, sink);
-                }
-                // For Answer (or empty message), finalize existing streamed content.
-                tracing::debug!(
-                    "Already streaming {:?} via deltas, finalizing without injection",
-                    kind
-                );
-                return self.finalize(kind, immediate, sink);
-            } else if self.finishing_after_drain {
-                // We're already in the process of finishing this stream (animation phase)
-                // This is likely a duplicate event - ignore it
-                tracing::debug!("Already finishing {:?} stream, ignoring duplicate final event", kind);
-                return false;
-            }
-            // else: We have a stream open but no deltas yet - could be a header-only stream
-            // Fall through to inject the message
-        }
-        
-        // Strict ordering policy: We must already have begun this stream with an id.
-        // Do NOT auto-begin without an id; the caller (ChatWidget) is responsible for
-        // seeding the stream with `begin_with_id(kind, Some(id), ...)` prior to applying
-        // a full final. If this is violated, drop and log.
-        if self.current_stream != Some(kind) {
-            tracing::error!("strict ordering: apply_full_final called without active {:?} stream; missing begin_with_id(id)", kind);
-            return false;
-        }
-
-        {
-            let state = self.state_mut(kind);
-            tracing::debug!("State for {:?}: has_seen_delta={}, committed_count={}, message_empty={}",
-                kind, state.has_seen_delta, 
-                state.collector.committed_count(),
-                message.is_empty());
-            
-            // Inject the full message since we haven't been streaming it
-            if !message.is_empty() {
-                tracing::debug!("Injecting full message into {:?} collector", kind);
-                // normalize to end with newline
-                let mut msg = message.to_owned();
-                if !msg.ends_with('\n') {
-                    msg.push('\n');
-                }
-
-                // replace while preserving already committed count
-                let committed = state.collector.committed_count();
-                state
-                    .collector
-                    .replace_with_and_mark_committed(&msg, committed);
-            }
-        }
-
-        self.finalize(kind, immediate, sink)
+    pub(crate) fn on_commit_tick(&mut self) -> (Option<Box<dyn HistoryCell>>, bool) {
+        let step = self.state.step();
+        (self.emit(step), self.state.is_idle())
+    }
+
+    fn emit(&mut self, lines: Vec<Line<'static>>) -> Option<Box<dyn HistoryCell>> {
+        if lines.is_empty() {
+            return None;
+        }
+        // TODO: AgentMessageCell::new() does not exist - needs to be implemented
+        // Some(Box::new(history_cell::AgentMessageCell::new(lines, {
+        //     let header_emitted = self.header_emitted;
+        //     self.header_emitted = true;
+        //     !header_emitted
+        // })))
+        None
     }
 }
 
-#[cfg(all(test, feature = "legacy_tests"))]
+#[cfg(test)]
 mod tests {
     use super::*;
     use codex_core::config::Config;
     use codex_core::config::ConfigOverrides;
-    use std::cell::RefCell;
 
     async fn test_config() -> Config {
         let overrides = ConfigOverrides {
@@ -826,24 +100,6 @@
         Config::load_with_cli_overrides(vec![], overrides)
             .await
             .expect("load test config")
-    }
-
-    struct TestSink {
-        pub lines: RefCell<Vec<Vec<Line<'static>>>>,
-    }
-    impl TestSink {
-        fn new() -> Self {
-            Self {
-                lines: RefCell::new(Vec::new()),
-            }
-        }
-    }
-    impl HistorySink for TestSink {
-        fn insert_history(&self, lines: Vec<Line<'static>>) {
-            self.lines.borrow_mut().push(lines);
-        }
-        fn start_commit_animation(&self) {}
-        fn stop_commit_animation(&self) {}
     }
 
     fn lines_to_plain_strings(lines: &[ratatui::text::Line<'_>]) -> Vec<String> {
@@ -859,20 +115,11 @@
             .collect()
     }
 
-<<<<<<< HEAD
-    #[test]
-    fn controller_loose_vs_tight_with_commit_ticks_matches_full() {
-        let cfg = test_config();
-        let mut ctrl = StreamController::new(cfg.clone());
-        let sink = TestSink::new();
-        ctrl.begin(&sink);
-=======
     #[tokio::test]
     async fn controller_loose_vs_tight_with_commit_ticks_matches_full() {
         let cfg = test_config().await;
         let mut ctrl = StreamController::new(cfg.clone(), None);
         let mut lines = Vec::new();
->>>>>>> 32038621
 
         // Exact deltas from the session log (section: Loose vs. tight list items)
         let deltas = vec![
@@ -946,20 +193,21 @@
         ];
 
         // Simulate streaming with a commit tick attempt after each delta.
-        for d in &deltas {
-            ctrl.push_and_maybe_commit(d, &sink);
-            let _ = ctrl.on_commit_tick(&sink);
+        for d in deltas.iter() {
+            ctrl.push(d);
+            while let (Some(cell), idle) = ctrl.on_commit_tick() {
+                lines.extend(cell.display_lines());
+                if idle {
+                    break;
+                }
+            }
         }
         // Finalize and flush remaining lines now.
-        let _ = ctrl.finalize(true, &sink);
-
-        // Flatten sink output and strip the header that the controller inserts (blank + "codex").
-        let mut flat: Vec<ratatui::text::Line<'static>> = Vec::new();
-        for batch in sink.lines.borrow().iter() {
-            for l in batch {
-                flat.push(l.clone());
-            }
-        }
+        if let Some(cell) = ctrl.finalize() {
+            lines.extend(cell.display_lines());
+        }
+
+        let mut flat = lines;
         // Drop leading blank and header line if present.
         if !flat.is_empty() && lines_to_plain_strings(&[flat[0].clone()])[0].is_empty() {
             flat.remove(0);
@@ -975,7 +223,7 @@
         // Full render of the same source
         let source: String = deltas.iter().copied().collect();
         let mut rendered: Vec<ratatui::text::Line<'static>> = Vec::new();
-        crate::markdown::append_markdown(&source, &mut rendered, &cfg);
+        crate::markdown::append_markdown(&source, None, &mut rendered, &cfg);
         let rendered_strs = lines_to_plain_strings(&rendered);
 
         assert_eq!(streamed, rendered_strs);
