use std::collections::HashMap;
use std::ffi::OsString;
use std::fs;
use std::net::TcpListener;
use std::path::Path;
use std::time::Duration;
use std::time::SystemTime;
use std::time::UNIX_EPOCH;

use codex_core::config_types::McpServerConfig;
use codex_core::config_types::McpServerTransportConfig;

use codex_core::protocol::AskForApproval;
use codex_core::protocol::EventMsg;
use codex_core::protocol::InputItem;
use codex_core::protocol::Op;
use codex_core::protocol::SandboxPolicy;
use codex_protocol::config_types::ReasoningSummary;
use core_test_support::responses;
use core_test_support::responses::mount_sse_once_match;
use core_test_support::skip_if_no_network;
use core_test_support::test_codex::test_codex;
use core_test_support::wait_for_event;
use core_test_support::wait_for_event_with_timeout;
use escargot::CargoBuild;
use serde_json::Value;
use serial_test::serial;
use tempfile::tempdir;
use tokio::net::TcpStream;
use tokio::process::Child;
use tokio::process::Command;
use tokio::time::Instant;
use tokio::time::sleep;
use wiremock::matchers::any;

#[tokio::test(flavor = "multi_thread", worker_threads = 1)]
async fn stdio_server_round_trip() -> anyhow::Result<()> {
    skip_if_no_network!(Ok(()));

    let server = responses::start_mock_server().await;

    let call_id = "call-123";
    let server_name = "rmcp";
    let tool_name = format!("{server_name}__echo");

    mount_sse_once_match(
        &server,
        any(),
        responses::sse(vec![
            responses::ev_response_created("resp-1"),
            responses::ev_function_call(call_id, &tool_name, "{\"message\":\"ping\"}"),
            responses::ev_completed("resp-1"),
        ]),
    )
    .await;
    mount_sse_once_match(
        &server,
        any(),
        responses::sse(vec![
            responses::ev_assistant_message("msg-1", "rmcp echo tool completed successfully."),
            responses::ev_completed("resp-2"),
        ]),
    )
    .await;

    let expected_env_value = "propagated-env";
    let rmcp_test_server_bin = CargoBuild::new()
        .package("codex-rmcp-client")
        .bin("test_stdio_server")
        .run()?
        .path()
        .to_string_lossy()
        .into_owned();

    let fixture = test_codex()
        .with_config(move |config| {
            config.use_experimental_use_rmcp_client = true;
            config.mcp_servers.insert(
                server_name.to_string(),
                McpServerConfig {
                    transport: McpServerTransportConfig::Stdio {
                        command: rmcp_test_server_bin.clone(),
                        args: Vec::new(),
                        env: Some(HashMap::from([(
                            "MCP_TEST_VALUE".to_string(),
                            expected_env_value.to_string(),
                        )])),
                    },
                    startup_timeout_sec: Some(Duration::from_secs(10)),
                    tool_timeout_sec: None,
                },
            );
        })
        .build(&server)
        .await?;
    let session_model = fixture.session_configured.model.clone();

    fixture
        .codex
        .submit(Op::UserTurn {
            items: vec![InputItem::Text {
                text: "call the rmcp echo tool".into(),
            }],
            final_output_json_schema: None,
            cwd: fixture.cwd.path().to_path_buf(),
            approval_policy: AskForApproval::Never,
            sandbox_policy: SandboxPolicy::DangerFullAccess,
            model: session_model,
            effort: None,
            summary: ReasoningSummary::Auto,
        })
        .await?;

    let begin_event = wait_for_event_with_timeout(
        &fixture.codex,
        |ev| matches!(ev, EventMsg::McpToolCallBegin(_)),
        Duration::from_secs(10),
    )
    .await;

    let EventMsg::McpToolCallBegin(begin) = begin_event else {
        unreachable!("event guard guarantees McpToolCallBegin");
    };
    assert_eq!(begin.invocation.server, server_name);
    assert_eq!(begin.invocation.tool, "echo");

    let end_event = wait_for_event(&fixture.codex, |ev| {
        matches!(ev, EventMsg::McpToolCallEnd(_))
    })
    .await;
    let EventMsg::McpToolCallEnd(end) = end_event else {
        unreachable!("event guard guarantees McpToolCallEnd");
    };

    let result = end
        .result
        .as_ref()
        .expect("rmcp echo tool should return success");
    assert_eq!(result.is_error, Some(false));
    assert!(
        result.content.is_empty(),
        "content should default to an empty array"
    );

    let structured = result
        .structured_content
        .as_ref()
        .expect("structured content");
    let Value::Object(map) = structured else {
        panic!("structured content should be an object: {structured:?}");
    };
    let echo_value = map
        .get("echo")
        .and_then(Value::as_str)
        .expect("echo payload present");
    assert_eq!(echo_value, "ECHOING: ping");
    let env_value = map
        .get("env")
        .and_then(Value::as_str)
        .expect("env snapshot inserted");
    assert_eq!(env_value, expected_env_value);

    wait_for_event(&fixture.codex, |ev| matches!(ev, EventMsg::TaskComplete(_))).await;

    server.verify().await;

    Ok(())
}

#[tokio::test(flavor = "multi_thread", worker_threads = 1)]
async fn streamable_http_tool_call_round_trip() -> anyhow::Result<()> {
    skip_if_no_network!(Ok(()));

    let server = responses::start_mock_server().await;

    let call_id = "call-456";
    let server_name = "rmcp_http";
    let tool_name = format!("{server_name}__echo");

    mount_sse_once_match(
        &server,
        any(),
        responses::sse(vec![
            responses::ev_response_created("resp-1"),
            responses::ev_function_call(call_id, &tool_name, "{\"message\":\"ping\"}"),
            responses::ev_completed("resp-1"),
        ]),
    )
    .await;
    mount_sse_once_match(
        &server,
        any(),
        responses::sse(vec![
            responses::ev_assistant_message(
                "msg-1",
                "rmcp streamable http echo tool completed successfully.",
            ),
            responses::ev_completed("resp-2"),
        ]),
    )
    .await;

    let expected_env_value = "propagated-env-http";
    let rmcp_http_server_bin = CargoBuild::new()
        .package("codex-rmcp-client")
        .bin("test_streamable_http_server")
        .run()?
        .path()
        .to_string_lossy()
        .into_owned();

    let listener = TcpListener::bind("127.0.0.1:0")?;
    let port = listener.local_addr()?.port();
    drop(listener);
    let bind_addr = format!("127.0.0.1:{port}");
    let server_url = format!("http://{bind_addr}/mcp");

    let mut http_server_child = Command::new(&rmcp_http_server_bin)
        .kill_on_drop(true)
        .env("MCP_STREAMABLE_HTTP_BIND_ADDR", &bind_addr)
        .env("MCP_TEST_VALUE", expected_env_value)
        .spawn()?;

    wait_for_streamable_http_server(&mut http_server_child, &bind_addr, Duration::from_secs(5))
        .await?;

    let fixture = test_codex()
        .with_config(move |config| {
            config.use_experimental_use_rmcp_client = true;
            config.mcp_servers.insert(
                server_name.to_string(),
                McpServerConfig {
                    transport: McpServerTransportConfig::StreamableHttp {
                        url: server_url,
                        bearer_token: None,
                    },
                    startup_timeout_sec: Some(Duration::from_secs(10)),
                    tool_timeout_sec: None,
                },
            );
        })
        .build(&server)
        .await?;
    let session_model = fixture.session_configured.model.clone();

    fixture
        .codex
        .submit(Op::UserTurn {
            items: vec![InputItem::Text {
                text: "call the rmcp streamable http echo tool".into(),
            }],
            final_output_json_schema: None,
            cwd: fixture.cwd.path().to_path_buf(),
            approval_policy: AskForApproval::Never,
            sandbox_policy: SandboxPolicy::DangerFullAccess,
            model: session_model,
            effort: None,
            summary: ReasoningSummary::Auto,
        })
        .await?;

    let begin_event = wait_for_event_with_timeout(
        &fixture.codex,
        |ev| matches!(ev, EventMsg::McpToolCallBegin(_)),
        Duration::from_secs(10),
    )
    .await;

    let EventMsg::McpToolCallBegin(begin) = begin_event else {
        unreachable!("event guard guarantees McpToolCallBegin");
    };
    assert_eq!(begin.invocation.server, server_name);
    assert_eq!(begin.invocation.tool, "echo");

    let end_event = wait_for_event(&fixture.codex, |ev| {
        matches!(ev, EventMsg::McpToolCallEnd(_))
    })
    .await;
    let EventMsg::McpToolCallEnd(end) = end_event else {
        unreachable!("event guard guarantees McpToolCallEnd");
    };

    let result = end
        .result
        .as_ref()
        .expect("rmcp echo tool should return success");
    assert_eq!(result.is_error, Some(false));
    assert!(
        result.content.is_empty(),
        "content should default to an empty array"
    );

    let structured = result
        .structured_content
        .as_ref()
        .expect("structured content");
    let Value::Object(map) = structured else {
        panic!("structured content should be an object: {structured:?}");
    };
    let echo_value = map
        .get("echo")
        .and_then(Value::as_str)
        .expect("echo payload present");
    assert_eq!(echo_value, "ECHOING: ping");
    let env_value = map
        .get("env")
        .and_then(Value::as_str)
        .expect("env snapshot inserted");
    assert_eq!(env_value, expected_env_value);

    wait_for_event(&fixture.codex, |ev| matches!(ev, EventMsg::TaskComplete(_))).await;

    server.verify().await;

    match http_server_child.try_wait() {
        Ok(Some(_)) => {}
        Ok(None) => {
            let _ = http_server_child.kill().await;
        }
        Err(error) => {
            eprintln!("failed to check streamable http server status: {error}");
            let _ = http_server_child.kill().await;
        }
    }
    if let Err(error) = http_server_child.wait().await {
        eprintln!("failed to await streamable http server shutdown: {error}");
    }

    Ok(())
}

/// This test writes to a fallback credentials file in CODEX_HOME.
/// Ideally, we wouldn't need to serialize the test but it's much more cumbersome to wire CODEX_HOME through the code.
#[serial(codex_home)]
#[tokio::test(flavor = "multi_thread", worker_threads = 1)]
async fn streamable_http_with_oauth_round_trip() -> anyhow::Result<()> {
    skip_if_no_network!(Ok(()));

    let server = responses::start_mock_server().await;

    let call_id = "call-789";
    let server_name = "rmcp_http_oauth";
    let tool_name = format!("{server_name}__echo");

    mount_sse_once_match(
        &server,
        any(),
        responses::sse(vec![
<<<<<<< HEAD
            serde_json::json!({
                "type": "response.created",
                "response": {"id": "resp-1"}
            }),
=======
            responses::ev_response_created("resp-1"),
>>>>>>> a90a58f7
            responses::ev_function_call(call_id, &tool_name, "{\"message\":\"ping\"}"),
            responses::ev_completed("resp-1"),
        ]),
    )
    .await;
    mount_sse_once_match(
        &server,
        any(),
        responses::sse(vec![
            responses::ev_assistant_message(
                "msg-1",
                "rmcp streamable http oauth echo tool completed successfully.",
            ),
            responses::ev_completed("resp-2"),
        ]),
    )
    .await;

    let expected_env_value = "propagated-env-http-oauth";
    let expected_token = "initial-access-token";
    let client_id = "test-client-id";
    let refresh_token = "initial-refresh-token";
    let rmcp_http_server_bin = CargoBuild::new()
        .package("codex-rmcp-client")
        .bin("test_streamable_http_server")
        .run()?
        .path()
        .to_string_lossy()
        .into_owned();

    let listener = TcpListener::bind("127.0.0.1:0")?;
    let port = listener.local_addr()?.port();
    drop(listener);
    let bind_addr = format!("127.0.0.1:{port}");
    let server_url = format!("http://{bind_addr}/mcp");

    let mut http_server_child = Command::new(&rmcp_http_server_bin)
        .kill_on_drop(true)
        .env("MCP_STREAMABLE_HTTP_BIND_ADDR", &bind_addr)
        .env("MCP_EXPECT_BEARER", expected_token)
        .env("MCP_TEST_VALUE", expected_env_value)
        .spawn()?;

    wait_for_streamable_http_server(&mut http_server_child, &bind_addr, Duration::from_secs(5))
        .await?;

    let temp_home = tempdir()?;
    let _guard = EnvVarGuard::set("CODEX_HOME", temp_home.path().as_os_str());
    write_fallback_oauth_tokens(
        temp_home.path(),
        server_name,
        &server_url,
        client_id,
        expected_token,
        refresh_token,
    )?;

    let fixture = test_codex()
        .with_config(move |config| {
            config.use_experimental_use_rmcp_client = true;
            config.mcp_servers.insert(
                server_name.to_string(),
                McpServerConfig {
                    transport: McpServerTransportConfig::StreamableHttp {
                        url: server_url,
                        bearer_token: None,
                    },
                    startup_timeout_sec: Some(Duration::from_secs(10)),
                    tool_timeout_sec: None,
                },
            );
        })
        .build(&server)
        .await?;
    let session_model = fixture.session_configured.model.clone();

    fixture
        .codex
        .submit(Op::UserTurn {
            items: vec![InputItem::Text {
                text: "call the rmcp streamable http oauth echo tool".into(),
            }],
            final_output_json_schema: None,
            cwd: fixture.cwd.path().to_path_buf(),
            approval_policy: AskForApproval::Never,
            sandbox_policy: SandboxPolicy::DangerFullAccess,
            model: session_model,
            effort: None,
            summary: ReasoningSummary::Auto,
        })
        .await?;

    let begin_event = wait_for_event_with_timeout(
        &fixture.codex,
        |ev| matches!(ev, EventMsg::McpToolCallBegin(_)),
        Duration::from_secs(10),
    )
    .await;

    let EventMsg::McpToolCallBegin(begin) = begin_event else {
        unreachable!("event guard guarantees McpToolCallBegin");
    };
    assert_eq!(begin.invocation.server, server_name);
    assert_eq!(begin.invocation.tool, "echo");

    let end_event = wait_for_event(&fixture.codex, |ev| {
        matches!(ev, EventMsg::McpToolCallEnd(_))
    })
    .await;
    let EventMsg::McpToolCallEnd(end) = end_event else {
        unreachable!("event guard guarantees McpToolCallEnd");
    };

    let result = end
        .result
        .as_ref()
        .expect("rmcp echo tool should return success");
    assert_eq!(result.is_error, Some(false));
    assert!(
        result.content.is_empty(),
        "content should default to an empty array"
    );

    let structured = result
        .structured_content
        .as_ref()
        .expect("structured content");
    let Value::Object(map) = structured else {
        panic!("structured content should be an object: {structured:?}");
    };
    let echo_value = map
        .get("echo")
        .and_then(Value::as_str)
        .expect("echo payload present");
    assert_eq!(echo_value, "ECHOING: ping");
    let env_value = map
        .get("env")
        .and_then(Value::as_str)
        .expect("env snapshot inserted");
    assert_eq!(env_value, expected_env_value);

    wait_for_event(&fixture.codex, |ev| matches!(ev, EventMsg::TaskComplete(_))).await;

    server.verify().await;

    match http_server_child.try_wait() {
        Ok(Some(_)) => {}
        Ok(None) => {
            let _ = http_server_child.kill().await;
        }
        Err(error) => {
            eprintln!("failed to check streamable http oauth server status: {error}");
            let _ = http_server_child.kill().await;
        }
    }
    if let Err(error) = http_server_child.wait().await {
        eprintln!("failed to await streamable http oauth server shutdown: {error}");
    }

    Ok(())
}

async fn wait_for_streamable_http_server(
    server_child: &mut Child,
    address: &str,
    timeout: Duration,
) -> anyhow::Result<()> {
    let deadline = Instant::now() + timeout;

    loop {
        if let Some(status) = server_child.try_wait()? {
            return Err(anyhow::anyhow!(
                "streamable HTTP server exited early with status {status}"
            ));
        }

        let remaining = deadline.saturating_duration_since(Instant::now());

        if remaining.is_zero() {
            return Err(anyhow::anyhow!(
                "timed out waiting for streamable HTTP server at {address}: deadline reached"
            ));
        }

        match tokio::time::timeout(remaining, TcpStream::connect(address)).await {
            Ok(Ok(_)) => return Ok(()),
            Ok(Err(error)) => {
                if Instant::now() >= deadline {
                    return Err(anyhow::anyhow!(
                        "timed out waiting for streamable HTTP server at {address}: {error}"
                    ));
                }
            }
            Err(_) => {
                return Err(anyhow::anyhow!(
                    "timed out waiting for streamable HTTP server at {address}: connect call timed out"
                ));
            }
        }

        sleep(Duration::from_millis(50)).await;
    }
}

fn write_fallback_oauth_tokens(
    home: &Path,
    server_name: &str,
    server_url: &str,
    client_id: &str,
    access_token: &str,
    refresh_token: &str,
) -> anyhow::Result<()> {
    let expires_at = SystemTime::now()
        .checked_add(Duration::from_secs(3600))
        .ok_or_else(|| anyhow::anyhow!("failed to compute expiry time"))?
        .duration_since(UNIX_EPOCH)?
        .as_millis() as u64;

    let store = serde_json::json!({
        "stub": {
            "server_name": server_name,
            "server_url": server_url,
            "client_id": client_id,
            "access_token": access_token,
            "expires_at": expires_at,
            "refresh_token": refresh_token,
            "scopes": ["profile"],
        }
    });

    let file_path = home.join(".credentials.json");
    fs::write(&file_path, serde_json::to_vec(&store)?)?;
    Ok(())
}

struct EnvVarGuard {
    key: &'static str,
    original: Option<OsString>,
}

impl EnvVarGuard {
    fn set(key: &'static str, value: &std::ffi::OsStr) -> Self {
        let original = std::env::var_os(key);
        unsafe {
            std::env::set_var(key, value);
        }
        Self { key, original }
    }
}

impl Drop for EnvVarGuard {
    fn drop(&mut self) {
        unsafe {
            match &self.original {
                Some(value) => std::env::set_var(self.key, value),
                None => std::env::remove_var(self.key),
            }
        }
    }
}<|MERGE_RESOLUTION|>--- conflicted
+++ resolved
@@ -346,14 +346,10 @@
         &server,
         any(),
         responses::sse(vec![
-<<<<<<< HEAD
             serde_json::json!({
                 "type": "response.created",
                 "response": {"id": "resp-1"}
             }),
-=======
-            responses::ev_response_created("resp-1"),
->>>>>>> a90a58f7
             responses::ev_function_call(call_id, &tool_name, "{\"message\":\"ping\"}"),
             responses::ev_completed("resp-1"),
         ]),
