//! Root of the `codex-core` library.

// Prevent accidental direct writes to stdout/stderr in library code. All
// user-visible output must go through the appropriate abstraction (e.g.,
// the TUI or the tracing stack).
#![deny(clippy::print_stdout, clippy::print_stderr)]

mod agent_tool;
mod apply_patch;
mod bash;
mod chat_completions;
mod client;
mod client_common;
pub mod codex;
<<<<<<< HEAD
pub mod debug_logger;
pub mod slash_commands;
pub use codex::Codex;
pub use codex::CodexSpawnOk;
pub mod codex_wrapper;
=======
mod codex_conversation;
pub use codex_conversation::CodexConversation;
>>>>>>> 37fc4185
pub mod config;
pub mod config_profile;
pub mod config_types;
mod conversation_history;
pub mod error;
pub mod exec;
pub mod exec_env;
mod flags;
pub mod git_info;
mod is_safe_command;
mod mcp_connection_manager;
mod mcp_tool_call;
mod message_history;
mod model_provider_info;
pub mod parse_command;
pub use model_provider_info::BUILT_IN_OSS_MODEL_PROVIDER_ID;
pub use model_provider_info::ModelProviderInfo;
pub use model_provider_info::WireApi;
pub use model_provider_info::built_in_model_providers;
pub use model_provider_info::create_oss_provider_with_base_url;
mod conversation_manager;
pub use conversation_manager::ConversationManager;
pub use conversation_manager::NewConversation;
pub mod model_family;
mod models;
mod openai_model_info;
mod openai_tools;
pub mod plan_tool;
mod project_doc;
pub mod protocol;
mod rollout;
pub(crate) mod safety;
pub mod seatbelt;
pub mod shell;
pub mod spawn;
pub mod turn_diff_tracker;
pub mod user_agent;
mod user_notification;
pub mod util;
pub use apply_patch::CODEX_APPLY_PATCH_ARG1;
pub use safety::get_platform_sandbox;<|MERGE_RESOLUTION|>--- conflicted
+++ resolved
@@ -12,16 +12,13 @@
 mod client;
 mod client_common;
 pub mod codex;
-<<<<<<< HEAD
 pub mod debug_logger;
 pub mod slash_commands;
 pub use codex::Codex;
 pub use codex::CodexSpawnOk;
 pub mod codex_wrapper;
-=======
 mod codex_conversation;
 pub use codex_conversation::CodexConversation;
->>>>>>> 37fc4185
 pub mod config;
 pub mod config_profile;
 pub mod config_types;
