use std::sync::Arc;

use super::AgentTask;
use super::Session;
use super::TurnContext;
use super::get_last_assistant_message_from_turn;
use crate::Prompt;
use crate::client_common::ResponseEvent;
use crate::environment_context::EnvironmentContext;
use crate::error::CodexErr;
use crate::error::Result as CodexResult;
use crate::protocol::AgentMessageEvent;
use crate::protocol::ErrorEvent;
use crate::protocol::EventMsg;
use crate::protocol::InputItem;
use crate::protocol::TaskCompleteEvent;
use crate::truncate::truncate_middle;
use crate::util::backoff;
use askama::Template;
use codex_protocol::models::ContentItem;
use codex_protocol::models::FunctionCallOutputPayload;
use codex_protocol::models::ResponseInputItem;
use codex_protocol::models::ResponseItem;
use codex_protocol::protocol::CompactedItem;
use codex_protocol::protocol::InputMessageKind;
use codex_protocol::protocol::RolloutItem;
use base64::Engine;
use futures::prelude::*;

pub const SUMMARIZATION_PROMPT: &str = include_str!("../../templates/compact/prompt.md");
const COMPACT_USER_MESSAGE_MAX_TOKENS: usize = 20_000;
const COMPACT_TEXT_CONTENT_MAX_BYTES: usize = 8 * 1024;
const COMPACT_TOOL_ARGS_MAX_BYTES: usize = 4 * 1024;
const COMPACT_TOOL_OUTPUT_MAX_BYTES: usize = 4 * 1024;
const COMPACT_IMAGE_URL_MAX_BYTES: usize = 512;

#[derive(Template)]
#[template(path = "compact/history_bridge.md", escape = "none")]
struct HistoryBridgeTemplate<'a> {
    user_messages_text: &'a str,
    summary_text: &'a str,
}

pub(super) fn spawn_compact_task(
    sess: Arc<Session>,
    turn_context: Arc<TurnContext>,
    sub_id: String,
    input: Vec<InputItem>,
) {
    let task = AgentTask::compact(
        sess.clone(),
        turn_context,
        sub_id,
        input,
        SUMMARIZATION_PROMPT.to_string(),
    );
    // set_task is synchronous in our fork
    sess.set_task(task);
}

pub(super) async fn run_inline_auto_compact_task(
    sess: Arc<Session>,
    turn_context: Arc<TurnContext>,
) -> Vec<ResponseItem> {
    let sub_id = sess.next_internal_sub_id();
    let input = vec![InputItem::Text { text: SUMMARIZATION_PROMPT.to_string() }];
    run_compact_task_inner_inline(
        sess,
        turn_context,
        sub_id,
        input,
        SUMMARIZATION_PROMPT.to_string(),
    )
    .await
}

pub(super) async fn run_compact_task(
    sess: Arc<Session>,
    turn_context: Arc<TurnContext>,
    sub_id: String,
    input: Vec<InputItem>,
    compact_instructions: String,
) {
    let start_event = sess.make_event(&sub_id, EventMsg::TaskStarted);
    sess.send_event(start_event).await;
    let _ = perform_compaction(
        sess.clone(),
        turn_context,
        sub_id.clone(),
        input,
        compact_instructions,
        true,
    )
    .await;
    let event = sess.make_event(
        &sub_id,
        EventMsg::TaskComplete(TaskCompleteEvent {
            last_agent_message: None,
        }),
    );
    sess.send_event(event).await;
}

/// Perform compaction as a background task that updates session history in-place.
pub(super) async fn perform_compaction(
    sess: Arc<Session>,
    turn_context: Arc<TurnContext>,
    sub_id: String,
    input: Vec<InputItem>,
    compact_instructions: String,
    remove_task_on_completion: bool,
) -> CodexResult<()> {
    // Convert core InputItem -> ResponseInputItem using the same logic as the main turn flow
    let initial_input_for_turn: ResponseInputItem = response_input_from_core_items(input);
    let turn_input = sess.turn_input_with_history(vec![initial_input_for_turn.clone().into()]);

    let turn_input = sanitize_items_for_compact(turn_input);

    let prompt = Prompt {
        input: turn_input,
        store: !sess.disable_response_storage,
        user_instructions: turn_context.user_instructions.clone(),
        environment_context: Some(EnvironmentContext::new(
            Some(turn_context.cwd.clone()),
            Some(turn_context.approval_policy),
            Some(turn_context.sandbox_policy.clone()),
            Some(sess.user_shell.clone()),
        )),
        tools: Vec::new(),
        status_items: Vec::new(),
        base_instructions_override: Some(compact_instructions),
        include_additional_instructions: true,
        text_format: None,
        model_override: None,
        model_family_override: None,
        output_schema: None,
    };

    let max_retries = turn_context.client.get_provider().stream_max_retries();
    let mut retries = 0;

    // Do not persist a TurnContext rollout item here; inline compaction is a
    // background maintenance task and should not affect rollout reconstruction.

    loop {
        match drain_to_completed(&sess, turn_context.as_ref(), &prompt).await {
            Ok(()) => break,
            Err(CodexErr::Interrupted) => return Err(CodexErr::Interrupted),
            Err(e) => {
                if retries < max_retries {
                    retries += 1;
                    let delay = backoff(retries);
                    sess
                        .notify_stream_error(
                            &sub_id,
                            format!(
                                "stream error: {e}; retrying {retries}/{max_retries} in {delay:?}…"
                            ),
                        )
                        .await;
                    tokio::time::sleep(delay).await;
                    continue;
                } else {
                    let event = sess.make_event(
                        &sub_id,
                        EventMsg::Error(ErrorEvent {
                            message: e.to_string(),
                        }),
                    );
                    sess.send_event(event).await;
                    return Err(e);
                }
            }
        }
    }

    if remove_task_on_completion {
        sess.remove_task(&sub_id);
    }

    // Snapshot history and compute a compacted version
    let history_snapshot = {
        let state = sess.state.lock().unwrap();
        state.history.contents()
    };
    let summary_text = get_last_assistant_message_from_turn(&history_snapshot).unwrap_or_default();
    let user_messages = collect_user_messages(&history_snapshot);
    let initial_context = sess.build_initial_context(turn_context.as_ref());
    let new_history = build_compacted_history(initial_context, &user_messages, &summary_text);

    // Replace session history in-place
    {
        let mut state = sess.state.lock().unwrap();
        // Replace entire history with the compacted one
        state.history = crate::conversation_history::ConversationHistory::new();
        state.history.record_items(new_history.iter());
    }

    let rollout_item = RolloutItem::Compacted(CompactedItem {
        message: summary_text.clone(),
    });
    sess.persist_rollout_items(&[rollout_item]).await;

    let display_message = if summary_text.trim().is_empty() {
        "Compact task completed.".to_string()
    } else {
        summary_text.clone()
    };
    let event = sess.make_event(
        &sub_id,
        EventMsg::AgentMessage(AgentMessageEvent {
            message: display_message,
        }),
    );
    sess.send_event(event).await;
    Ok(())
}

<<<<<<< HEAD
/// Run compaction inline, update the session history in-place, and return the rebuilt compact history.
async fn run_compact_task_inner_inline(
    sess: Arc<Session>,
    turn_context: Arc<TurnContext>,
    sub_id: String,
    input: Vec<InputItem>,
    compact_instructions: String,
) -> Vec<ResponseItem> {
    // Convert core InputItem -> ResponseInputItem and build prompt
    let initial_input_for_turn: ResponseInputItem = response_input_from_core_items(input);
    let turn_input = sess.turn_input_with_history(vec![initial_input_for_turn.clone().into()]);

    let turn_input = sanitize_items_for_compact(turn_input);

    let prompt = Prompt {
        input: turn_input,
        store: !sess.disable_response_storage,
        user_instructions: turn_context.user_instructions.clone(),
        environment_context: Some(EnvironmentContext::new(
            Some(turn_context.cwd.clone()),
            Some(turn_context.approval_policy),
            Some(turn_context.sandbox_policy.clone()),
            Some(sess.user_shell.clone()),
        )),
        tools: Vec::new(),
        status_items: Vec::new(),
        base_instructions_override: Some(compact_instructions),
        include_additional_instructions: true,
        text_format: None,
        model_override: None,
        model_family_override: None,
        output_schema: None,
    };

    let max_retries = turn_context.client.get_provider().stream_max_retries();
    let mut retries = 0;
    loop {
        match drain_to_completed(&sess, turn_context.as_ref(), &prompt).await {
            Ok(()) => break,
            Err(CodexErr::Interrupted) => return Vec::new(),
=======
        match attempt_result {
            Ok(()) => {
                break;
            }
            Err(CodexErr::Interrupted) => {
                return;
            }
            Err(e @ CodexErr::ContextWindowExceeded) => {
                sess.set_total_tokens_full(&sub_id, turn_context.as_ref())
                    .await;
                let event = Event {
                    id: sub_id.clone(),
                    msg: EventMsg::Error(ErrorEvent {
                        message: e.to_string(),
                    }),
                };
                sess.send_event(event).await;
                return;
            }
>>>>>>> 32038621
            Err(e) => {
                if retries < max_retries {
                    retries += 1;
                    let delay = backoff(retries);
                    sess
                        .notify_stream_error(
                            &sub_id,
                            format!(
                                "stream error: {e}; retrying {retries}/{max_retries} in {delay:?}…"
                            ),
                        )
                        .await;
                    tokio::time::sleep(delay).await;
                    continue;
                } else {
                    let event = sess.make_event(
                        &sub_id,
                        EventMsg::Error(ErrorEvent {
                            message: e.to_string(),
                        }),
                    );
                    sess.send_event(event).await;
                    return Vec::new();
                }
            }
        }
    }

    let history_snapshot = {
        let state = sess.state.lock().unwrap();
        state.history.contents()
    };
    let summary_text = get_last_assistant_message_from_turn(&history_snapshot).unwrap_or_default();
    let user_messages = collect_user_messages(&history_snapshot);
    let initial_context = sess.build_initial_context(turn_context.as_ref());
    let new_history = build_compacted_history(initial_context, &user_messages, &summary_text);

    {
        let mut state = sess.state.lock().unwrap();
        state.history = crate::conversation_history::ConversationHistory::new();
        state.history.record_items(new_history.iter());
    }

    let rollout_item = RolloutItem::Compacted(CompactedItem {
        message: summary_text.clone(),
    });
    sess.persist_rollout_items(&[rollout_item]).await;

    let display_message = if summary_text.trim().is_empty() {
        "Compact task completed.".to_string()
    } else {
        summary_text.clone()
    };
    let event = sess.make_event(
        &sub_id,
        EventMsg::AgentMessage(AgentMessageEvent {
            message: display_message,
        }),
    );
    sess.send_event(event).await;

    new_history
}

pub fn content_items_to_text(content: &[ContentItem]) -> Option<String> {
    let mut pieces = Vec::new();
    for item in content {
        match item {
            ContentItem::InputText { text } | ContentItem::OutputText { text } => {
                if !text.is_empty() {
                    pieces.push(text.as_str());
                }
            }
            ContentItem::InputImage { .. } => {}
        }
    }
    if pieces.is_empty() {
        None
    } else {
        Some(pieces.join("\n"))
    }
}

fn truncate_for_compact(text: String, max_bytes: usize) -> String {
    if text.len() <= max_bytes {
        return text;
    }
    truncate_middle(&text, max_bytes).0
}

fn sanitize_items_for_compact(items: Vec<ResponseItem>) -> Vec<ResponseItem> {
    items
        .into_iter()
        .filter_map(|item| match item {
            ResponseItem::Message { id, role, content } => {
                let mut filtered_content = Vec::with_capacity(content.len());
                for content_item in content {
                    match content_item {
                        ContentItem::InputText { text } => {
                            filtered_content.push(ContentItem::InputText {
                                text: truncate_for_compact(text, COMPACT_TEXT_CONTENT_MAX_BYTES),
                            });
                        }
                        ContentItem::OutputText { text } => {
                            filtered_content.push(ContentItem::OutputText {
                                text: truncate_for_compact(text, COMPACT_TEXT_CONTENT_MAX_BYTES),
                            });
                        }
                        ContentItem::InputImage { image_url } => {
                            if image_url.starts_with("data:")
                                || image_url.len() > COMPACT_IMAGE_URL_MAX_BYTES
                            {
                                let bytes = image_url.len();
                                filtered_content.push(ContentItem::InputText {
                                    text: format!(
                                        "(image omitted for compaction; {bytes} bytes)",
                                    ),
                                });
                            } else {
                                filtered_content.push(ContentItem::InputImage { image_url });
                            }
                        }
                    }
                }
                if filtered_content.is_empty() {
                    None
                } else {
                    Some(ResponseItem::Message {
                        id,
                        role,
                        content: filtered_content,
                    })
                }
            }
            ResponseItem::FunctionCall {
                id,
                name,
                arguments,
                call_id,
            } => {
                let arguments = truncate_for_compact(arguments, COMPACT_TOOL_ARGS_MAX_BYTES);
                Some(ResponseItem::FunctionCall {
                    id,
                    name,
                    arguments,
                    call_id,
                })
            }
            ResponseItem::FunctionCallOutput { call_id, output } => {
                let FunctionCallOutputPayload { content, success } = output;
                let content = truncate_for_compact(content, COMPACT_TOOL_OUTPUT_MAX_BYTES);
                Some(ResponseItem::FunctionCallOutput {
                    call_id,
                    output: FunctionCallOutputPayload { content, success },
                })
            }
            ResponseItem::CustomToolCall {
                id,
                status,
                call_id,
                name,
                input,
            } => {
                let input = truncate_for_compact(input, COMPACT_TOOL_ARGS_MAX_BYTES);
                Some(ResponseItem::CustomToolCall {
                    id,
                    status,
                    call_id,
                    name,
                    input,
                })
            }
            ResponseItem::CustomToolCallOutput { call_id, output } => {
                let output = truncate_for_compact(output, COMPACT_TOOL_OUTPUT_MAX_BYTES);
                Some(ResponseItem::CustomToolCallOutput { call_id, output })
            }
            ResponseItem::Reasoning { id, summary, .. } => Some(ResponseItem::Reasoning {
                id,
                summary,
                content: None,
                encrypted_content: None,
            }),
            other => Some(other),
        })
        .collect()
}

pub(crate) fn collect_user_messages(items: &[ResponseItem]) -> Vec<String> {
    items
        .iter()
        .filter_map(|item| match item {
            ResponseItem::Message { role, content, .. } if role == "user" => {
                content_items_to_text(content)
            }
            _ => None,
        })
        .filter(|text| !is_session_prefix_message(text))
        .collect()
}

pub fn is_session_prefix_message(text: &str) -> bool {
    matches!(
        InputMessageKind::from(("user", text)),
        InputMessageKind::UserInstructions | InputMessageKind::EnvironmentContext
    )
}

pub(crate) fn build_compacted_history(
    initial_context: Vec<ResponseItem>,
    user_messages: &[String],
    summary_text: &str,
) -> Vec<ResponseItem> {
    let mut history = initial_context;
    let mut user_messages_text = if user_messages.is_empty() {
        "(none)".to_string()
    } else {
        user_messages.join("\n\n")
    };
    // Truncate the concatenated prior user messages so the bridge message
    // stays well under the context window (approx. 4 bytes/token).
    let max_bytes = COMPACT_USER_MESSAGE_MAX_TOKENS * 4;
    if user_messages_text.len() > max_bytes {
        user_messages_text = truncate_middle(&user_messages_text, max_bytes).0;
    }
    let summary_text = if summary_text.is_empty() {
        "(no summary available)".to_string()
    } else {
        summary_text.to_string()
    };
    let Ok(bridge) = HistoryBridgeTemplate {
        user_messages_text: &user_messages_text,
        summary_text: &summary_text,
    }
    .render() else {
        return vec![];
    };
    history.push(ResponseItem::Message {
        id: None,
        role: "user".to_string(),
        content: vec![ContentItem::InputText { text: bridge }],
    });
    history
}

async fn drain_to_completed(
    sess: &Session,
    turn_context: &TurnContext,
    prompt: &Prompt,
) -> CodexResult<()> {
    let mut stream = turn_context.client.clone().stream(prompt).await?;
    loop {
        let maybe_event = stream.next().await;
        let Some(event) = maybe_event else {
            return Err(CodexErr::Stream(
                "stream closed before response.completed".into(),
                None,
            ));
        };
        match event {
            Ok(ResponseEvent::OutputItemDone { item, .. }) => {
                let mut state = sess.state.lock().unwrap();
                state.history.record_items(std::slice::from_ref(&item));
            }
            Ok(ResponseEvent::Completed { .. }) => {
                return Ok(());
            }
            Ok(_) => continue,
            Err(e) => return Err(e),
        }
    }
}

// Helper copied from codex.rs (private there): convert core InputItem -> ResponseInputItem
fn response_input_from_core_items(items: Vec<InputItem>) -> ResponseInputItem {
    let mut content_items = Vec::new();

    for item in items {
        match item {
            InputItem::Text { text } => {
                content_items.push(ContentItem::InputText { text });
            }
            InputItem::Image { image_url } => {
                content_items.push(ContentItem::InputImage { image_url });
            }
            InputItem::LocalImage { path } => match std::fs::read(&path) {
                Ok(bytes) => {
                    let mime = mime_guess::from_path(&path)
                        .first()
                        .map(|m| m.essence_str().to_owned())
                        .unwrap_or_else(|| "application/octet-stream".to_string());
                    let encoded = base64::engine::general_purpose::STANDARD.encode(bytes);
                    content_items.push(ContentItem::InputImage {
                        image_url: format!("data:{mime};base64,{encoded}"),
                    });
                }
                Err(err) => {
                    tracing::warn!(
                        "Skipping image {} – could not read file: {}",
                        path.display(),
                        err
                    );
                }
            },
            InputItem::EphemeralImage { path, metadata } => {
                if let Some(meta) = metadata {
                    content_items.push(ContentItem::InputText {
                        text: format!("[EPHEMERAL:{}]", meta),
                    });
                }
                match std::fs::read(&path) {
                    Ok(bytes) => {
                        let mime = mime_guess::from_path(&path)
                            .first()
                            .map(|m| m.essence_str().to_owned())
                            .unwrap_or_else(|| "application/octet-stream".to_string());
                        let encoded = base64::engine::general_purpose::STANDARD.encode(bytes);
                        content_items.push(ContentItem::InputImage {
                            image_url: format!("data:{mime};base64,{encoded}"),
                        });
                    }
                    Err(err) => {
                        tracing::error!(
                            "Failed to read ephemeral image {} – {}",
                            path.display(),
                            err
                        );
                    }
                }
            }
        }
    }

    ResponseInputItem::Message {
        role: "user".to_string(),
        content: content_items,
    }
}

#[cfg(test)]
mod tests {
    use super::*;
    use pretty_assertions::assert_eq;

    #[test]
    fn content_items_to_text_joins_non_empty_segments() {
        let items = vec![
            ContentItem::InputText {
                text: "hello".to_string(),
            },
            ContentItem::OutputText {
                text: String::new(),
            },
            ContentItem::OutputText {
                text: "world".to_string(),
            },
        ];

        let joined = content_items_to_text(&items);

        assert_eq!(Some("hello\nworld".to_string()), joined);
    }

    #[test]
    fn content_items_to_text_ignores_image_only_content() {
        let items = vec![ContentItem::InputImage {
            image_url: "file://image.png".to_string(),
        }];

        let joined = content_items_to_text(&items);

        assert_eq!(None, joined);
    }

    #[test]
    fn collect_user_messages_extracts_user_text_only() {
        let items = vec![
            ResponseItem::Message {
                id: Some("assistant".to_string()),
                role: "assistant".to_string(),
                content: vec![ContentItem::OutputText {
                    text: "ignored".to_string(),
                }],
            },
            ResponseItem::Message {
                id: Some("user".to_string()),
                role: "user".to_string(),
                content: vec![
                    ContentItem::InputText {
                        text: "first".to_string(),
                    },
                    ContentItem::OutputText {
                        text: "second".to_string(),
                    },
                ],
            },
            ResponseItem::Other,
        ];

        let collected = collect_user_messages(&items);

        assert_eq!(vec!["first\nsecond".to_string()], collected);
    }

    #[test]
    fn collect_user_messages_filters_session_prefix_entries() {
        let items = vec![
            ResponseItem::Message {
                id: None,
                role: "user".to_string(),
                content: vec![ContentItem::InputText {
                    text: "<user_instructions>do things</user_instructions>".to_string(),
                }],
            },
            ResponseItem::Message {
                id: None,
                role: "user".to_string(),
                content: vec![ContentItem::InputText {
                    text: "<ENVIRONMENT_CONTEXT>cwd=/tmp</ENVIRONMENT_CONTEXT>".to_string(),
                }],
            },
            ResponseItem::Message {
                id: None,
                role: "user".to_string(),
                content: vec![ContentItem::InputText {
                    text: "real user message".to_string(),
                }],
            },
        ];

        let collected = collect_user_messages(&items);

        assert_eq!(vec!["real user message".to_string()], collected);
    }

    #[test]
    fn build_compacted_history_truncates_overlong_user_messages() {
        // Prepare a very large prior user message so the aggregated
        // `user_messages_text` exceeds the truncation threshold used by
        // `build_compacted_history` (80k bytes).
        let big = "X".repeat(200_000);
        let history = build_compacted_history(Vec::new(), std::slice::from_ref(&big), "SUMMARY");

        // Expect exactly one bridge message added to history (plus any initial context we provided, which is none).
        assert_eq!(history.len(), 1);

        // Extract the text content of the bridge message.
        let bridge_text = match &history[0] {
            ResponseItem::Message { role, content, .. } if role == "user" => {
                content_items_to_text(content).unwrap_or_default()
            }
            other => panic!("unexpected item in history: {other:?}"),
        };

        // The bridge should contain the truncation marker and not the full original payload.
        assert!(
            bridge_text.contains("tokens truncated"),
            "expected truncation marker in bridge message"
        );
        assert!(
            !bridge_text.contains(&big),
            "bridge should not include the full oversized user text"
        );
        assert!(
            bridge_text.contains("SUMMARY"),
            "bridge should include the provided summary text"
        );
    }
}<|MERGE_RESOLUTION|>--- conflicted
+++ resolved
@@ -1,38 +1,32 @@
 use std::sync::Arc;
 
-use super::AgentTask;
 use super::Session;
 use super::TurnContext;
 use super::get_last_assistant_message_from_turn;
 use crate::Prompt;
 use crate::client_common::ResponseEvent;
-use crate::environment_context::EnvironmentContext;
 use crate::error::CodexErr;
 use crate::error::Result as CodexResult;
 use crate::protocol::AgentMessageEvent;
+use crate::protocol::CompactedItem;
 use crate::protocol::ErrorEvent;
+use crate::protocol::Event;
 use crate::protocol::EventMsg;
 use crate::protocol::InputItem;
-use crate::protocol::TaskCompleteEvent;
+use crate::protocol::InputMessageKind;
+use crate::protocol::TaskStartedEvent;
+use crate::protocol::TurnContextItem;
 use crate::truncate::truncate_middle;
 use crate::util::backoff;
 use askama::Template;
 use codex_protocol::models::ContentItem;
-use codex_protocol::models::FunctionCallOutputPayload;
 use codex_protocol::models::ResponseInputItem;
 use codex_protocol::models::ResponseItem;
-use codex_protocol::protocol::CompactedItem;
-use codex_protocol::protocol::InputMessageKind;
 use codex_protocol::protocol::RolloutItem;
-use base64::Engine;
 use futures::prelude::*;
 
 pub const SUMMARIZATION_PROMPT: &str = include_str!("../../templates/compact/prompt.md");
 const COMPACT_USER_MESSAGE_MAX_TOKENS: usize = 20_000;
-const COMPACT_TEXT_CONTENT_MAX_BYTES: usize = 8 * 1024;
-const COMPACT_TOOL_ARGS_MAX_BYTES: usize = 4 * 1024;
-const COMPACT_TOOL_OUTPUT_MAX_BYTES: usize = 4 * 1024;
-const COMPACT_IMAGE_URL_MAX_BYTES: usize = 512;
 
 #[derive(Template)]
 #[template(path = "compact/history_bridge.md", escape = "none")]
@@ -41,223 +35,69 @@
     summary_text: &'a str,
 }
 
-pub(super) fn spawn_compact_task(
+pub(crate) async fn run_inline_auto_compact_task(
+    sess: Arc<Session>,
+    turn_context: Arc<TurnContext>,
+) {
+    let sub_id = sess.next_internal_sub_id();
+    let input = vec![InputItem::Text {
+        text: SUMMARIZATION_PROMPT.to_string(),
+    }];
+    run_compact_task_inner(sess, turn_context, sub_id, input).await;
+}
+
+pub(crate) async fn run_compact_task(
+    sess: Arc<Session>,
+    turn_context: Arc<TurnContext>,
+    sub_id: String,
+    input: Vec<InputItem>,
+) -> Option<String> {
+    let start_event = Event {
+        id: sub_id.clone(),
+        event_seq: 0,
+        order: None,
+        msg: EventMsg::TaskStarted(TaskStartedEvent {
+            model_context_window: turn_context.client.get_model_context_window(),
+        }),
+    };
+    sess.send_event(start_event).await;
+    run_compact_task_inner(sess.clone(), turn_context, sub_id.clone(), input).await;
+    None
+}
+
+async fn run_compact_task_inner(
     sess: Arc<Session>,
     turn_context: Arc<TurnContext>,
     sub_id: String,
     input: Vec<InputItem>,
 ) {
-    let task = AgentTask::compact(
-        sess.clone(),
-        turn_context,
-        sub_id,
-        input,
-        SUMMARIZATION_PROMPT.to_string(),
-    );
-    // set_task is synchronous in our fork
-    sess.set_task(task);
-}
-
-pub(super) async fn run_inline_auto_compact_task(
-    sess: Arc<Session>,
-    turn_context: Arc<TurnContext>,
-) -> Vec<ResponseItem> {
-    let sub_id = sess.next_internal_sub_id();
-    let input = vec![InputItem::Text { text: SUMMARIZATION_PROMPT.to_string() }];
-    run_compact_task_inner_inline(
-        sess,
-        turn_context,
-        sub_id,
-        input,
-        SUMMARIZATION_PROMPT.to_string(),
-    )
-    .await
-}
-
-pub(super) async fn run_compact_task(
-    sess: Arc<Session>,
-    turn_context: Arc<TurnContext>,
-    sub_id: String,
-    input: Vec<InputItem>,
-    compact_instructions: String,
-) {
-    let start_event = sess.make_event(&sub_id, EventMsg::TaskStarted);
-    sess.send_event(start_event).await;
-    let _ = perform_compaction(
-        sess.clone(),
-        turn_context,
-        sub_id.clone(),
-        input,
-        compact_instructions,
-        true,
-    )
-    .await;
-    let event = sess.make_event(
-        &sub_id,
-        EventMsg::TaskComplete(TaskCompleteEvent {
-            last_agent_message: None,
-        }),
-    );
-    sess.send_event(event).await;
-}
-
-/// Perform compaction as a background task that updates session history in-place.
-pub(super) async fn perform_compaction(
-    sess: Arc<Session>,
-    turn_context: Arc<TurnContext>,
-    sub_id: String,
-    input: Vec<InputItem>,
-    compact_instructions: String,
-    remove_task_on_completion: bool,
-) -> CodexResult<()> {
-    // Convert core InputItem -> ResponseInputItem using the same logic as the main turn flow
-    let initial_input_for_turn: ResponseInputItem = response_input_from_core_items(input);
-    let turn_input = sess.turn_input_with_history(vec![initial_input_for_turn.clone().into()]);
-
-    let turn_input = sanitize_items_for_compact(turn_input);
+    let initial_input_for_turn: ResponseInputItem = ResponseInputItem::from(input);
+    let turn_input = sess
+        .turn_input_with_history(vec![initial_input_for_turn.clone().into()])
+        .await;
 
     let prompt = Prompt {
         input: turn_input,
-        store: !sess.disable_response_storage,
-        user_instructions: turn_context.user_instructions.clone(),
-        environment_context: Some(EnvironmentContext::new(
-            Some(turn_context.cwd.clone()),
-            Some(turn_context.approval_policy),
-            Some(turn_context.sandbox_policy.clone()),
-            Some(sess.user_shell.clone()),
-        )),
-        tools: Vec::new(),
-        status_items: Vec::new(),
-        base_instructions_override: Some(compact_instructions),
-        include_additional_instructions: true,
-        text_format: None,
-        model_override: None,
-        model_family_override: None,
-        output_schema: None,
+        ..Default::default()
     };
 
     let max_retries = turn_context.client.get_provider().stream_max_retries();
     let mut retries = 0;
 
-    // Do not persist a TurnContext rollout item here; inline compaction is a
-    // background maintenance task and should not affect rollout reconstruction.
-
-    loop {
-        match drain_to_completed(&sess, turn_context.as_ref(), &prompt).await {
-            Ok(()) => break,
-            Err(CodexErr::Interrupted) => return Err(CodexErr::Interrupted),
-            Err(e) => {
-                if retries < max_retries {
-                    retries += 1;
-                    let delay = backoff(retries);
-                    sess
-                        .notify_stream_error(
-                            &sub_id,
-                            format!(
-                                "stream error: {e}; retrying {retries}/{max_retries} in {delay:?}…"
-                            ),
-                        )
-                        .await;
-                    tokio::time::sleep(delay).await;
-                    continue;
-                } else {
-                    let event = sess.make_event(
-                        &sub_id,
-                        EventMsg::Error(ErrorEvent {
-                            message: e.to_string(),
-                        }),
-                    );
-                    sess.send_event(event).await;
-                    return Err(e);
-                }
-            }
-        }
-    }
-
-    if remove_task_on_completion {
-        sess.remove_task(&sub_id);
-    }
-
-    // Snapshot history and compute a compacted version
-    let history_snapshot = {
-        let state = sess.state.lock().unwrap();
-        state.history.contents()
-    };
-    let summary_text = get_last_assistant_message_from_turn(&history_snapshot).unwrap_or_default();
-    let user_messages = collect_user_messages(&history_snapshot);
-    let initial_context = sess.build_initial_context(turn_context.as_ref());
-    let new_history = build_compacted_history(initial_context, &user_messages, &summary_text);
-
-    // Replace session history in-place
-    {
-        let mut state = sess.state.lock().unwrap();
-        // Replace entire history with the compacted one
-        state.history = crate::conversation_history::ConversationHistory::new();
-        state.history.record_items(new_history.iter());
-    }
-
-    let rollout_item = RolloutItem::Compacted(CompactedItem {
-        message: summary_text.clone(),
+    let rollout_item = RolloutItem::TurnContext(TurnContextItem {
+        cwd: turn_context.cwd.clone(),
+        approval_policy: turn_context.approval_policy,
+        sandbox_policy: turn_context.sandbox_policy.clone(),
+        model: turn_context.client.get_model(),
+        effort: turn_context.client.get_reasoning_effort(),
+        summary: turn_context.client.get_reasoning_summary(),
     });
     sess.persist_rollout_items(&[rollout_item]).await;
 
-    let display_message = if summary_text.trim().is_empty() {
-        "Compact task completed.".to_string()
-    } else {
-        summary_text.clone()
-    };
-    let event = sess.make_event(
-        &sub_id,
-        EventMsg::AgentMessage(AgentMessageEvent {
-            message: display_message,
-        }),
-    );
-    sess.send_event(event).await;
-    Ok(())
-}
-
-<<<<<<< HEAD
-/// Run compaction inline, update the session history in-place, and return the rebuilt compact history.
-async fn run_compact_task_inner_inline(
-    sess: Arc<Session>,
-    turn_context: Arc<TurnContext>,
-    sub_id: String,
-    input: Vec<InputItem>,
-    compact_instructions: String,
-) -> Vec<ResponseItem> {
-    // Convert core InputItem -> ResponseInputItem and build prompt
-    let initial_input_for_turn: ResponseInputItem = response_input_from_core_items(input);
-    let turn_input = sess.turn_input_with_history(vec![initial_input_for_turn.clone().into()]);
-
-    let turn_input = sanitize_items_for_compact(turn_input);
-
-    let prompt = Prompt {
-        input: turn_input,
-        store: !sess.disable_response_storage,
-        user_instructions: turn_context.user_instructions.clone(),
-        environment_context: Some(EnvironmentContext::new(
-            Some(turn_context.cwd.clone()),
-            Some(turn_context.approval_policy),
-            Some(turn_context.sandbox_policy.clone()),
-            Some(sess.user_shell.clone()),
-        )),
-        tools: Vec::new(),
-        status_items: Vec::new(),
-        base_instructions_override: Some(compact_instructions),
-        include_additional_instructions: true,
-        text_format: None,
-        model_override: None,
-        model_family_override: None,
-        output_schema: None,
-    };
-
-    let max_retries = turn_context.client.get_provider().stream_max_retries();
-    let mut retries = 0;
     loop {
-        match drain_to_completed(&sess, turn_context.as_ref(), &prompt).await {
-            Ok(()) => break,
-            Err(CodexErr::Interrupted) => return Vec::new(),
-=======
+        let attempt_result =
+            drain_to_completed(&sess, turn_context.as_ref(), &sub_id, &prompt).await;
+
         match attempt_result {
             Ok(()) => {
                 break;
@@ -270,6 +110,8 @@
                     .await;
                 let event = Event {
                     id: sub_id.clone(),
+                    event_seq: 0,
+                    order: None,
                     msg: EventMsg::Error(ErrorEvent {
                         message: e.to_string(),
                     }),
@@ -277,69 +119,56 @@
                 sess.send_event(event).await;
                 return;
             }
->>>>>>> 32038621
             Err(e) => {
                 if retries < max_retries {
                     retries += 1;
                     let delay = backoff(retries);
-                    sess
-                        .notify_stream_error(
-                            &sub_id,
-                            format!(
-                                "stream error: {e}; retrying {retries}/{max_retries} in {delay:?}…"
-                            ),
-                        )
-                        .await;
+                    sess.notify_stream_error(
+                        &sub_id,
+                        format!(
+                            "stream error: {e}; retrying {retries}/{max_retries} in {delay:?}…"
+                        ),
+                    )
+                    .await;
                     tokio::time::sleep(delay).await;
                     continue;
                 } else {
-                    let event = sess.make_event(
-                        &sub_id,
-                        EventMsg::Error(ErrorEvent {
+                    let event = Event {
+                        id: sub_id.clone(),
+                        event_seq: 0,
+                        order: None,
+                        msg: EventMsg::Error(ErrorEvent {
                             message: e.to_string(),
                         }),
-                    );
+                    };
                     sess.send_event(event).await;
-                    return Vec::new();
+                    return;
                 }
             }
         }
     }
 
-    let history_snapshot = {
-        let state = sess.state.lock().unwrap();
-        state.history.contents()
-    };
+    let history_snapshot = sess.history_snapshot().await;
     let summary_text = get_last_assistant_message_from_turn(&history_snapshot).unwrap_or_default();
     let user_messages = collect_user_messages(&history_snapshot);
     let initial_context = sess.build_initial_context(turn_context.as_ref());
     let new_history = build_compacted_history(initial_context, &user_messages, &summary_text);
-
-    {
-        let mut state = sess.state.lock().unwrap();
-        state.history = crate::conversation_history::ConversationHistory::new();
-        state.history.record_items(new_history.iter());
-    }
+    sess.replace_history(new_history).await;
 
     let rollout_item = RolloutItem::Compacted(CompactedItem {
         message: summary_text.clone(),
     });
     sess.persist_rollout_items(&[rollout_item]).await;
 
-    let display_message = if summary_text.trim().is_empty() {
-        "Compact task completed.".to_string()
-    } else {
-        summary_text.clone()
-    };
-    let event = sess.make_event(
-        &sub_id,
-        EventMsg::AgentMessage(AgentMessageEvent {
-            message: display_message,
+    let event = Event {
+        id: sub_id.clone(),
+        event_seq: 0,
+        order: None,
+        msg: EventMsg::AgentMessage(AgentMessageEvent {
+            message: "Compact task completed".to_string(),
         }),
-    );
+    };
     sess.send_event(event).await;
-
-    new_history
 }
 
 pub fn content_items_to_text(content: &[ContentItem]) -> Option<String> {
@@ -359,110 +188,6 @@
     } else {
         Some(pieces.join("\n"))
     }
-}
-
-fn truncate_for_compact(text: String, max_bytes: usize) -> String {
-    if text.len() <= max_bytes {
-        return text;
-    }
-    truncate_middle(&text, max_bytes).0
-}
-
-fn sanitize_items_for_compact(items: Vec<ResponseItem>) -> Vec<ResponseItem> {
-    items
-        .into_iter()
-        .filter_map(|item| match item {
-            ResponseItem::Message { id, role, content } => {
-                let mut filtered_content = Vec::with_capacity(content.len());
-                for content_item in content {
-                    match content_item {
-                        ContentItem::InputText { text } => {
-                            filtered_content.push(ContentItem::InputText {
-                                text: truncate_for_compact(text, COMPACT_TEXT_CONTENT_MAX_BYTES),
-                            });
-                        }
-                        ContentItem::OutputText { text } => {
-                            filtered_content.push(ContentItem::OutputText {
-                                text: truncate_for_compact(text, COMPACT_TEXT_CONTENT_MAX_BYTES),
-                            });
-                        }
-                        ContentItem::InputImage { image_url } => {
-                            if image_url.starts_with("data:")
-                                || image_url.len() > COMPACT_IMAGE_URL_MAX_BYTES
-                            {
-                                let bytes = image_url.len();
-                                filtered_content.push(ContentItem::InputText {
-                                    text: format!(
-                                        "(image omitted for compaction; {bytes} bytes)",
-                                    ),
-                                });
-                            } else {
-                                filtered_content.push(ContentItem::InputImage { image_url });
-                            }
-                        }
-                    }
-                }
-                if filtered_content.is_empty() {
-                    None
-                } else {
-                    Some(ResponseItem::Message {
-                        id,
-                        role,
-                        content: filtered_content,
-                    })
-                }
-            }
-            ResponseItem::FunctionCall {
-                id,
-                name,
-                arguments,
-                call_id,
-            } => {
-                let arguments = truncate_for_compact(arguments, COMPACT_TOOL_ARGS_MAX_BYTES);
-                Some(ResponseItem::FunctionCall {
-                    id,
-                    name,
-                    arguments,
-                    call_id,
-                })
-            }
-            ResponseItem::FunctionCallOutput { call_id, output } => {
-                let FunctionCallOutputPayload { content, success } = output;
-                let content = truncate_for_compact(content, COMPACT_TOOL_OUTPUT_MAX_BYTES);
-                Some(ResponseItem::FunctionCallOutput {
-                    call_id,
-                    output: FunctionCallOutputPayload { content, success },
-                })
-            }
-            ResponseItem::CustomToolCall {
-                id,
-                status,
-                call_id,
-                name,
-                input,
-            } => {
-                let input = truncate_for_compact(input, COMPACT_TOOL_ARGS_MAX_BYTES);
-                Some(ResponseItem::CustomToolCall {
-                    id,
-                    status,
-                    call_id,
-                    name,
-                    input,
-                })
-            }
-            ResponseItem::CustomToolCallOutput { call_id, output } => {
-                let output = truncate_for_compact(output, COMPACT_TOOL_OUTPUT_MAX_BYTES);
-                Some(ResponseItem::CustomToolCallOutput { call_id, output })
-            }
-            ResponseItem::Reasoning { id, summary, .. } => Some(ResponseItem::Reasoning {
-                id,
-                summary,
-                content: None,
-                encrypted_content: None,
-            }),
-            other => Some(other),
-        })
-        .collect()
 }
 
 pub(crate) fn collect_user_messages(items: &[ResponseItem]) -> Vec<String> {
@@ -525,6 +250,7 @@
 async fn drain_to_completed(
     sess: &Session,
     turn_context: &TurnContext,
+    sub_id: &str,
     prompt: &Prompt,
 ) -> CodexResult<()> {
     let mut stream = turn_context.client.clone().stream(prompt).await?;
@@ -537,82 +263,20 @@
             ));
         };
         match event {
-            Ok(ResponseEvent::OutputItemDone { item, .. }) => {
-                let mut state = sess.state.lock().unwrap();
-                state.history.record_items(std::slice::from_ref(&item));
-            }
-            Ok(ResponseEvent::Completed { .. }) => {
+            Ok(ResponseEvent::OutputItemDone(item)) => {
+                sess.record_into_history(std::slice::from_ref(&item)).await;
+            }
+            Ok(ResponseEvent::RateLimits(snapshot)) => {
+                sess.update_rate_limits(sub_id, snapshot).await;
+            }
+            Ok(ResponseEvent::Completed { token_usage, .. }) => {
+                sess.update_token_usage_info(sub_id, turn_context, token_usage.as_ref())
+                    .await;
                 return Ok(());
             }
             Ok(_) => continue,
             Err(e) => return Err(e),
         }
-    }
-}
-
-// Helper copied from codex.rs (private there): convert core InputItem -> ResponseInputItem
-fn response_input_from_core_items(items: Vec<InputItem>) -> ResponseInputItem {
-    let mut content_items = Vec::new();
-
-    for item in items {
-        match item {
-            InputItem::Text { text } => {
-                content_items.push(ContentItem::InputText { text });
-            }
-            InputItem::Image { image_url } => {
-                content_items.push(ContentItem::InputImage { image_url });
-            }
-            InputItem::LocalImage { path } => match std::fs::read(&path) {
-                Ok(bytes) => {
-                    let mime = mime_guess::from_path(&path)
-                        .first()
-                        .map(|m| m.essence_str().to_owned())
-                        .unwrap_or_else(|| "application/octet-stream".to_string());
-                    let encoded = base64::engine::general_purpose::STANDARD.encode(bytes);
-                    content_items.push(ContentItem::InputImage {
-                        image_url: format!("data:{mime};base64,{encoded}"),
-                    });
-                }
-                Err(err) => {
-                    tracing::warn!(
-                        "Skipping image {} – could not read file: {}",
-                        path.display(),
-                        err
-                    );
-                }
-            },
-            InputItem::EphemeralImage { path, metadata } => {
-                if let Some(meta) = metadata {
-                    content_items.push(ContentItem::InputText {
-                        text: format!("[EPHEMERAL:{}]", meta),
-                    });
-                }
-                match std::fs::read(&path) {
-                    Ok(bytes) => {
-                        let mime = mime_guess::from_path(&path)
-                            .first()
-                            .map(|m| m.essence_str().to_owned())
-                            .unwrap_or_else(|| "application/octet-stream".to_string());
-                        let encoded = base64::engine::general_purpose::STANDARD.encode(bytes);
-                        content_items.push(ContentItem::InputImage {
-                            image_url: format!("data:{mime};base64,{encoded}"),
-                        });
-                    }
-                    Err(err) => {
-                        tracing::error!(
-                            "Failed to read ephemeral image {} – {}",
-                            path.display(),
-                            err
-                        );
-                    }
-                }
-            }
-        }
-    }
-
-    ResponseInputItem::Message {
-        role: "user".to_string(),
-        content: content_items,
     }
 }
 
