--- conflicted
+++ resolved
@@ -252,12 +252,8 @@
             tool_choice: "auto",
             parallel_tool_calls: true,
             reasoning,
-<<<<<<< HEAD
             text,
-            store,
-=======
             store: azure_workaround,
->>>>>>> 8408f3e8
             stream: true,
             include,
             // Use a stable per-process cache key (session id). With store=false this is inert.
@@ -308,15 +304,7 @@
             req_builder = req_builder
                 .header("OpenAI-Beta", "responses=v1")
                 .header(reqwest::header::ACCEPT, "text/event-stream")
-<<<<<<< HEAD
-                .json(&payload);
-            // Only include a session_id for ChatGPT auth where the backend expects it
-            if auth_mode == Some(AuthMode::ChatGPT) {
-                req_builder = req_builder.header("session_id", self.session_id.to_string());
-            }
-=======
                 .json(&payload_json);
->>>>>>> 8408f3e8
 
             // Avoid unstable `let` chains: expand into nested conditionals.
             if let Some(auth) = auth.as_ref() {
