// Poisoned mutex should fail the program
#![allow(clippy::unwrap_used)]

use std::borrow::Cow;
use std::collections::HashMap;
use std::collections::HashSet;
use std::path::Path;
use std::path::PathBuf;
use std::sync::Arc;
use std::sync::Mutex;
use std::sync::atomic::AtomicU64;
use std::time::Duration;

use async_channel::Receiver;
use async_channel::Sender;
use base64::Engine;
use codex_apply_patch::ApplyPatchAction;
use codex_apply_patch::MaybeApplyPatchVerified;
use codex_apply_patch::maybe_parse_apply_patch_verified;
// unused: AuthManager
// unused: ConversationHistoryResponseEvent
use codex_protocol::protocol::TurnAbortReason;
// unused: TurnAbortedEvent
use futures::prelude::*;
use mcp_types::CallToolResult;
use serde::Serialize;
use serde_json;
use serde_json::json;
use tokio::sync::oneshot;
use tokio::task::AbortHandle;
use tracing::debug;
use tracing::error;
use tracing::info;
use tracing::trace;
use tracing::warn;
use uuid::Uuid;
use crate::CodexAuth;
use crate::agent_tool::AgentStatusUpdatePayload;
use crate::protocol::WebSearchBeginEvent;
use crate::protocol::WebSearchCompleteEvent;
use codex_protocol::models::WebSearchAction;

/// Initial submission ID for session configuration
pub(crate) const INITIAL_SUBMIT_ID: &str = "";

#[derive(Clone, Default)]
struct ConfirmGuardRuntime {
    patterns: Vec<ConfirmGuardPatternRuntime>,
}

#[derive(Clone)]
struct ConfirmGuardPatternRuntime {
    regex: regex_lite::Regex,
    message: Option<String>,
    raw: String,
}

impl ConfirmGuardRuntime {
    fn from_config(config: &crate::config_types::ConfirmGuardConfig) -> Self {
        let mut patterns = Vec::new();
        for pattern in &config.patterns {
            match regex_lite::Regex::new(&pattern.regex) {
                Ok(regex) => patterns.push(ConfirmGuardPatternRuntime {
                    regex,
                    message: pattern.message.clone(),
                    raw: pattern.regex.clone(),
                }),
                Err(err) => {
                    tracing::warn!("Skipping confirm guard pattern `{}`: {err}", pattern.regex);
                }
            }
        }
        Self { patterns }
    }

    fn matched_pattern(&self, input: &str) -> Option<&ConfirmGuardPatternRuntime> {
        self.patterns.iter().find(|pat| pat.regex.is_match(input))
    }

    fn is_empty(&self) -> bool {
        self.patterns.is_empty()
    }
}

impl ConfirmGuardPatternRuntime {
    fn guidance(&self, original_label: &str, original_value: &str, suggested: &str) -> String {
        let header = self
            .message
            .clone()
            .unwrap_or_else(|| {
                format!(
                    "Blocked command matching confirm guard pattern `{}`. Resend with 'confirm:' if you intend to proceed.",
                    self.raw
                )
            });
        format!("{header}\n\n{original_label}: {original_value}\nresend_exact_argv: {suggested}")
    }
}

/// Gather ephemeral, per-turn context that should not be persisted to history.
/// Combines environment info and (when enabled) a live browser snapshot and status.
struct EphemeralJar {
    items: Vec<ResponseItem>,
}

impl EphemeralJar {
    fn new() -> Self {
        Self { items: Vec::new() }
    }

    fn into_items(self) -> Vec<ResponseItem> {
        self.items
    }
}

/// Convert a vector of core `InputItem`s into a single `ResponseInputItem`
/// suitable for sending to the model. Handles images (local and pre‑encoded)
/// and our fork's ephemeral image variant by inlining a brief metadata marker
/// followed by the image as a data URL.
fn response_input_from_core_items(items: Vec<InputItem>) -> ResponseInputItem {
    let mut content_items = Vec::new();

    for item in items {
        match item {
            InputItem::Text { text } => {
                content_items.push(ContentItem::InputText { text });
            }
            InputItem::Image { image_url } => {
                content_items.push(ContentItem::InputImage { image_url });
            }
            InputItem::LocalImage { path } => match std::fs::read(&path) {
                Ok(bytes) => {
                    let mime = mime_guess::from_path(&path)
                        .first()
                        .map(|m| m.essence_str().to_owned())
                        .unwrap_or_else(|| "application/octet-stream".to_string());
                    let encoded = base64::engine::general_purpose::STANDARD.encode(bytes);
                    content_items.push(ContentItem::InputImage {
                        image_url: format!("data:{mime};base64,{encoded}"),
                    });
                }
                Err(err) => {
                    tracing::warn!(
                        "Skipping image {} – could not read file: {}",
                        path.display(),
                        err
                    );
                }
            },
            InputItem::EphemeralImage { path, metadata } => {
                tracing::info!(
                    "Processing ephemeral image: {} with metadata: {:?}",
                    path.display(),
                    metadata
                );

                if let Some(meta) = metadata {
                    content_items.push(ContentItem::InputText {
                        text: format!("[EPHEMERAL:{}]", meta),
                    });
                }

                match std::fs::read(&path) {
                    Ok(bytes) => {
                        let mime = mime_guess::from_path(&path)
                            .first()
                            .map(|m| m.essence_str().to_owned())
                            .unwrap_or_else(|| "application/octet-stream".to_string());
                        let encoded = base64::engine::general_purpose::STANDARD.encode(bytes);
                        tracing::info!("Created ephemeral image data URL with mime: {}", mime);
                        content_items.push(ContentItem::InputImage {
                            image_url: format!("data:{mime};base64,{encoded}"),
                        });
                    }
                    Err(err) => {
                        tracing::error!(
                            "Failed to read ephemeral image {} – {}",
                            path.display(),
                            err
                        );
                    }
                }
            }
        }
    }

    ResponseInputItem::Message {
        role: "user".to_string(),
        content: content_items,
    }
}

fn convert_call_tool_result_to_function_call_output_payload(
    result: &Result<CallToolResult, String>,
) -> FunctionCallOutputPayload {
    match result {
        Ok(ok) => FunctionCallOutputPayload {
            content: serde_json::to_string(ok)
                .unwrap_or_else(|e| format!("JSON serialization error: {e}")),
            success: Some(true),
        },
        Err(e) => FunctionCallOutputPayload {
            content: format!("err: {e:?}"),
            success: Some(false),
        },
    }
}

fn get_git_branch(cwd: &std::path::Path) -> Option<String> {
    let head_path = cwd.join(".git/HEAD");
    if let Ok(contents) = std::fs::read_to_string(&head_path) {
        if let Some(rest) = contents.trim().strip_prefix("ref: ") {
            if let Some(branch) = rest.trim().rsplit('/').next() {
                return Some(branch.to_string());
            }
        }
    }
    None
}

fn maybe_update_from_model_info<T: Copy + PartialEq>(
    field: &mut Option<T>,
    old_default: Option<T>,
    new_default: Option<T>,
) {
    if field.is_none() {
        if let Some(new_val) = new_default {
            *field = Some(new_val);
        }
        return;
    }

    if let (Some(current), Some(old_val)) = (*field, old_default) {
        if current == old_val {
            *field = new_default;
        }
    }
}

async fn build_turn_status_items(sess: &Session) -> Vec<ResponseItem> {
    let mut jar = EphemeralJar::new();

    // Collect environment context
    let cwd = sess.cwd.to_string_lossy().to_string();
    let branch = get_git_branch(&sess.cwd).unwrap_or_else(|| "unknown".to_string());
    let reasoning_effort = sess.client.get_reasoning_effort();

    // Build current system status (UI-only; not persisted)
    let mut current_status = format!(
        r#"== System Status ==
 [automatic message added by system]

 cwd: {cwd}
 branch: {branch}
 reasoning: {reasoning_effort:?}"#
    );

    // Prepare browser context + optional screenshot
    let mut screenshot_content: Option<ContentItem> = None;
    let mut include_screenshot = false;

    if let Some(browser_manager) = codex_browser::global::get_browser_manager().await {
        if browser_manager.is_enabled().await {
            // Get current URL and browser info
            let url = browser_manager
                .get_current_url()
                .await
                .unwrap_or_else(|| "unknown".to_string());

            // Try to get a tab title if available
            let title = match browser_manager.get_or_create_page().await {
                Ok(page) => page.get_title().await,
                Err(_) => None,
            };

            // Get browser type description
            let browser_type = browser_manager.get_browser_type().await;

            // Get viewport dimensions
            let (viewport_width, viewport_height) = browser_manager.get_viewport_size().await;
            let viewport_info = format!(" | Viewport: {}x{}", viewport_width, viewport_height);

            // Get cursor position
            let cursor_info = match browser_manager.get_cursor_position().await {
                Ok((x, y)) => format!(
                    " | Mouse position: ({:.0}, {:.0}) [shown as a blue cursor in the screenshot]",
                    x, y
                ),
                Err(_) => String::new(),
            };

            // Try to capture screenshot and compare with last one
            let screenshot_status = match capture_browser_screenshot(sess).await {
                Ok((screenshot_path, _url)) => {
                    // Always update the UI with the latest screenshot, even if unchanged for LLM payload
                    // This ensures the user sees that a fresh capture occurred each turn.
                    add_pending_screenshot(sess, screenshot_path.clone(), url.clone());
                    // Check if screenshot has changed using image hashing
                    let mut last_screenshot_info = sess.last_screenshot_info.lock().unwrap();

                    // Compute hash for current screenshot
                    let current_hash =
                        crate::image_comparison::compute_image_hash(&screenshot_path).ok();

                    let should_include_screenshot = if let (
                        Some((_last_path, last_phash, last_dhash)),
                        Some((cur_phash, cur_dhash)),
                    ) =
                        (last_screenshot_info.as_ref(), current_hash.as_ref())
                    {
                        // Compare hashes to see if screenshots are similar
                        let similar = crate::image_comparison::are_hashes_similar(
                            last_phash, last_dhash, cur_phash, cur_dhash,
                        );

                        if !similar {
                            // Screenshot has changed, include it
                            *last_screenshot_info = Some((
                                screenshot_path.clone(),
                                cur_phash.clone(),
                                cur_dhash.clone(),
                            ));
                            true
                        } else {
                            // Screenshot unchanged
                            false
                        }
                    } else {
                        // No previous screenshot or hash computation failed, include it
                        if let Some((phash, dhash)) = current_hash {
                            *last_screenshot_info = Some((screenshot_path.clone(), phash, dhash));
                        }
                        true
                    };

                    if should_include_screenshot {
                        if let Ok(bytes) = std::fs::read(&screenshot_path) {
                            let mime = mime_guess::from_path(&screenshot_path)
                                .first()
                                .map(|m| m.to_string())
                                .unwrap_or_else(|| "image/png".to_string());
                            let encoded = base64::engine::general_purpose::STANDARD.encode(bytes);
                            screenshot_content = Some(ContentItem::InputImage {
                                image_url: format!("data:{mime};base64,{encoded}"),
                            });
                            include_screenshot = true;
                            ""
                        } else {
                            " [Screenshot file read failed]"
                        }
                    } else {
                        " [Screenshot unchanged]"
                    }
                }
                Err(err_msg) => {
                    // Include error message so LLM knows screenshot failed
                    format!(" [Screenshot unavailable: {}]", err_msg).leak()
                }
            };

            let status_line = if let Some(t) = title {
                format!(
                    "Browser url: {} — {} ({}){}{}{}. You can interact with it using browser_* tools.",
                    url, t, browser_type, viewport_info, cursor_info, screenshot_status
                )
            } else {
                format!(
                    "Browser url: {} ({}){}{}{}. You can interact with it using browser_* tools.",
                    url, browser_type, viewport_info, cursor_info, screenshot_status
                )
            };
            current_status.push_str("\n");
            current_status.push_str(&status_line);
        }
    }

    // Check if system status has changed
    let mut last_status = sess.last_system_status.lock().unwrap();
    let status_changed = last_status.as_ref() != Some(&current_status);

    if status_changed {
        // Update last status
        *last_status = Some(current_status.clone());
    }

    // Only include items if something has changed or is new
    let mut content: Vec<ContentItem> = Vec::new();

    if status_changed {
        content.push(ContentItem::InputText {
            text: current_status,
        });
    }

    if include_screenshot {
        if let Some(image) = screenshot_content {
            content.push(image);
        }
    }

    if !content.is_empty() {
        jar.items.push(ResponseItem::Message {
            id: None,
            role: "user".to_string(),
            content,
        });
    }

    jar.into_items()
}
use crate::agent_tool::AGENT_MANAGER;
use crate::agent_tool::AgentStatus;
use crate::agent_tool::CancelAgentParams;
use crate::agent_tool::CheckAgentStatusParams;
use crate::agent_tool::GetAgentResultParams;
use crate::agent_tool::ListAgentsParams;
use crate::agent_tool::RunAgentParams;
use crate::agent_tool::WaitForAgentParams;
use crate::apply_patch::ApplyPatchExec;
use crate::apply_patch::CODEX_APPLY_PATCH_ARG1;
use crate::apply_patch::InternalApplyPatchInvocation;
use crate::apply_patch::convert_apply_patch_to_protocol;
use crate::apply_patch::get_writable_roots;
use crate::apply_patch::{self};
use crate::client::ModelClient;
use crate::client_common::Prompt;
use crate::client_common::ResponseEvent;
use crate::environment_context::EnvironmentContext;
use crate::config::{persist_model_selection, Config};
use crate::config_types::ShellEnvironmentPolicy;
use crate::conversation_history::ConversationHistory;
use crate::error::CodexErr;
use crate::error::Result as CodexResult;
use crate::error::SandboxErr;
use crate::error::get_error_message_ui;
use crate::exec::ExecParams;
use crate::exec::ExecToolCallOutput;
use crate::exec::SandboxType;
use crate::exec::StdoutStream;
use crate::exec::StreamOutput;
use crate::exec::process_exec_tool_call;
use crate::exec_env::create_env;
use crate::mcp_connection_manager::McpConnectionManager;
use crate::mcp_tool_call::handle_mcp_tool_call;
use crate::model_family::{derive_default_model_family, find_family_for_model};
use codex_protocol::models::ContentItem;
use codex_protocol::models::FunctionCallOutputPayload;
use codex_protocol::models::LocalShellAction;
use codex_protocol::models::ReasoningItemContent;
use codex_protocol::models::ReasoningItemReasoningSummary;
use codex_protocol::models::ResponseInputItem;
use codex_protocol::models::ResponseItem;
use codex_protocol::models::ShellToolCallParams;
use crate::openai_model_info::get_model_info;
use crate::openai_tools::ToolsConfig;
use crate::openai_tools::get_openai_tools;
use crate::parse_command::parse_command;
use crate::plan_tool::handle_update_plan;
use crate::project_doc::get_user_instructions;
use crate::protocol::AgentMessageDeltaEvent;
use crate::protocol::AgentMessageEvent;
use crate::protocol::AgentReasoningDeltaEvent;
use crate::protocol::AgentReasoningEvent;
use crate::protocol::AgentReasoningRawContentDeltaEvent;
use crate::protocol::AgentReasoningRawContentEvent;
use crate::protocol::AgentReasoningSectionBreakEvent;
use crate::protocol::AgentStatusUpdateEvent;
use crate::protocol::ApplyPatchApprovalRequestEvent;
use crate::protocol::AskForApproval;
use crate::protocol::BackgroundEventEvent;
use crate::protocol::BrowserScreenshotUpdateEvent;
use crate::protocol::ErrorEvent;
use crate::protocol::Event;
use crate::protocol::EventMsg;
use crate::protocol::ExecApprovalRequestEvent;
use crate::protocol::ExecCommandBeginEvent;
use crate::protocol::ExecCommandEndEvent;
use crate::protocol::FileChange;
use crate::protocol::InputItem;
use crate::protocol::Op;
use crate::protocol::PatchApplyBeginEvent;
use crate::protocol::PatchApplyEndEvent;
use crate::protocol::ReviewDecision;
use crate::protocol::SandboxPolicy;
use crate::protocol::SessionConfiguredEvent;
use crate::protocol::Submission;
use crate::protocol::TaskCompleteEvent;
use crate::protocol::TurnDiffEvent;
use crate::rollout::RolloutRecorder;
use crate::safety::SafetyCheck;
use crate::safety::assess_command_safety;
use crate::safety::assess_safety_for_untrusted_command;
use crate::shell;
use crate::turn_diff_tracker::TurnDiffTracker;
use crate::user_notification::UserNotification;
use crate::util::backoff;
use crate::rollout::recorder::SessionStateSnapshot;
use serde_json::Value;
use crate::exec_command::ExecSessionManager;

/// The high-level interface to the Codex system.
/// It operates as a queue pair where you send submissions and receive events.
pub struct Codex {
    next_id: AtomicU64,
    tx_sub: Sender<Submission>,
    rx_event: Receiver<Event>,
}

/// Wrapper returned by [`Codex::spawn`] containing the spawned [`Codex`],
/// the submission id for the initial `ConfigureSession` request and the
/// unique session id.
pub struct CodexSpawnOk {
    pub codex: Codex,
    pub init_id: String,
    pub session_id: Uuid,
}

impl Codex {
    /// Spawn a new [`Codex`] and initialize the session.
    pub async fn spawn(config: Config, auth: Option<CodexAuth>) -> CodexResult<CodexSpawnOk> {
        // experimental resume path (undocumented)
        let resume_path = config.experimental_resume.clone();
        info!("resume_path: {resume_path:?}");
        // Use an unbounded submission queue to avoid any possibility of back‑pressure
        // between the TUI submit worker and the core loop during interrupts/cancels.
        let (tx_sub, rx_sub) = async_channel::unbounded();
        let (tx_event, rx_event) = async_channel::unbounded();

        let user_instructions = get_user_instructions(&config).await;

        let configure_session = Op::ConfigureSession {
            provider: config.model_provider.clone(),
            model: config.model.clone(),
            model_reasoning_effort: config.model_reasoning_effort,
            model_reasoning_summary: config.model_reasoning_summary,
            model_text_verbosity: config.model_text_verbosity,
            user_instructions,
            base_instructions: config.base_instructions.clone(),
            approval_policy: config.approval_policy,
            sandbox_policy: config.sandbox_policy.clone(),
            disable_response_storage: config.disable_response_storage,
            notify: config.notify.clone(),
            cwd: config.cwd.clone(),
            resume_path: resume_path.clone(),
        };

        let config = Arc::new(config);

        // Generate a unique ID for the lifetime of this Codex session.
        let session_id = Uuid::new_v4();

        // This task will run until Op::Shutdown is received.
        tokio::spawn(submission_loop(session_id, config, auth, rx_sub, tx_event));
        let codex = Codex {
            next_id: AtomicU64::new(0),
            tx_sub,
            rx_event,
        };
        let init_id = codex.submit(configure_session).await?;

        Ok(CodexSpawnOk {
            codex,
            init_id,
            session_id,
        })
    }

    /// Submit the `op` wrapped in a `Submission` with a unique ID.
    pub async fn submit(&self, op: Op) -> CodexResult<String> {
        let id = self
            .next_id
            .fetch_add(1, std::sync::atomic::Ordering::SeqCst)
            .to_string();
        let sub = Submission { id: id.clone(), op };
        self.submit_with_id(sub).await?;
        Ok(id)
    }

    /// Use sparingly: prefer `submit()` so Codex is responsible for generating
    /// unique IDs for each submission.
    pub async fn submit_with_id(&self, sub: Submission) -> CodexResult<()> {
        self.tx_sub
            .send(sub)
            .await
            .map_err(|_| CodexErr::InternalAgentDied)?;
        Ok(())
    }

    pub async fn next_event(&self) -> CodexResult<Event> {
        let event = self
            .rx_event
            .recv()
            .await
            .map_err(|_| CodexErr::InternalAgentDied)?;
        Ok(event)
    }
}

/// Mutable state of the agent
#[derive(Default)]
struct State {
    approved_commands: HashSet<Vec<String>>,
    current_agent: Option<AgentAgent>,
    pending_approvals: HashMap<String, oneshot::Sender<ReviewDecision>>,
    pending_input: Vec<ResponseInputItem>,
    history: ConversationHistory,
    /// Tracks which completed agents (by id) have already been returned to the
    /// model for a given batch when using `agent_wait` without `return_all`.
    /// This enables sequential waiting behavior across multiple calls.
    seen_completed_agents_by_batch: HashMap<String, HashSet<String>>,
    /// Scratchpad that buffers streamed items/deltas for the current HTTP attempt
    /// so we can seed retries without losing progress.
    turn_scratchpad: Option<TurnScratchpad>,
    /// Per-submission monotonic event sequence (resets at TaskStarted)
    event_seq_by_sub_id: HashMap<String, u64>,
    /// 1-based ordinal of the current HTTP request attempt in this session.
    request_ordinal: u64,
}

/// Buffers partial turn progress produced during a single HTTP streaming attempt.
/// This is not recorded to persistent history. It is only used to seed retries
/// when the SSE stream disconnects mid‑turn.
#[derive(Default, Clone, Debug)]
struct TurnScratchpad {
    /// Output items that reached `response.output_item.done` during this attempt
    items: Vec<ResponseItem>,
    /// Tool outputs we produced locally in reaction to output items
    responses: Vec<ResponseInputItem>,
    /// Last assistant text fragment received via deltas (not yet finalized)
    partial_assistant_text: String,
    /// Last reasoning summary fragment received via deltas (not yet finalized)
    partial_reasoning_summary: String,
}

/// Context for an initialized model agent
///
/// A session has at most 1 running agent at a time, and can be interrupted by user input.
pub(crate) struct Session {
    client: ModelClient,
    tx_event: Sender<Event>,

    /// The session's current working directory. All relative paths provided by
    /// the model as well as sandbox policies are resolved against this path
    /// instead of `std::env::current_dir()`.
    cwd: PathBuf,
    base_instructions: Option<String>,
    user_instructions: Option<String>,
    approval_policy: AskForApproval,
    sandbox_policy: SandboxPolicy,
    shell_environment_policy: ShellEnvironmentPolicy,
    _writable_roots: Vec<PathBuf>,
    disable_response_storage: bool,
    tools_config: ToolsConfig,

    /// Manager for external MCP servers/tools.
    mcp_connection_manager: McpConnectionManager,
    #[allow(dead_code)]
    session_manager: ExecSessionManager,

    /// Configuration for available agent models
    agents: Vec<crate::config_types::AgentConfig>,

    /// External notifier command (will be passed as args to exec()). When
    /// `None` this feature is disabled.
    notify: Option<Vec<String>>,

    /// Optional rollout recorder for persisting the conversation transcript so
    /// sessions can be replayed or inspected later.
    rollout: Mutex<Option<RolloutRecorder>>,
    state: Mutex<State>,
    codex_linux_sandbox_exe: Option<PathBuf>,
    user_shell: shell::Shell,
    show_raw_agent_reasoning: bool,
    /// Pending browser screenshots to include in the next model request
    #[allow(dead_code)]
    pending_browser_screenshots: Mutex<Vec<PathBuf>>,
    /// Track the last system status to detect changes
    last_system_status: Mutex<Option<String>>,
    /// Track the last screenshot path and hash to detect changes
    last_screenshot_info: Mutex<Option<(PathBuf, Vec<u8>, Vec<u8>)>>, // (path, phash, dhash)
    confirm_guard: ConfirmGuardRuntime,
}

#[derive(Debug, Clone)]
pub(crate) struct ToolCallCtx {
    pub sub_id: String,
    pub call_id: String,
    pub seq_hint: Option<u64>,
    pub output_index: Option<u32>,
}

impl ToolCallCtx {
    pub fn new(sub_id: String, call_id: String, seq_hint: Option<u64>, output_index: Option<u32>) -> Self {
        Self { sub_id, call_id, seq_hint, output_index }
    }

    pub fn order_meta(&self, req_ordinal: u64) -> crate::protocol::OrderMeta {
        crate::protocol::OrderMeta { request_ordinal: req_ordinal, output_index: self.output_index, sequence_number: self.seq_hint }
    }
}

impl Session {
    #[allow(dead_code)]
    pub(crate) fn get_writable_roots(&self) -> &[PathBuf] {
        &self._writable_roots
    }

    pub(crate) fn get_approval_policy(&self) -> AskForApproval {
        self.approval_policy
    }

    pub(crate) fn get_cwd(&self) -> &Path {
        &self.cwd
    }

    pub(crate) fn get_sandbox_policy(&self) -> &SandboxPolicy {
        &self.sandbox_policy
    }

    fn resolve_path(&self, path: Option<String>) -> PathBuf {
        path.as_ref()
            .map(PathBuf::from)
            .map_or_else(|| self.cwd.clone(), |p| self.cwd.join(p))
    }

    // ────────────────────────────
    // Scratchpad helpers
    // ────────────────────────────
    fn begin_attempt_scratchpad(&self) {
        let mut state = self.state.lock().unwrap();
        state.turn_scratchpad = Some(TurnScratchpad::default());
    }

    /// Bump the per-session HTTP request attempt ordinal so `OrderMeta`
    /// reflects the correct provider request index for this attempt.
    fn begin_http_attempt(&self) {
        let mut state = self.state.lock().unwrap();
        state.request_ordinal = state.request_ordinal.saturating_add(1);
    }

    fn scratchpad_push(&self, item: &ResponseItem, response: &Option<ResponseInputItem>) {
        let mut state = self.state.lock().unwrap();
        if let Some(sp) = &mut state.turn_scratchpad {
            sp.items.push(item.clone());
            if let Some(r) = response {
                sp.responses.push(r.clone());
            }
        }
    }

    fn scratchpad_add_text_delta(&self, delta: &str) {
        let mut state = self.state.lock().unwrap();
        if let Some(sp) = &mut state.turn_scratchpad {
            sp.partial_assistant_text.push_str(delta);
            // Keep memory bounded (ensure UTF-8 char boundary when trimming)
            if sp.partial_assistant_text.len() > 4000 {
                let mut drain_up_to = sp.partial_assistant_text.len() - 4000;
                while !sp.partial_assistant_text.is_char_boundary(drain_up_to) {
                    drain_up_to -= 1;
                }
                sp.partial_assistant_text.drain(..drain_up_to);
            }
        }
    }

    fn scratchpad_add_reasoning_delta(&self, delta: &str) {
        let mut state = self.state.lock().unwrap();
        if let Some(sp) = &mut state.turn_scratchpad {
            sp.partial_reasoning_summary.push_str(delta);
            if sp.partial_reasoning_summary.len() > 4000 {
                let mut drain_up_to = sp.partial_reasoning_summary.len() - 4000;
                while !sp.partial_reasoning_summary.is_char_boundary(drain_up_to) {
                    drain_up_to -= 1;
                }
                sp.partial_reasoning_summary.drain(..drain_up_to);
            }
        }
    }

    fn scratchpad_clear_partial_message(&self) {
        let mut state = self.state.lock().unwrap();
        if let Some(sp) = &mut state.turn_scratchpad {
            sp.partial_assistant_text.clear();
        }
    }

    fn take_scratchpad(&self) -> Option<TurnScratchpad> {
        let mut state = self.state.lock().unwrap();
        state.turn_scratchpad.take()
    }

    fn clear_scratchpad(&self) {
        let mut state = self.state.lock().unwrap();
        state.turn_scratchpad = None;
    }
}

impl Session {
    pub fn set_agent(&self, agent: AgentAgent) {
        let mut state = self.state.lock().unwrap();
        if let Some(current_agent) = state.current_agent.take() {
            current_agent.abort(TurnAbortReason::Replaced);
        }
        state.current_agent = Some(agent);
    }

    pub fn remove_agent(&self, sub_id: &str) {
        let mut state = self.state.lock().unwrap();
        if let Some(agent) = &state.current_agent {
            if agent.sub_id == sub_id {
                state.current_agent.take();
            }
        }
    }

    /// Sends the given event to the client and swallows the send error, if
    /// any, logging it as an error.
    pub(crate) async fn send_event(&self, event: Event) {
        if let Err(e) = self.tx_event.send(event).await {
            error!("failed to send tool call event: {e}");
        }
    }

    /// Create a stamped Event with a per-turn sequence number.
    pub(crate) fn make_event(&self, sub_id: &str, msg: EventMsg) -> Event {
        let mut state = self.state.lock().unwrap();
        let seq = match msg {
            EventMsg::TaskStarted => {
                // Reset per-sub_id sequence at the start of a turn.
                // We increment request_ordinal per HTTP attempt instead
                // (see `begin_http_attempt`).
                let e = state
                    .event_seq_by_sub_id
                    .entry(sub_id.to_string())
                    .or_insert(0);
                *e = 0;
                0
            }
            _ => {
                let e = state
                    .event_seq_by_sub_id
                    .entry(sub_id.to_string())
                    .or_insert(0);
                *e = e.saturating_add(1);
                *e
            }
        };
        Event { id: sub_id.to_string(), event_seq: seq, msg, order: None }
    }

    /// Same as make_event but allows supplying a provider sequence_number
    /// (e.g., Responses API SSE event). We DO NOT overwrite `event_seq`
    /// with this hint because `event_seq` must remain monotonic per turn
    /// and local to our runtime. Provider ordering is carried via
    /// `OrderMeta` when applicable.
    fn make_event_with_hint(&self, sub_id: &str, msg: EventMsg, _seq_hint: Option<u64>) -> Event {
        // Preserve the monotonic invariant of event_seq by delegating to make_event.
        // Any ordering hints from the provider should be conveyed through
        // OrderMeta (see make_event_with_order) rather than event_seq.
        self.make_event(sub_id, msg)
    }

    fn make_event_with_order(
        &self,
        sub_id: &str,
        msg: EventMsg,
        order: crate::protocol::OrderMeta,
        seq_hint: Option<u64>,
    ) -> Event {
        let mut ev = self.make_event_with_hint(sub_id, msg, seq_hint);
        ev.order = Some(order);
        ev
    }

    // Kept private helpers focused on ctx-based flow to avoid misuse.

    pub(crate) async fn send_ordered_from_ctx(&self, ctx: &ToolCallCtx, msg: EventMsg) {
        let order = ctx.order_meta(self.current_request_ordinal());
        let ev = self.make_event_with_order(&ctx.sub_id, msg, order, ctx.seq_hint);
        let _ = self.tx_event.send(ev).await;
    }

    fn current_request_ordinal(&self) -> u64 {
        let state = self.state.lock().unwrap();
        state.request_ordinal
    }

    pub async fn request_command_approval(
        &self,
        sub_id: String,
        call_id: String,
        command: Vec<String>,
        cwd: PathBuf,
        reason: Option<String>,
    ) -> oneshot::Receiver<ReviewDecision> {
        let (tx_approve, rx_approve) = oneshot::channel();
        let event = self.make_event(
            &sub_id,
            EventMsg::ExecApprovalRequest(ExecApprovalRequestEvent {
                call_id: call_id.clone(),
                command,
                cwd,
                reason,
            }),
        );
        let _ = self.tx_event.send(event).await;
        {
            let mut state = self.state.lock().unwrap();
            // Track pending approval by call_id (unique per request) rather than sub_id
            // so parallel approvals in the same turn do not clobber each other.
            state.pending_approvals.insert(call_id, tx_approve);
        }
        rx_approve
    }

    pub async fn request_patch_approval(
        &self,
        sub_id: String,
        call_id: String,
        action: &ApplyPatchAction,
        reason: Option<String>,
        grant_root: Option<PathBuf>,
    ) -> oneshot::Receiver<ReviewDecision> {
        let (tx_approve, rx_approve) = oneshot::channel();
        let event = self.make_event(
            &sub_id,
            EventMsg::ApplyPatchApprovalRequest(ApplyPatchApprovalRequestEvent {
                call_id: call_id.clone(),
                changes: convert_apply_patch_to_protocol(action),
                reason,
                grant_root,
            }),
        );
        let _ = self.tx_event.send(event).await;
        {
            let mut state = self.state.lock().unwrap();
            // Track pending approval by call_id to avoid collisions.
            state.pending_approvals.insert(call_id, tx_approve);
        }
        rx_approve
    }

    pub fn notify_approval(&self, call_id: &str, decision: ReviewDecision) {
        let mut state = self.state.lock().unwrap();
        if let Some(tx_approve) = state.pending_approvals.remove(call_id) {
            let _ = tx_approve.send(decision);
        } else {
            // If we cannot find a pending approval for this call id, surface a warning
            // to aid debugging of stuck approvals.
            tracing::warn!("no pending approval found for call_id={}", call_id);
        }
    }

    pub fn add_approved_command(&self, cmd: Vec<String>) {
        let mut state = self.state.lock().unwrap();
        state.approved_commands.insert(cmd);
    }

    /// Records items to both the rollout and the chat completions/ZDR
    /// transcript, if enabled.
    async fn record_conversation_items(&self, items: &[ResponseItem]) {
        debug!("Recording items for conversation: {items:?}");
        self.record_state_snapshot(items).await;

        self.state.lock().unwrap().history.record_items(items);
    }

    /// Clean up old screenshots and system status messages from conversation history
    /// This is called when a new user message arrives to keep history manageable
    async fn cleanup_old_status_items(&self) {
        let mut state = self.state.lock().unwrap();

        // Get current history items
        let current_items = state.history.contents();

        // Track various message types and their positions
        let mut real_user_messages = Vec::new(); // Non-status user messages
        let mut status_messages = Vec::new(); // Messages with screenshots or status

        for (idx, item) in current_items.iter().enumerate() {
            match item {
                ResponseItem::Message { role, content, .. } if role == "user" => {
                    // Check message content
                    let has_status = content.iter().any(|c| {
                        if let ContentItem::InputText { text } = c {
                            text.contains("== System Status ==")
                                || text.contains("Current working directory:")
                                || text.contains("Git branch:")
                        } else {
                            false
                        }
                    });

                    let has_screenshot = content
                        .iter()
                        .any(|c| matches!(c, ContentItem::InputImage { .. }));

                    let has_real_text = content.iter().any(|c| {
                        if let ContentItem::InputText { text } = c {
                            // Real user text doesn't contain system status markers
                            !text.contains("== System Status ==")
                                && !text.contains("Current working directory:")
                                && !text.contains("Git branch:")
                                && !text.trim().is_empty()
                        } else {
                            false
                        }
                    });

                    if has_real_text && !has_status && !has_screenshot {
                        // This is a real user message
                        real_user_messages.push(idx);
                    } else if has_status || has_screenshot {
                        // This is a status/screenshot message
                        status_messages.push(idx);
                    }
                }
                _ => {}
            }
        }

        // Find screenshots to keep: last 2 that directly follow real user commands
        let mut screenshots_to_keep = std::collections::HashSet::new();

        // Work backwards through real user messages
        for &user_idx in real_user_messages.iter().rev().take(2) {
            // Find the first status message after this user message
            for &status_idx in status_messages.iter() {
                if status_idx > user_idx {
                    // Check if this status message contains a screenshot
                    if let Some(ResponseItem::Message { content, .. }) =
                        current_items.get(status_idx)
                    {
                        let has_screenshot = content
                            .iter()
                            .any(|c| matches!(c, ContentItem::InputImage { .. }));
                        if has_screenshot {
                            screenshots_to_keep.insert(status_idx);
                            break; // Only keep one screenshot per user message
                        }
                    }
                }
            }
        }

        // Build the filtered history
        let mut items_to_keep = Vec::new();
        let mut removed_screenshots = 0;
        let mut removed_status = 0;

        for (idx, item) in current_items.iter().enumerate() {
            let should_keep = if status_messages.contains(&idx) {
                // This is a status/screenshot message
                if screenshots_to_keep.contains(&idx) {
                    true // Keep this screenshot
                } else {
                    // Count what we're removing
                    if let ResponseItem::Message { content, .. } = item {
                        let has_screenshot = content
                            .iter()
                            .any(|c| matches!(c, ContentItem::InputImage { .. }));
                        if has_screenshot {
                            removed_screenshots += 1;
                        } else {
                            removed_status += 1;
                        }
                    }
                    false // Remove this status/screenshot
                }
            } else {
                true // Keep all non-status messages (real user messages, assistant messages, etc.)
            };

            if should_keep {
                items_to_keep.push(item.clone());
            }
        }

        // Replace the history with cleaned items
        state.history = ConversationHistory::new();
        state.history.record_items(&items_to_keep);

        if removed_screenshots > 0 || removed_status > 0 {
            info!(
                "Cleaned up history: removed {} old screenshots and {} status messages, kept {} recent screenshots",
                removed_screenshots,
                removed_status,
                screenshots_to_keep.len()
            );
        }
    }

    async fn record_state_snapshot(&self, items: &[ResponseItem]) {
        let snapshot = { SessionStateSnapshot {} };

        let recorder = {
            let guard = self.rollout.lock().unwrap();
            guard.as_ref().cloned()
        };

        if let Some(rec) = recorder {
            if let Err(e) = rec.record_state(snapshot).await {
                error!("failed to record rollout state: {e:#}");
            }
            if let Err(e) = rec.record_items(items).await {
                error!("failed to record rollout items: {e:#}");
            }
        }
    }

    async fn on_exec_command_begin(
        &self,
        turn_diff_tracker: &mut TurnDiffTracker,
        exec_command_context: ExecCommandContext,
        seq_hint: Option<u64>,
        output_index: Option<u32>,
        attempt_req: u64,
    ) {
        let ExecCommandContext {
            sub_id,
            call_id,
            command_for_display,
            cwd,
            apply_patch,
        } = exec_command_context;
        let msg = match apply_patch {
            Some(ApplyPatchCommandContext {
                user_explicitly_approved_this_action,
                changes,
            }) => {
                turn_diff_tracker.on_patch_begin(&changes);

                EventMsg::PatchApplyBegin(PatchApplyBeginEvent {
                    call_id,
                    auto_approved: !user_explicitly_approved_this_action,
                    changes,
                })
            }
            None => EventMsg::ExecCommandBegin(ExecCommandBeginEvent {
                call_id,
                command: command_for_display.clone(),
                cwd,
                parsed_cmd: parse_command(&command_for_display),
            }),
        };
        let order = crate::protocol::OrderMeta { request_ordinal: attempt_req, output_index, sequence_number: seq_hint };
        let event = self.make_event_with_order(&sub_id, msg, order, seq_hint);
        let _ = self.tx_event.send(event).await;
    }

    async fn on_exec_command_end(
        &self,
        turn_diff_tracker: &mut TurnDiffTracker,
        sub_id: &str,
        call_id: &str,
        output: &ExecToolCallOutput,
        is_apply_patch: bool,
        seq_hint: Option<u64>,
        output_index: Option<u32>,
        attempt_req: u64,
    ) {
        let ExecToolCallOutput {
            stdout,
            stderr,
            aggregated_output: _,
            duration,
            exit_code,
            timed_out: _,
        } = output;
        // Because stdout and stderr could each be up to 100 KiB, we send
        // truncated versions.
        const MAX_STREAM_OUTPUT: usize = 5 * 1024; // 5KiB
        let stdout = stdout.text.chars().take(MAX_STREAM_OUTPUT).collect();
        let stderr = stderr.text.chars().take(MAX_STREAM_OUTPUT).collect();
        // Precompute formatted output if needed in future for logging/pretty UI.

        let msg = if is_apply_patch {
            EventMsg::PatchApplyEnd(PatchApplyEndEvent {
                call_id: call_id.to_string(),
                stdout,
                stderr,
                success: *exit_code == 0,
            })
        } else {
            EventMsg::ExecCommandEnd(ExecCommandEndEvent {
                call_id: call_id.to_string(),
                stdout,
                stderr,
                exit_code: *exit_code,
                duration: *duration,
            })
        };
        let order = crate::protocol::OrderMeta { request_ordinal: attempt_req, output_index, sequence_number: seq_hint };
        let event = self.make_event_with_order(sub_id, msg, order, seq_hint);
        let _ = self.tx_event.send(event).await;

        // If this is an apply_patch, after we emit the end patch, emit a second event
        // with the full turn diff if there is one.
        if is_apply_patch {
            let unified_diff = turn_diff_tracker.get_unified_diff();
            if let Ok(Some(unified_diff)) = unified_diff {
                let msg = EventMsg::TurnDiff(TurnDiffEvent { unified_diff });
                let event = self.make_event(sub_id, msg);
                let _ = self.tx_event.send(event).await;
            }
        }
    }
    /// Runs the exec tool call and emits events for the begin and end of the
    /// command even on error.
    ///
    /// Returns the output of the exec tool call.
    async fn run_exec_with_events<'a>(
        &self,
        turn_diff_tracker: &mut TurnDiffTracker,
        begin_ctx: ExecCommandContext,
        exec_args: ExecInvokeArgs<'a>,
        seq_hint: Option<u64>,
        output_index: Option<u32>,
        attempt_req: u64,
    ) -> crate::error::Result<ExecToolCallOutput> {
        let is_apply_patch = begin_ctx.apply_patch.is_some();
        let sub_id = begin_ctx.sub_id.clone();
        let call_id = begin_ctx.call_id.clone();

        self.on_exec_command_begin(turn_diff_tracker, begin_ctx.clone(), seq_hint, output_index, attempt_req)
            .await;

            let result = process_exec_tool_call(
                exec_args.params,
                exec_args.sandbox_type,
                exec_args.sandbox_policy,
                exec_args.codex_linux_sandbox_exe,
                exec_args.stdout_stream,
            )
            .await;

        let output_stderr;
        let borrowed: &ExecToolCallOutput = match &result {
            Ok(output) => output,
            Err(CodexErr::Sandbox(SandboxErr::Timeout { output })) => output,
            Err(e) => {
                output_stderr = ExecToolCallOutput {
                    exit_code: -1,
                    stdout: StreamOutput::new(String::new()),
                    stderr: StreamOutput::new(get_error_message_ui(e)),
                    aggregated_output: StreamOutput::new(get_error_message_ui(e)),
                    duration: Duration::default(),
                    timed_out: false,
                };
                &output_stderr
            }
        };
        self.on_exec_command_end(
            turn_diff_tracker,
            &sub_id,
            &call_id,
            borrowed,
            is_apply_patch,
            seq_hint.map(|h| h.saturating_add(1)),
            output_index,
            attempt_req,
        )
        .await;

        result
    }

    /// Helper that emits a BackgroundEvent with the given message. This keeps
    /// the call‑sites terse so adding more diagnostics does not clutter the
    /// core agent logic.
    async fn notify_background_event(&self, sub_id: &str, message: impl Into<String>) {
        let event = self.make_event(
            sub_id,
            EventMsg::BackgroundEvent(BackgroundEventEvent { message: message.into() }),
        );
        let _ = self.tx_event.send(event).await;
    }

    async fn notify_stream_error(&self, sub_id: &str, message: impl Into<String>) {
        let event = self.make_event(
            sub_id,
            EventMsg::Error(ErrorEvent { message: message.into() }),
        );
        let _ = self.tx_event.send(event).await;
    }

    /// Build the full turn input by concatenating the current conversation
    /// history with additional items for this turn.
    /// Browser screenshots are filtered out from history to keep them ephemeral.
    pub fn turn_input_with_history(&self, extra: Vec<ResponseItem>) -> Vec<ResponseItem> {
        let history = self.state.lock().unwrap().history.contents();

        // Debug: Count function call outputs in history
        let fc_output_count = history
            .iter()
            .filter(|item| matches!(item, ResponseItem::FunctionCallOutput { .. }))
            .count();
        if fc_output_count > 0 {
            debug!(
                "History contains {} FunctionCallOutput items",
                fc_output_count
            );
        }

        // Count images in extra for debugging (we can't distinguish ephemeral at this level anymore)
        let images_in_extra = extra
            .iter()
            .filter(|item| {
                if let ResponseItem::Message { content, .. } = item {
                    content
                        .iter()
                        .any(|c| matches!(c, ContentItem::InputImage { .. }))
                } else {
                    false
                }
            })
            .count();

        if images_in_extra > 0 {
            tracing::info!(
                "Found {} images in current turn's extra items",
                images_in_extra
            );
        }

        // Filter out browser screenshots from historical messages
        // We identify them by the [EPHEMERAL:...] marker that precedes them
        let filtered_history: Vec<ResponseItem> = history
            .into_iter()
            .map(|item| {
                if let ResponseItem::Message { id, role, content } = item {
                    if role == "user" {
                        // Filter out ephemeral content from user messages
                        let mut filtered_content: Vec<ContentItem> = Vec::new();
                        let mut skip_next_image = false;

                        for content_item in content {
                            match &content_item {
                                ContentItem::InputText { text }
                                    if text.starts_with("[EPHEMERAL:") =>
                                {
                                    // This is an ephemeral marker, skip it and the next image
                                    skip_next_image = true;
                                    tracing::info!("Filtering out ephemeral marker: {}", text);
                                }
                                ContentItem::InputImage { .. }
                                    if skip_next_image =>
                                {
                                    // Skip this image as it follows an ephemeral marker
                                    skip_next_image = false;
                                    tracing::info!("Filtering out ephemeral image from history");
                                }
                                _ => {
                                    // Keep everything else
                                    filtered_content.push(content_item);
                                }
                            }
                        }

                        ResponseItem::Message {
                            id,
                            role,
                            content: filtered_content,
                        }
                    } else {
                        // Keep assistant messages unchanged
                        ResponseItem::Message { id, role, content }
                    }
                } else {
                    item
                }
            })
            .collect();

        // Concatenate filtered history with current turn's extras (which includes current ephemeral images)
        let result = [filtered_history, extra].concat();

        // Count total images in result for debugging
        let total_images = result
            .iter()
            .filter(|item| {
                if let ResponseItem::Message { content, .. } = item {
                    content
                        .iter()
                        .any(|c| matches!(c, ContentItem::InputImage { .. }))
                } else {
                    false
                }
            })
            .count();

        if total_images > 0 {
            tracing::info!("Total images being sent to model: {}", total_images);
        }

        result
    }

    /// Returns the input if there was no agent running to inject into
    pub fn inject_input(&self, input: Vec<InputItem>) -> Result<(), Vec<InputItem>> {
        let mut state = self.state.lock().unwrap();
        if state.current_agent.is_some() {
            state
                .pending_input
                .push(response_input_from_core_items(input));
            Ok(())
        } else {
            Err(input)
        }
    }

    pub fn get_pending_input(&self) -> Vec<ResponseInputItem> {
        let mut state = self.state.lock().unwrap();
        if state.pending_input.is_empty() {
            Vec::with_capacity(0)
        } else {
            let mut ret = Vec::new();
            std::mem::swap(&mut ret, &mut state.pending_input);
            ret
        }
    }

    pub fn add_pending_input(&self, input: ResponseInputItem) {
        let mut state = self.state.lock().unwrap();
        state.pending_input.push(input);
    }

    pub async fn call_tool(
        &self,
        server: &str,
        tool: &str,
        arguments: Option<serde_json::Value>,
        timeout: Option<Duration>,
    ) -> anyhow::Result<CallToolResult> {
        self.mcp_connection_manager
            .call_tool(server, tool, arguments, timeout)
            .await
    }

    fn abort(&self) {
        info!("Aborting existing session");
        // (debug removed)

        let mut state = self.state.lock().unwrap();
        // (debug removed)
        state.pending_approvals.clear();
        // Do not clear `pending_input` here. When a user submits a new message
        // immediately after an interrupt, it may have been routed to
        // `pending_input` by an earlier code path. Clearing it would drop the
        // user's message and prevent the next turn from ever starting.
        state.turn_scratchpad = None;
        // Take current agent while holding the lock, then drop the lock BEFORE calling abort
        let current = state.current_agent.take();
        drop(state);
        if let Some(agent) = current {
            agent.abort(TurnAbortReason::Interrupted);
            // (debug removed)
        } else {
            // (debug removed)
        }
        // Also terminate any running exec sessions (PTY-based) so child processes do not linger.
        // Best-effort cleanup for PTY-based exec sessions would go here. The
        // PTY implementation already kills processes on session drop; in the
        // common LocalShellCall path we also kill processes immediately via
        // KillOnDrop in exec.rs.

        // (debug removed)
    }

    /// Spawn the configured notifier (if any) with the given JSON payload as
    /// the last argument. Failures are logged but otherwise ignored so that
    /// notification issues do not interfere with the main workflow.
    fn maybe_notify(&self, notification: UserNotification) {
        let Some(notify_command) = &self.notify else {
            return;
        };

        if notify_command.is_empty() {
            return;
        }

        let Ok(json) = serde_json::to_string(&notification) else {
            error!("failed to serialise notification payload");
            return;
        };

        let mut command = std::process::Command::new(&notify_command[0]);
        if notify_command.len() > 1 {
            command.args(&notify_command[1..]);
        }
        command.arg(json);

        // Fire-and-forget – we do not wait for completion.
        if let Err(e) = command.spawn() {
            warn!("failed to spawn notifier '{}': {e}", notify_command[0]);
        }
    }
}

impl Drop for Session {
    fn drop(&mut self) {
        // Interrupt any running turn when the session is dropped.
        self.abort();
    }
}

impl State {
    pub fn partial_clone(&self) -> Self {
        Self {
            approved_commands: self.approved_commands.clone(),
            history: self.history.clone(),
            // Preserve request_ordinal so reconfigurations (e.g., /reasoning)
            // do not reset provider ordering mid-session.
            request_ordinal: self.request_ordinal,
            ..Default::default()
        }
    }
}

#[derive(Clone, Debug)]
pub(crate) struct ExecCommandContext {
    pub(crate) sub_id: String,
    pub(crate) call_id: String,
    pub(crate) command_for_display: Vec<String>,
    pub(crate) cwd: PathBuf,
    pub(crate) apply_patch: Option<ApplyPatchCommandContext>,
}

#[derive(Clone, Debug)]
pub(crate) struct ApplyPatchCommandContext {
    pub(crate) user_explicitly_approved_this_action: bool,
    pub(crate) changes: HashMap<PathBuf, FileChange>,
}

/// A series of Turns in response to user input.
pub(crate) struct AgentAgent {
    sess: Arc<Session>,
    sub_id: String,
    handle: AbortHandle,
}

impl AgentAgent {
    fn spawn(sess: Arc<Session>, sub_id: String, input: Vec<InputItem>) -> Self {
        let handle = tokio::spawn(run_agent(Arc::clone(&sess), sub_id.clone(), input)).abort_handle();
        Self {
            sess,
            sub_id,
            handle,
        }
    }

    fn compact(
        sess: Arc<Session>,
        sub_id: String,
        input: Vec<InputItem>,
        compact_instructions: String,
    ) -> Self {
        let handle = tokio::spawn(run_compact_agent(
            Arc::clone(&sess),
            sub_id.clone(),
            input,
            compact_instructions,
        ))
        .abort_handle();
        Self {
            sess,
            sub_id,
            handle,
        }
    }

    fn abort(self, _reason: TurnAbortReason) {
        // TOCTOU?
        if !self.handle.is_finished() {
            self.handle.abort();
<<<<<<< HEAD
            let stamped = self
                .sess
                .make_event(&self.sub_id, EventMsg::Error(ErrorEvent { message: "Turn interrupted".to_string() }));
            let tx_event = self.sess.tx_event.clone();
            tokio::spawn(async move {
                tx_event.send(stamped).await.ok();
=======
            let event = Event {
                id: self.sub_id.clone(),
                msg: EventMsg::TurnAborted(TurnAbortedEvent { reason }),
            };
            let sess = self.sess;
            tokio::spawn(async move {
                if self.kind == AgentTaskKind::Review {
                    exit_review_mode(sess.clone(), self.sub_id, None).await;
                }
                sess.send_event(event).await;
>>>>>>> 7fe4021f
            });
        }
    }
}

async fn submission_loop(
    mut session_id: Uuid,
    config: Arc<Config>,
    auth: Option<CodexAuth>,
    rx_sub: Receiver<Submission>,
    tx_event: Sender<Event>,
) {
    let mut config = config;
    let mut sess: Option<Arc<Session>> = None;
    let mut agent_manager_initialized = false;
    // shorthand - send an event when there is no active session
    let send_no_session_event = |sub_id: String| async {
        let event = Event {
            id: sub_id,
            event_seq: 0,
            msg: EventMsg::Error(ErrorEvent { message: "No session initialized, expected 'ConfigureSession' as first Op".to_string() }),
            order: None,
        };
        tx_event.send(event).await.ok();
    };

    // To break out of this loop, send Op::Shutdown.
    while let Ok(sub) = rx_sub.recv().await {
        debug!(?sub, "Submission");
        // (submission diagnostics removed)
        match sub.op {
            Op::Interrupt => {
                let sess = match sess.as_ref() {
                    Some(sess) => sess.clone(),
                    None => {
                        send_no_session_event(sub.id).await;
                        continue;
                    }
                };
                tokio::spawn(async move { sess.abort() });
            }
            Op::ConfigureSession {
                provider,
                model,
                model_reasoning_effort,
                model_reasoning_summary,
                model_text_verbosity,
                user_instructions,
                base_instructions,
                approval_policy,
                sandbox_policy,
                disable_response_storage,
                notify,
                cwd,
                resume_path,
            } => {
                debug!(
                    "Configuring session: model={model}; provider={provider:?}; resume={resume_path:?}"
                );
                if !cwd.is_absolute() {
                    let message = format!("cwd is not absolute: {cwd:?}");
                    error!(message);
                    let event = Event { id: sub.id, event_seq: 0, msg: EventMsg::Error(ErrorEvent { message }), order: None };
                    if let Err(e) = tx_event.send(event).await {
                        error!("failed to send error message: {e:?}");
                    }
                    return;
                }
                let current_config = Arc::clone(&config);
                let mut updated_config = (*current_config).clone();

                let model_changed = !updated_config.model.eq_ignore_ascii_case(&model);
                let effort_changed = updated_config.model_reasoning_effort != model_reasoning_effort;

                let old_model_family = updated_config.model_family.clone();
                let old_model_info = get_model_info(&old_model_family);

                updated_config.model = model.clone();
                updated_config.model_provider = provider.clone();
                updated_config.model_reasoning_effort = model_reasoning_effort;
                updated_config.model_reasoning_summary = model_reasoning_summary;
                updated_config.model_text_verbosity = model_text_verbosity;
                updated_config.user_instructions = user_instructions.clone();
                updated_config.base_instructions = base_instructions.clone();
                updated_config.approval_policy = approval_policy;
                updated_config.sandbox_policy = sandbox_policy.clone();
                updated_config.disable_response_storage = disable_response_storage;
                updated_config.notify = notify.clone();
                updated_config.cwd = cwd.clone();

                updated_config.model_family = find_family_for_model(&updated_config.model)
                    .unwrap_or_else(|| derive_default_model_family(&updated_config.model));

                let new_model_info = get_model_info(&updated_config.model_family);

                let old_context_window = old_model_info.as_ref().map(|info| info.context_window);
                let new_context_window = new_model_info.as_ref().map(|info| info.context_window);
                let old_max_tokens = old_model_info.as_ref().map(|info| info.max_output_tokens);
                let new_max_tokens = new_model_info.as_ref().map(|info| info.max_output_tokens);
                let old_auto_compact = old_model_info
                    .as_ref()
                    .and_then(|info| info.auto_compact_token_limit);
                let new_auto_compact = new_model_info
                    .as_ref()
                    .and_then(|info| info.auto_compact_token_limit);

                maybe_update_from_model_info(
                    &mut updated_config.model_context_window,
                    old_context_window,
                    new_context_window,
                );
                maybe_update_from_model_info(
                    &mut updated_config.model_max_output_tokens,
                    old_max_tokens,
                    new_max_tokens,
                );
                maybe_update_from_model_info(
                    &mut updated_config.model_auto_compact_token_limit,
                    old_auto_compact,
                    new_auto_compact,
                );

                let new_config = Arc::new(updated_config);

                if model_changed || effort_changed {
                    if let Err(err) = persist_model_selection(
                        &new_config.codex_home,
                        new_config.active_profile.as_deref(),
                        &new_config.model,
                        Some(new_config.model_reasoning_effort),
                    )
                    .await
                    {
                        warn!("failed to persist model selection: {err:#}");
                    }
                }

                config = Arc::clone(&new_config);

                // Optionally resume an existing rollout.
                let mut restored_items: Option<Vec<ResponseItem>> = None;
                let rollout_recorder: Option<RolloutRecorder> =
                    if let Some(path) = resume_path.as_ref() {
                        match RolloutRecorder::resume(&config, path).await {
                            Ok((rec, saved)) => {
                                session_id = saved.session_id;
                                if !saved.items.is_empty() {
                                    restored_items = Some(saved.items);
                                }
                                Some(rec)
                            }
                            Err(e) => {
                                warn!("failed to resume rollout from {path:?}: {e}");
                                None
                            }
                        }
                    } else {
                        None
                    };

                let rollout_recorder = match rollout_recorder {
                    Some(rec) => Some(rec),
                    None => {
                        match RolloutRecorder::new(
                            &config,
                            crate::rollout::recorder::RolloutRecorderParams::new(
                                codex_protocol::mcp_protocol::ConversationId(session_id),
                                user_instructions.clone(),
                            ),
                        )
                            .await
                        {
                            Ok(r) => Some(r),
                            Err(e) => {
                                warn!("failed to initialise rollout recorder: {e}");
                                None
                            }
                        }
                    }
                };

                // Create debug logger based on config
                let debug_logger = match crate::debug_logger::DebugLogger::new(config.debug) {
                    Ok(logger) => std::sync::Arc::new(std::sync::Mutex::new(logger)),
                    Err(e) => {
                        warn!("Failed to create debug logger: {}", e);
                        // Create a disabled logger as fallback
                        std::sync::Arc::new(std::sync::Mutex::new(
                            crate::debug_logger::DebugLogger::new(false).unwrap(),
                        ))
                    }
                };

                // Wrap provided auth (if any) in a minimal AuthManager for client usage.
                let auth_manager = auth
                    .as_ref()
                    .map(|a| crate::AuthManager::from_auth_for_testing(a.clone()));
                let client = ModelClient::new(
                    config.clone(),
                    auth_manager,
                    provider.clone(),
                    model_reasoning_effort,
                    model_reasoning_summary,
                    model_text_verbosity,
                    session_id,
                    debug_logger,
                );

                // abort any current running session and clone its state
                let state = match sess.take() {
                    Some(sess) => {
                        sess.abort();
                        sess.state.lock().unwrap().partial_clone()
                    }
                    None => State {
                        history: ConversationHistory::new(),
                        ..Default::default()
                    },
                };

                let writable_roots = get_writable_roots(&cwd);

                // Error messages to dispatch after SessionConfigured is sent.
                let mut mcp_connection_errors = Vec::<String>::new();
                let (mcp_connection_manager, failed_clients) =
                    match McpConnectionManager::new(config.mcp_servers.clone()).await {
                        Ok((mgr, failures)) => (mgr, failures),
                        Err(e) => {
                            let message = format!("Failed to create MCP connection manager: {e:#}");
                            error!("{message}");
                            mcp_connection_errors.push(message);
                            (McpConnectionManager::default(), Default::default())
                        }
                    };

                // Surface individual client start-up failures to the user.
                if !failed_clients.is_empty() {
                    for (server_name, err) in failed_clients {
                        let message =
                            format!("MCP client for `{server_name}` failed to start: {err:#}");
                        error!("{message}");
                        mcp_connection_errors.push(message);
                    }
                }
                let default_shell = shell::default_user_shell().await;
                let mut tools_config = ToolsConfig::new(
                    &config.model_family,
                    approval_policy,
                    sandbox_policy.clone(),
                    config.include_plan_tool,
                    config.include_apply_patch_tool,
                    config.tools_web_search_request,
                    config.use_experimental_streamable_shell_tool,
                    config.include_view_image_tool,
                );
                tools_config.web_search_allowed_domains =
                    config.tools_web_search_allowed_domains.clone();

                sess = Some(Arc::new(Session {
                    client,
                    tools_config,
                    tx_event: tx_event.clone(),
                    user_instructions,
                    base_instructions,
                    approval_policy,
                    sandbox_policy,
                    shell_environment_policy: config.shell_environment_policy.clone(),
                    cwd,
                    _writable_roots: writable_roots,
                    mcp_connection_manager,
                    session_manager: crate::exec_command::ExecSessionManager::default(),
                    agents: config.agents.clone(),
                    notify,
                    state: Mutex::new(state),
                    rollout: Mutex::new(rollout_recorder),
                    codex_linux_sandbox_exe: config.codex_linux_sandbox_exe.clone(),
                    disable_response_storage,
                    user_shell: default_shell,
                    show_raw_agent_reasoning: config.show_raw_agent_reasoning,
                    pending_browser_screenshots: Mutex::new(Vec::new()),
                    last_system_status: Mutex::new(None),
                    last_screenshot_info: Mutex::new(None),
                    confirm_guard: ConfirmGuardRuntime::from_config(&config.confirm_guard),
                }));

                // Patch restored state into the newly created session.
                if let Some(sess_arc) = &sess {
                    if let Some(items) = &restored_items {
                        let mut st = sess_arc.state.lock().unwrap();
                        st.history.record_items(items.iter());
                    }
                }

                // Gather history metadata for SessionConfiguredEvent.
                let (history_log_id, history_entry_count) =
                    crate::message_history::history_metadata(&config).await;

                // ack
                let sess_arc = sess.as_ref().expect("session initialized");
                let events = std::iter::once(sess_arc.make_event(
                    INITIAL_SUBMIT_ID,
                    EventMsg::SessionConfigured(SessionConfiguredEvent {
                        session_id,
                        model,
                        history_log_id,
                        history_entry_count,
                    }),
                ))
                .chain(mcp_connection_errors.into_iter().map(|message| {
                    sess_arc.make_event(&sub.id, EventMsg::Error(ErrorEvent { message }))
                }));
                for event in events {
                    if let Err(e) = tx_event.send(event).await {
                        error!("failed to send event: {e:?}");
                    }
                }
                // If we resumed from a rollout, replay the prior transcript into the UI.
                if let Some(items) = restored_items {
                    let event = sess_arc.make_event(
                        &sub.id,
                        EventMsg::ReplayHistory(crate::protocol::ReplayHistoryEvent { items }),
                    );
                    if let Err(e) = tx_event.send(event).await {
                        warn!("failed to send ReplayHistory event: {e}");
                    }
                }
                
                // Initialize agent manager after SessionConfigured is sent
                if !agent_manager_initialized {
                    let mut manager = AGENT_MANAGER.write().await;
                    let (agent_tx, mut agent_rx) =
                        tokio::sync::mpsc::unbounded_channel::<AgentStatusUpdatePayload>();
                    manager.set_event_sender(agent_tx);
                    drop(manager);

                    let sess_for_agents = sess.as_ref().expect("session active").clone();
                    // Forward agent events to the main event channel
                    let tx_event_clone = tx_event.clone();
                    tokio::spawn(async move {
                        while let Some(payload) = agent_rx.recv().await {
                            let event = sess_for_agents.make_event(
                                "agent_status",
                                EventMsg::AgentStatusUpdate(AgentStatusUpdateEvent {
                                    agents: payload.agents.clone(),
                                    context: payload.context.clone(),
                                    task: payload.task.clone(),
                                }),
                            );
                            let _ = tx_event_clone.send(event).await;
                        }
                    });
                    agent_manager_initialized = true;
                }
            }
            Op::UserInput { items } => {
                let sess = match sess.as_ref() {
                    Some(sess) => sess,
                    None => {
                        send_no_session_event(sub.id).await;
                        continue;
                    }
                };

                // Clean up old status items when new user input arrives
                // This prevents token buildup from old screenshots/status messages
                sess.cleanup_old_status_items().await;

                // Abort synchronously here to avoid a race that can kill the
                // newly spawned agent if the async abort runs after set_agent.
                sess.abort();

                // Spawn a new agent for this user input.
                let agent = AgentAgent::spawn(Arc::clone(sess), sub.id, items);
                sess.set_agent(agent);
            }
            Op::ExecApproval { id, decision } => {
                let sess = match sess.as_ref() {
                    Some(sess) => sess,
                    None => {
                        send_no_session_event(sub.id).await;
                        continue;
                    }
                };
                match decision {
                    ReviewDecision::Abort => {
                        sess.abort();
                    }
                    other => sess.notify_approval(&id, other),
                }
            }
            Op::PatchApproval { id, decision } => {
                let sess = match sess.as_ref() {
                    Some(sess) => sess,
                    None => {
                        send_no_session_event(sub.id).await;
                        continue;
                    }
                };
                match decision {
                    ReviewDecision::Abort => {
                        sess.abort();
                    }
                    other => sess.notify_approval(&id, other),
                }
            }
            Op::AddToHistory { text } => {
                // TODO: What should we do if we got AddToHistory before ConfigureSession?
                // currently, if ConfigureSession has resume path, this history will be ignored
                let id = session_id;
                let config = config.clone();
                tokio::spawn(async move {
                    if let Err(e) = crate::message_history::append_entry(&text, &id, &config).await
                    {
                        warn!("failed to append to message history: {e}");
                    }
                });
            }

            Op::GetHistoryEntryRequest { offset, log_id } => {
                let config = config.clone();
                let tx_event = tx_event.clone();
                let sub_id = sub.id.clone();

                tokio::spawn(async move {
                    // Run lookup in blocking thread because it does file IO + locking.
                    let entry_opt = tokio::task::spawn_blocking(move || {
                        crate::message_history::lookup(log_id, offset, &config)
                    })
                    .await
                    .unwrap_or(None);

                    let event = Event {
                        id: sub_id,
                        event_seq: 0,
                        msg: EventMsg::GetHistoryEntryResponse(
                            crate::protocol::GetHistoryEntryResponseEvent {
                                offset,
                                log_id,
                                entry: entry_opt,
                            },
                        ),
                        order: None,
                    };

                    if let Err(e) = tx_event.send(event).await {
                        warn!("failed to send GetHistoryEntryResponse event: {e}");
                    }
                });
            }
            // Upstream protocol no longer includes ListMcpTools; skip handling here.
            Op::Compact => {
                let sess = match sess.as_ref() {
                    Some(sess) => sess,
                    None => {
                        send_no_session_event(sub.id).await;
                        continue;
                    }
                };

                // Create a summarization request as user input
                const SUMMARIZATION_PROMPT: &str = include_str!("prompt_for_compact_command.md");

                // Attempt to inject input into current agent
                if let Err(items) = sess.inject_input(vec![InputItem::Text {
                    text: "Start Summarization".to_string(),
                }]) {
                    let agent = AgentAgent::compact(
                        sess.clone(),
                        sub.id,
                        items,
                        SUMMARIZATION_PROMPT.to_string(),
                    );
                    sess.set_agent(agent);
                }
            }
            Op::Shutdown => {
                info!("Shutting down Codex instance");

                // Ensure any running agent is aborted so streaming stops promptly.
                if let Some(sess_arc) = sess.as_ref() {
                    let s2 = sess_arc.clone();
                    tokio::spawn(async move { s2.abort(); });
                }

                // Gracefully flush and shutdown rollout recorder on session end so tests
                // that inspect the rollout file do not race with the background writer.
                if let Some(ref sess_arc) = sess {
                    let recorder_opt = sess_arc.rollout.lock().unwrap().take();
                    if let Some(rec) = recorder_opt {
                        if let Err(e) = rec.shutdown().await {
                            warn!("failed to shutdown rollout recorder: {e}");
                            let event = sess_arc.make_event(
                                &sub.id,
                                EventMsg::Error(ErrorEvent {
                                    message: "Failed to shutdown rollout recorder".to_string(),
                                }),
                            );
                            if let Err(e) = tx_event.send(event).await {
                                warn!("failed to send error message: {e:?}");
                            }
                        }
                    }
                }
                let event = match sess {
                    Some(ref sess_arc) => sess_arc.make_event(&sub.id, EventMsg::ShutdownComplete),
                    None => Event {
                        id: sub.id.clone(),
                        event_seq: 0,
                        msg: EventMsg::ShutdownComplete,
                        order: None,
                    },
                };
                if let Err(e) = tx_event.send(event).await {
                    warn!("failed to send Shutdown event: {e}");
                }
                break;
            }
        }
    }
    debug!("Agent loop exited");
}

<<<<<<< HEAD
=======
/// Spawn a review thread using the given prompt.
async fn spawn_review_thread(
    sess: Arc<Session>,
    config: Arc<Config>,
    parent_turn_context: Arc<TurnContext>,
    sub_id: String,
    review_request: ReviewRequest,
) {
    let model = config.review_model.clone();
    let review_model_family = find_family_for_model(&model)
        .unwrap_or_else(|| parent_turn_context.client.get_model_family());
    let tools_config = ToolsConfig::new(&ToolsConfigParams {
        model_family: &review_model_family,
        approval_policy: parent_turn_context.approval_policy,
        sandbox_policy: parent_turn_context.sandbox_policy.clone(),
        include_plan_tool: false,
        include_apply_patch_tool: config.include_apply_patch_tool,
        include_web_search_request: false,
        use_streamable_shell_tool: false,
        include_view_image_tool: false,
        experimental_unified_exec_tool: config.use_experimental_unified_exec_tool,
    });

    let base_instructions = REVIEW_PROMPT.to_string();
    let review_prompt = review_request.prompt.clone();
    let provider = parent_turn_context.client.get_provider();
    let auth_manager = parent_turn_context.client.get_auth_manager();
    let model_family = review_model_family.clone();

    // Build per‑turn client with the requested model/family.
    let mut per_turn_config = (*config).clone();
    per_turn_config.model = model.clone();
    per_turn_config.model_family = model_family.clone();
    per_turn_config.model_reasoning_effort = Some(ReasoningEffortConfig::Low);
    per_turn_config.model_reasoning_summary = ReasoningSummaryConfig::Detailed;
    if let Some(model_info) = get_model_info(&model_family) {
        per_turn_config.model_context_window = Some(model_info.context_window);
    }

    let per_turn_config = Arc::new(per_turn_config);
    let client = ModelClient::new(
        per_turn_config.clone(),
        auth_manager,
        provider,
        per_turn_config.model_reasoning_effort,
        per_turn_config.model_reasoning_summary,
        sess.conversation_id,
    );

    let review_turn_context = TurnContext {
        client,
        tools_config,
        user_instructions: None,
        base_instructions: Some(base_instructions.clone()),
        approval_policy: parent_turn_context.approval_policy,
        sandbox_policy: parent_turn_context.sandbox_policy.clone(),
        shell_environment_policy: parent_turn_context.shell_environment_policy.clone(),
        cwd: parent_turn_context.cwd.clone(),
        is_review_mode: true,
    };

    // Seed the child task with the review prompt as the initial user message.
    let input: Vec<InputItem> = vec![InputItem::Text {
        text: format!("{base_instructions}\n\n---\n\nNow, here's your task: {review_prompt}"),
    }];
    let tc = Arc::new(review_turn_context);

    // Clone sub_id for the upcoming announcement before moving it into the task.
    let sub_id_for_event = sub_id.clone();
    let task = AgentTask::review(sess.clone(), tc.clone(), sub_id, input);
    sess.set_task(task);

    // Announce entering review mode so UIs can switch modes.
    sess.send_event(Event {
        id: sub_id_for_event,
        msg: EventMsg::EnteredReviewMode(review_request),
    })
    .await;
}

>>>>>>> 7fe4021f
/// Takes a user message as input and runs a loop where, at each turn, the model
/// replies with either:
///
/// - requested function calls
/// - an assistant message
///
/// While it is possible for the model to return multiple of these items in a
/// single turn, in practice, we generally one item per turn:
///
/// - If the model requests a function call, we execute it and send the output
///   back to the model in the next turn.
/// - If the model sends only an assistant message, we record it in the
///   conversation history and consider the agent complete.
async fn run_agent(sess: Arc<Session>, sub_id: String, input: Vec<InputItem>) {
    if input.is_empty() {
        return;
    }
    let event = sess.make_event(&sub_id, EventMsg::TaskStarted);
    if sess.tx_event.send(event).await.is_err() {
        return;
    }

<<<<<<< HEAD
    // Debug logging for ephemeral images
    let ephemeral_count = input
        .iter()
        .filter(|item| matches!(item, InputItem::EphemeralImage { .. }))
        .count();

    if ephemeral_count > 0 {
        tracing::info!(
            "Processing {} ephemeral images in user input",
            ephemeral_count
        );
=======
    let initial_input_for_turn: ResponseInputItem = ResponseInputItem::from(input);
    // For review threads, keep an isolated in-memory history so the
    // model sees a fresh conversation without the parent session's history.
    // For normal turns, continue recording to the session history as before.
    let is_review_mode = turn_context.is_review_mode;
    let mut review_thread_history: Vec<ResponseItem> = Vec::new();
    if is_review_mode {
        // Seed review threads with environment context so the model knows the working directory.
        review_thread_history.extend(sess.build_initial_context(turn_context.as_ref()));
        review_thread_history.push(initial_input_for_turn.into());
    } else {
        sess.record_input_and_rollout_usermsg(&initial_input_for_turn)
            .await;
>>>>>>> 7fe4021f
    }

    // Convert input to ResponseInputItem
    let initial_input_for_turn: ResponseInputItem = response_input_from_core_items(input);
    let initial_response_item: ResponseItem = initial_input_for_turn.clone().into();

    // Record to history but we'll handle ephemeral images separately
    sess.record_conversation_items(&[initial_response_item.clone()])
        .await;

    let mut last_task_message: Option<String> = None;
    // Although from the perspective of codex.rs, TurnDiffTracker has the lifecycle of a Agent which contains
    // many turns, from the perspective of the user, it is a single turn.
    let mut turn_diff_tracker = TurnDiffTracker::new();

    // Track if this is the first iteration - if so, include the initial input
    let mut first_iteration = true;

    loop {
        // Note that pending_input would be something like a message the user
        // submitted through the UI while the model was running. Though the UI
        // may support this, the model might not.
        let pending_input = sess
            .get_pending_input()
            .into_iter()
            .map(ResponseItem::from)
            .collect::<Vec<ResponseItem>>();

        // Do not duplicate the initial input in `pending_input`.
        // It is already recorded to history above; ephemeral items are appended separately.
        if first_iteration {
            first_iteration = false;
        } else {
            // Only record pending input to history on subsequent iterations
            sess.record_conversation_items(&pending_input).await;
        }

        // Construct the input that we will send to the model. When using the
        // Chat completions API (or ZDR clients), the model needs the full
        // conversation history on each turn. The rollout file, however, should
        // only record the new items that originated in this turn so that it
        // represents an append-only log without duplicates.
        let turn_input: Vec<ResponseItem> = sess.turn_input_with_history(pending_input);

        let turn_input_messages: Vec<String> = turn_input
            .iter()
            .filter_map(|item| match item {
                ResponseItem::Message { content, .. } => Some(content),
                _ => None,
            })
            .flat_map(|content| {
                content.iter().filter_map(|item| match item {
                    ContentItem::OutputText { text } => Some(text.clone()),
                    _ => None,
                })
            })
            .collect();
        match run_turn(&sess, &mut turn_diff_tracker, sub_id.clone(), turn_input).await {
            Ok(turn_output) => {
                let mut items_to_record_in_conversation_history = Vec::<ResponseItem>::new();
                let mut responses = Vec::<ResponseInputItem>::new();
                for processed_response_item in turn_output {
                    let ProcessedResponseItem { item, response } = processed_response_item;
                    match (&item, &response) {
                        (ResponseItem::Message { role, .. }, None) if role == "assistant" => {
                            // If the model returned a message, we need to record it.
                            items_to_record_in_conversation_history.push(item);
                        }
                        (
                            ResponseItem::LocalShellCall { .. },
                            Some(ResponseInputItem::FunctionCallOutput { call_id, output }),
                        ) => {
                            items_to_record_in_conversation_history.push(item);
                            items_to_record_in_conversation_history.push(
                                ResponseItem::FunctionCallOutput {
                                    call_id: call_id.clone(),
                                    output: output.clone(),
                                },
                            );
                        }
                        (
                            ResponseItem::FunctionCall { .. },
                            Some(ResponseInputItem::FunctionCallOutput { call_id, output }),
                        ) => {
                            debug!(
                                "Recording function call and output for call_id: {}",
                                call_id
                            );
                            items_to_record_in_conversation_history.push(item);
                            items_to_record_in_conversation_history.push(
                                ResponseItem::FunctionCallOutput {
                                    call_id: call_id.clone(),
                                    output: output.clone(),
                                },
                            );
                        }
                        (
                            ResponseItem::CustomToolCall { .. },
                            Some(ResponseInputItem::CustomToolCallOutput { call_id, output }),
                        ) => {
                            items_to_record_in_conversation_history.push(item);
                            items_to_record_in_conversation_history.push(
                                ResponseItem::CustomToolCallOutput {
                                    call_id: call_id.clone(),
                                    output: output.clone(),
                                },
                            );
                        }
                        (
                            ResponseItem::FunctionCall { .. },
                            Some(ResponseInputItem::McpToolCallOutput { call_id, result }),
                        ) => {
                            items_to_record_in_conversation_history.push(item);
                            let output =
                                convert_call_tool_result_to_function_call_output_payload(&result);
                            items_to_record_in_conversation_history.push(
                                ResponseItem::FunctionCallOutput {
                                    call_id: call_id.clone(),
                                    output,
                                },
                            );
                        }
                        (
                            ResponseItem::Reasoning {
                                id,
                                summary,
                                content,
                                encrypted_content,
                            },
                            None,
                        ) => {
                            items_to_record_in_conversation_history.push(ResponseItem::Reasoning {
                                id: id.clone(),
                                summary: summary.clone(),
                                content: content.clone(),
                                encrypted_content: encrypted_content.clone(),
                            });
                        }
                        _ => {
                            warn!("Unexpected response item: {item:?} with response: {response:?}");
                        }
                    };
                    if let Some(response) = response {
                        responses.push(response);
                    }
                }

                // Only attempt to take the lock if there is something to record.
                if !items_to_record_in_conversation_history.is_empty() {
                    // Record items in their original chronological order to maintain
                    // proper sequence of events. This ensures function calls and their
                    // outputs appear in the correct order in conversation history.
                    sess.record_conversation_items(&items_to_record_in_conversation_history)
                        .await;
                }

                // If there are responses, add them to pending input for the next iteration
                if !responses.is_empty() {
                    for response in &responses {
                        sess.add_pending_input(response.clone());
                    }
                }

                if responses.is_empty() {
                    debug!("Turn completed");
                    last_task_message = get_last_assistant_message_from_turn(
                        &items_to_record_in_conversation_history,
                    );
                    if let Some(m) = last_task_message.as_ref() {
                        tracing::info!("core.turn completed: last_assistant_message.len={}", m.len());
                    }
                    sess.maybe_notify(UserNotification::AgentTurnComplete {
                        turn_id: sub_id.clone(),
                        input_messages: turn_input_messages,
                        last_assistant_message: last_task_message.clone(),
                    });
                    break;
                }
            }
            Err(e) => {
                info!("Turn error: {e:#}");
                let event = sess.make_event(
                    &sub_id,
                    EventMsg::Error(ErrorEvent { message: e.to_string() }),
                );
                sess.tx_event.send(event).await.ok();
                // let the user continue the conversation
                break;
            }
        }
    }
    sess.remove_agent(&sub_id);
    let event = sess.make_event(
        &sub_id,
        EventMsg::TaskComplete(TaskCompleteEvent {
            last_agent_message: last_task_message,
        }),
    );
    match &event.msg {
        EventMsg::TaskComplete(TaskCompleteEvent { last_agent_message: Some(m) }) => {
            tracing::info!("core.emit TaskComplete last_agent_message.len={}", m.len());
        }
        _ => {}
    }
    sess.tx_event.send(event).await.ok();
}

async fn run_turn(
    sess: &Session,
    turn_diff_tracker: &mut TurnDiffTracker,
    sub_id: String,
    input: Vec<ResponseItem>,
) -> CodexResult<Vec<ProcessedResponseItem>> {
    // Check if browser is enabled
    let browser_enabled = codex_browser::global::get_browser_manager().await.is_some();
    
    let tools = get_openai_tools(
        &sess.tools_config,
        Some(sess.mcp_connection_manager.list_all_tools()),
        browser_enabled,
    );

    let mut retries = 0;
    // Ensure we only auto-compact once per turn to avoid loops
    let mut did_auto_compact = false;
    // Attempt input starts as the provided input, and may be augmented with
    // items from a previous dropped stream attempt so we don't lose progress.
    let mut attempt_input: Vec<ResponseItem> = input.clone();
    loop {
        // Each loop iteration corresponds to a single provider HTTP request.
        // Increment the attempt ordinal first and capture its value so all
        // OrderMeta emitted during this attempt share the same `req`, even if
        // later attempts start before all events have been delivered.
        sess.begin_http_attempt();
        let attempt_req = sess.current_request_ordinal();
        // Build status items (screenshots, system status) fresh for each attempt
        let status_items = build_turn_status_items(sess).await;

        let prompt = Prompt {
            input: attempt_input.clone(),
            user_instructions: sess.user_instructions.clone(),
            store: !sess.disable_response_storage,
            tools: tools.clone(),
            base_instructions_override: sess.base_instructions.clone(),
            environment_context: Some(EnvironmentContext::new(
                Some(sess.cwd.clone()),
                Some(sess.approval_policy),
                Some(sess.sandbox_policy.clone()),
                Some(sess.user_shell.clone()),
            )),
            status_items, // Include status items with this request
            text_format: None,
        };

        // Start a new scratchpad for this HTTP attempt
        sess.begin_attempt_scratchpad();

        match try_run_turn(sess, turn_diff_tracker, &sub_id, &prompt, attempt_req).await {
            Ok(output) => {
                // Record status items to conversation history after successful turn
                // This ensures they persist for future requests in the right chronological order
                if !prompt.status_items.is_empty() {
                    sess.record_conversation_items(&prompt.status_items).await;
                }
                // Commit successful attempt – scratchpad is no longer needed.
                sess.clear_scratchpad();
                return Ok(output);
            }
            Err(CodexErr::Interrupted) => return Err(CodexErr::Interrupted),
            Err(CodexErr::EnvVar(var)) => return Err(CodexErr::EnvVar(var)),
            Err(e @ (CodexErr::UsageLimitReached(_) | CodexErr::UsageNotIncluded)) => {
                return Err(e);
            }
            Err(e) => {
                // Detect context-window overflow and auto-run a compact summarization once
                if !did_auto_compact {
                    if let CodexErr::Stream(msg, _maybe_delay) = &e {
                        let lower = msg.to_ascii_lowercase();
                        let looks_like_context_overflow =
                            lower.contains("exceeds the context window")
                                || lower.contains("exceed the context window")
                                || lower.contains("context length exceeded")
                                || lower.contains("maximum context length")
                                || (lower.contains("context window")
                                    && (lower.contains("exceed")
                                        || lower.contains("exceeded")
                                        || lower.contains("full")
                                        || lower.contains("too long")));

                        if looks_like_context_overflow {
                            did_auto_compact = true;

                            // Inform UI and run a one-off compact turn inline, then retry
                            sess
                                .notify_stream_error(
                                    &sub_id,
                                    "Model hit context-window limit; running /compact and retrying…"
                                        .to_string(),
                                )
                                .await;

                            const SUMMARIZATION_PROMPT: &str =
                                include_str!("prompt_for_compact_command.md");

                            let compact_input = response_input_from_core_items(vec![InputItem::Text {
                                text: "Start Summarization".to_string(),
                            }]);
                            let compact_turn_input: Vec<ResponseItem> =
                                sess.turn_input_with_history(vec![compact_input.clone().into()]);

                            let compact_prompt = Prompt {
                                input: compact_turn_input,
                                user_instructions: None,
                                store: !sess.disable_response_storage,
                                tools: Vec::new(),
                                base_instructions_override: Some(SUMMARIZATION_PROMPT.to_string()),
                                environment_context: None,
                                status_items: Vec::new(),
                                text_format: None,
                            };

                            match drain_to_completed(sess, &sub_id, &compact_prompt).await {
                                Ok(()) => {
                                    // Keep only the summary to shrink history
                                    {
                                        let mut state = sess.state.lock().unwrap();
                                        state.history.keep_last_messages(1);
                                    }

                                    // Reset any partial attempt state and retry immediately
                                    sess.clear_scratchpad();
                                    sess
                                        .notify_stream_error(
                                            &sub_id,
                                            "/compact completed; retrying with condensed history…"
                                                .to_string(),
                                        )
                                        .await;
                                    attempt_input = input.clone();
                                    continue;
                                }
                                Err(err) => {
                                    sess
                                        .notify_stream_error(
                                            &sub_id,
                                            format!(
                                                "/compact failed: {err}; falling back to normal retries…"
                                            ),
                                        )
                                        .await;
                                }
                            }
                        }
                    }
                }
                // Use the configured provider-specific stream retry budget.
                let max_retries = sess.client.get_provider().stream_max_retries();
                if retries < max_retries {
                    retries += 1;
                    let delay = match e {
                        CodexErr::Stream(_, Some(delay)) => delay,
                        _ => backoff(retries),
                    };
                    warn!(
                        "stream disconnected - retrying turn ({retries}/{max_retries} in {delay:?})...",
                    );

                    // Surface retry information to any UI/front‑end so the
                    // user understands what is happening instead of staring
                    // at a seemingly frozen screen.
                    sess.notify_stream_error(
                        &sub_id,
                        format!(
                            "stream error: {e}; retrying {retries}/{max_retries} in {delay:?}…"
                        ),
                    )
                    .await;
                    // Pull any partial progress from this attempt and append to
                    // the next request's input so we do not lose tool progress
                    // or already-finalized items.
                    if let Some(sp) = sess.take_scratchpad() {
                        // Build a set of call_ids we have already included to avoid duplicate calls
                        let mut seen_calls: std::collections::HashSet<String> = attempt_input
                            .iter()
                            .filter_map(|ri| match ri {
                                ResponseItem::FunctionCall { call_id, .. } => Some(call_id.clone()),
                                ResponseItem::LocalShellCall { call_id: Some(c), .. } => Some(c.clone()),
                                _ => None,
                            })
                            .collect();

                        // Append finalized function/local shell calls from the dropped attempt
                        for item in sp.items {
                            match &item {
                                ResponseItem::FunctionCall { call_id, .. } => {
                                    if seen_calls.insert(call_id.clone()) {
                                        attempt_input.push(item.clone());
                                    }
                                }
                                ResponseItem::LocalShellCall { call_id: Some(c), .. } => {
                                    if seen_calls.insert(c.clone()) {
                                        attempt_input.push(item.clone());
                                    }
                                }
                                _ => {
                                    // Avoid injecting assistant/Reasoning messages on retry to reduce duplication.
                                }
                            }
                        }

                        // Append tool outputs produced during the dropped attempt
                        for resp in sp.responses {
                            attempt_input.push(ResponseItem::from(resp));
                        }

                        // If we have partial deltas, include a short ephemeral hint so the model can resume.
                        if !sp.partial_assistant_text.is_empty() || !sp.partial_reasoning_summary.is_empty() {
                            use codex_protocol::models::ContentItem;
                            let mut hint = String::from(
                                "[EPHEMERAL:RETRY_HINT]\nPrevious attempt aborted mid-stream. Continue without repeating.\n",
                            );
                            if !sp.partial_reasoning_summary.is_empty() {
                                let s = &sp.partial_reasoning_summary;
                                // Take the last 800 characters, respecting UTF-8 boundaries
                                let start_idx = if s.chars().count() > 800 {
                                    s.char_indices()
                                        .rev()
                                        .nth(800 - 1)
                                        .map(|(i, _)| i)
                                        .unwrap_or(0)
                                } else {
                                    0
                                };
                                let tail = &s[start_idx..];
                                hint.push_str(&format!("Last reasoning summary fragment:\n{}\n\n", tail));
                            }
                            if !sp.partial_assistant_text.is_empty() {
                                let s = &sp.partial_assistant_text;
                                // Take the last 800 characters, respecting UTF-8 boundaries
                                let start_idx = if s.chars().count() > 800 {
                                    s.char_indices()
                                        .rev()
                                        .nth(800 - 1)
                                        .map(|(i, _)| i)
                                        .unwrap_or(0)
                                } else {
                                    0
                                };
                                let tail = &s[start_idx..];
                                hint.push_str(&format!("Last assistant text fragment:\n{}\n", tail));
                            }
                            attempt_input.push(ResponseItem::Message {
                                id: None,
                                role: "user".to_string(),
                                content: vec![ContentItem::InputText { text: hint }],
                            });
                        }
                    }

                    tokio::time::sleep(delay).await;
                } else {
                    return Err(e);
                }
            }
        }
    }
}

/// When the model is prompted, it returns a stream of events. Some of these
/// events map to a `ResponseItem`. A `ResponseItem` may need to be
/// "handled" such that it produces a `ResponseInputItem` that needs to be
/// sent back to the model on the next turn.
#[derive(Debug)]
struct ProcessedResponseItem {
    item: ResponseItem,
    response: Option<ResponseInputItem>,
}

async fn try_run_turn(
    sess: &Session,
    turn_diff_tracker: &mut TurnDiffTracker,
    sub_id: &str,
    prompt: &Prompt,
    attempt_req: u64,
) -> CodexResult<Vec<ProcessedResponseItem>> {
    // call_ids that are part of this response.
    let completed_call_ids = prompt
        .input
        .iter()
        .filter_map(|ri| match ri {
            ResponseItem::FunctionCallOutput { call_id, .. } => Some(call_id),
            ResponseItem::LocalShellCall {
                call_id: Some(call_id),
                ..
            } => Some(call_id),
            ResponseItem::CustomToolCallOutput { call_id, .. } => Some(call_id),
            _ => None,
        })
        .collect::<Vec<_>>();

    // call_ids that were pending but are not part of this response.
    // This usually happens because the user interrupted the model before we responded to one of its tool calls
    // and then the user sent a follow-up message.
    let missing_calls = {
        prompt
            .input
            .iter()
            .filter_map(|ri| match ri {
                ResponseItem::FunctionCall { call_id, .. } => Some(call_id),
                ResponseItem::LocalShellCall {
                    call_id: Some(call_id),
                    ..
                } => Some(call_id),
                ResponseItem::CustomToolCall { call_id, .. } => Some(call_id),
                _ => None,
            })
            .filter_map(|call_id| {
                if completed_call_ids.contains(&call_id) {
                    None
                } else {
                    Some(call_id.clone())
                }
            })
            .map(|call_id| ResponseItem::CustomToolCallOutput {
                call_id: call_id.clone(),
                output: "aborted".to_string(),
            })
            .collect::<Vec<_>>()
    };
    let prompt: Cow<Prompt> = if missing_calls.is_empty() {
        Cow::Borrowed(prompt)
    } else {
        // Add the synthetic aborted missing calls to the beginning of the input to ensure all call ids have responses.
        let input = [missing_calls, prompt.input.clone()].concat();
        Cow::Owned(Prompt {
            input,
            ..prompt.clone()
        })
    };

    let mut stream = sess.client.clone().stream(&prompt).await?;

    let mut output = Vec::new();
    loop {
        // Poll the next item from the model stream. We must inspect *both* Ok and Err
        // cases so that transient stream failures (e.g., dropped SSE connection before
        // `response.completed`) bubble up and trigger the caller's retry logic.
        let event = stream.next().await;
        let Some(event) = event else {
            // Channel closed without yielding a final Completed event or explicit error.
            // Treat as a disconnected stream so the caller can retry.
            return Err(CodexErr::Stream(
                "stream closed before response.completed".into(),
                None,
            ));
        };

        let event = match event {
            Ok(ev) => ev,
            Err(e) => {
                // Propagate the underlying stream error to the caller (run_turn), which
                // will apply the configured `stream_max_retries` policy.
                return Err(e);
            }
        };

        match event {
            ResponseEvent::Created => {}
            ResponseEvent::OutputItemDone { item, sequence_number, output_index } => {
                let response =
                    handle_response_item(sess, turn_diff_tracker, sub_id, item.clone(), sequence_number, output_index, attempt_req).await?;

                // Save into scratchpad so we can seed a retry if the stream drops later.
                sess.scratchpad_push(&item, &response);

                // If this was a finalized assistant message, clear partial text buffer
                if let ResponseItem::Message { .. } = &item {
                    sess.scratchpad_clear_partial_message();
                }

                output.push(ProcessedResponseItem { item, response });
            }
            ResponseEvent::WebSearchCallBegin { call_id } => {
                // Stamp OrderMeta so the TUI can place the search block within
                // the correct request window instead of using an internal epilogue.
                let ctx = ToolCallCtx::new(sub_id.to_string(), call_id.clone(), None, None);
                let order = ctx.order_meta(attempt_req);
                let ev = sess.make_event_with_order(
                    &sub_id,
                    EventMsg::WebSearchBegin(WebSearchBeginEvent { call_id, query: None }),
                    order,
                    None,
                );
                sess.send_event(ev).await;
            }
            ResponseEvent::WebSearchCallCompleted { call_id, query } => {
                let ctx = ToolCallCtx::new(sub_id.to_string(), call_id.clone(), None, None);
                let order = ctx.order_meta(attempt_req);
                let ev = sess.make_event_with_order(
                    &sub_id,
                    EventMsg::WebSearchComplete(WebSearchCompleteEvent { call_id, query }),
                    order,
                    None,
                );
                sess.send_event(ev).await;
            }
            ResponseEvent::Completed {
                response_id: _,
                token_usage,
            } => {
                if let Some(token_usage) = token_usage {
                    sess.tx_event
                        .send(sess.make_event(&sub_id, EventMsg::TokenCount(token_usage)))
                        .await
                        .ok();
                }

                let unified_diff = turn_diff_tracker.get_unified_diff();
                if let Ok(Some(unified_diff)) = unified_diff {
                    let msg = EventMsg::TurnDiff(TurnDiffEvent { unified_diff });
                    let _ = sess.tx_event.send(sess.make_event(&sub_id, msg)).await;
                }

                return Ok(output);
            }
            ResponseEvent::OutputTextDelta { delta, item_id, sequence_number, output_index } => {
                // Don't append to history during streaming - only send UI events.
                // The complete message will be added to history when OutputItemDone arrives.
                // This ensures items are recorded in the correct chronological order.

                // Use the item_id if present, otherwise fall back to sub_id
                let event_id = item_id.unwrap_or_else(|| sub_id.to_string());
                let order = crate::protocol::OrderMeta {
                    request_ordinal: attempt_req,
                    output_index,
                    sequence_number,
                };
                let stamped = sess.make_event_with_order(&event_id, EventMsg::AgentMessageDelta(AgentMessageDeltaEvent { delta: delta.clone() }), order, sequence_number);
                sess.tx_event.send(stamped).await.ok();

                // Track partial assistant text in the scratchpad to help resume on retry.
                // Only accumulate when we have an item context or a single active stream.
                // We deliberately do not scope by item_id to keep implementation simple.
                sess.scratchpad_add_text_delta(&delta);
            }
            ResponseEvent::ReasoningSummaryDelta { delta, item_id, sequence_number, output_index, summary_index } => {
                // Use the item_id if present, otherwise fall back to sub_id
                let mut event_id = item_id.unwrap_or_else(|| sub_id.to_string());
                if let Some(si) = summary_index { event_id = format!("{}#s{}", event_id, si); }
                let order = crate::protocol::OrderMeta { request_ordinal: attempt_req, output_index, sequence_number };
                let stamped = sess.make_event_with_order(&event_id, EventMsg::AgentReasoningDelta(AgentReasoningDeltaEvent { delta: delta.clone() }), order, sequence_number);
                sess.tx_event.send(stamped).await.ok();

                // Buffer reasoning summary so we can include a hint on retry.
                sess.scratchpad_add_reasoning_delta(&delta);
            }
            ResponseEvent::ReasoningSummaryPartAdded => {
                let stamped = sess.make_event(&sub_id, EventMsg::AgentReasoningSectionBreak(AgentReasoningSectionBreakEvent {}));
                sess.tx_event.send(stamped).await.ok();
            }
            ResponseEvent::ReasoningContentDelta { delta, item_id, sequence_number, output_index, content_index } => {
                if sess.show_raw_agent_reasoning {
                    // Use the item_id if present, otherwise fall back to sub_id
                    let mut event_id = item_id.unwrap_or_else(|| sub_id.to_string());
                    if let Some(ci) = content_index { event_id = format!("{}#c{}", event_id, ci); }
                    let order = crate::protocol::OrderMeta { request_ordinal: attempt_req, output_index, sequence_number };
                    let stamped = sess.make_event_with_order(&event_id, EventMsg::AgentReasoningRawContentDelta(AgentReasoningRawContentDeltaEvent { delta }), order, sequence_number);
                    sess.tx_event.send(stamped).await.ok();
                }
            }
            // Note: ReasoningSummaryPartAdded handled above without scratchpad mutation.
        }
    }
}

async fn run_compact_agent(
    sess: Arc<Session>,
    sub_id: String,
    input: Vec<InputItem>,
    compact_instructions: String,
) {
    let start_event = sess.make_event(&sub_id, EventMsg::TaskStarted);
    if sess.tx_event.send(start_event).await.is_err() {
        return;
    }

    let initial_input_for_turn: ResponseInputItem = response_input_from_core_items(input);
    let turn_input: Vec<ResponseItem> =
        sess.turn_input_with_history(vec![initial_input_for_turn.clone().into()]);

    let max_retries = sess.client.get_provider().stream_max_retries();
    let mut retries = 0;

    loop {
        // Bump request_ordinal for this provider request attempt so
        // downstream OrderMeta carries the correct `req` index.
        sess.begin_http_attempt();
        // Build status items (screenshots, system status) fresh for each attempt
        let status_items = build_turn_status_items(&sess).await;

        let prompt = Prompt {
            input: turn_input.clone(),
            user_instructions: None,
            store: !sess.disable_response_storage,
            environment_context: None,
            tools: Vec::new(),
            base_instructions_override: Some(compact_instructions.clone()),
            status_items, // Include status items with this request
            text_format: None,
        };

        let attempt_result = drain_to_completed(&sess, &sub_id, &prompt).await;

        match attempt_result {
            Ok(()) => {
                // Record status items to conversation history after successful turn
                if !prompt.status_items.is_empty() {
                    sess.record_conversation_items(&prompt.status_items).await;
                }
                break;
            }
            Err(CodexErr::Interrupted) => return,
            Err(e) => {
                if retries < max_retries {
                    retries += 1;
                    let delay = backoff(retries);
                    sess.notify_stream_error(
                        &sub_id,
                        format!(
                            "stream error: {e}; retrying {retries}/{max_retries} in {delay:?}…"
                        ),
                    )
                    .await;
                    tokio::time::sleep(delay).await;
                    continue;
                } else {
                    let event = sess.make_event(
                        &sub_id,
                        EventMsg::Error(ErrorEvent { message: e.to_string() }),
                    );
                    sess.send_event(event).await;
                    // Ensure the UI is released from running state even on errors.
                    let done = sess.make_event(
                        &sub_id,
                        EventMsg::TaskComplete(TaskCompleteEvent { last_agent_message: None }),
                    );
                    sess.send_event(done).await;
                    return;
                }
            }
        }
    }

    sess.remove_agent(&sub_id);
    let event = sess.make_event(
        &sub_id,
        EventMsg::AgentMessage(AgentMessageEvent {
            message: "Compact agent completed".to_string(),
        }),
    );
    sess.send_event(event).await;
    let event = sess.make_event(
        &sub_id,
        EventMsg::TaskComplete(TaskCompleteEvent { last_agent_message: None }),
    );
    sess.send_event(event).await;

    let mut state = sess.state.lock().unwrap();
    state.history.keep_last_messages(1);
}

async fn handle_response_item(
    sess: &Session,
    turn_diff_tracker: &mut TurnDiffTracker,
    sub_id: &str,
    item: ResponseItem,
    seq_hint: Option<u64>,
    output_index: Option<u32>,
    attempt_req: u64,
) -> CodexResult<Option<ResponseInputItem>> {
    debug!(?item, "Output item");
    let output = match item {
        ResponseItem::Message { content, id, .. } => {
            // Use the item_id if present, otherwise fall back to sub_id
            let event_id = id.unwrap_or_else(|| sub_id.to_string());
            for item in content {
                if let ContentItem::OutputText { text } = item {
                    let order = crate::protocol::OrderMeta { request_ordinal: attempt_req, output_index, sequence_number: seq_hint };
                    let stamped = sess.make_event_with_order(&event_id, EventMsg::AgentMessage(AgentMessageEvent { message: text }), order, seq_hint);
                    sess.tx_event.send(stamped).await.ok();
                }
            }
            None
        }
        ResponseItem::Reasoning {
            id,
            summary,
            content,
            encrypted_content: _,
        } => {
            // Use the item_id if present and not empty, otherwise fall back to sub_id
            let event_id = if !id.is_empty() {
                id.clone()
            } else {
                sub_id.to_string()
            };
            for (i, item) in summary.into_iter().enumerate() {
                let text = match item {
                    ReasoningItemReasoningSummary::SummaryText { text } => text,
                };
                let eid = format!("{}#s{}", event_id, i);
                let order = crate::protocol::OrderMeta { request_ordinal: attempt_req, output_index, sequence_number: seq_hint };
                let stamped = sess.make_event_with_order(&eid, EventMsg::AgentReasoning(AgentReasoningEvent { text }), order, seq_hint);
                sess.tx_event.send(stamped).await.ok();
            }
            if sess.show_raw_agent_reasoning && content.is_some() {
                let content = content.unwrap();
                for item in content.into_iter() {
                    let text = match item {
                        ReasoningItemContent::ReasoningText { text } => text,
                        ReasoningItemContent::Text { text } => text,
                    };
                    let order = crate::protocol::OrderMeta { request_ordinal: attempt_req, output_index, sequence_number: seq_hint };
                    let stamped = sess.make_event_with_order(&event_id, EventMsg::AgentReasoningRawContent(AgentReasoningRawContentEvent { text }), order, seq_hint);
                    sess.tx_event.send(stamped).await.ok();
                }
            }
            None
        }
        ResponseItem::FunctionCall {
            name,
            arguments,
            call_id,
            ..
        } => {
            info!("FunctionCall: {name}({arguments})");
            Some(
                handle_function_call(
                    sess,
                    turn_diff_tracker,
                    sub_id.to_string(),
                    name,
                    arguments,
                    call_id,
                    seq_hint,
                    output_index,
                    attempt_req,
                )
                .await,
            )
        }
        ResponseItem::LocalShellCall {
            id,
            call_id,
            status: _,
            action,
        } => {
            let LocalShellAction::Exec(action) = action;
            tracing::info!("LocalShellCall: {action:?}");
            let params = ShellToolCallParams {
                command: action.command,
                workdir: action.working_directory,
                timeout_ms: action.timeout_ms,
                with_escalated_permissions: None,
                justification: None,
            };
            let effective_call_id = match (call_id, id) {
                (Some(call_id), _) => call_id,
                (None, Some(id)) => id,
                (None, None) => {
                    error!("LocalShellCall without call_id or id");
                    return Ok(Some(ResponseInputItem::FunctionCallOutput {
                        call_id: "".to_string(),
                        output: FunctionCallOutputPayload {
                            content: "LocalShellCall without call_id or id".to_string(),
                            success: None,
                        },
                    }));
                }
            };

            let exec_params = to_exec_params(params, sess);
            Some(
            handle_container_exec_with_params(
                exec_params,
                sess,
                turn_diff_tracker,
                sub_id.to_string(),
                effective_call_id,
                seq_hint,
                output_index,
                attempt_req,
            )
            .await,
            )
        }
        ResponseItem::CustomToolCall { call_id, name, .. } => {
            // Minimal placeholder: custom tools are not handled here.
            Some(ResponseInputItem::FunctionCallOutput {
                call_id,
                output: FunctionCallOutputPayload {
                    content: format!("Custom tool '{name}' is not supported in this build"),
                    success: Some(false),
                },
            })
        }
        ResponseItem::FunctionCallOutput { .. } => {
            debug!("unexpected FunctionCallOutput from stream");
            None
        }
        ResponseItem::CustomToolCallOutput { .. } => {
            debug!("unexpected CustomToolCallOutput from stream");
            None
        }
        ResponseItem::WebSearchCall { id, action, .. } => {
            if let WebSearchAction::Search { query } = action {
                let call_id = id.unwrap_or_else(|| "".to_string());
                let event = sess.make_event_with_hint(&sub_id, EventMsg::WebSearchComplete(WebSearchCompleteEvent { call_id, query: Some(query) }), seq_hint);
                sess.tx_event.send(event).await.ok();
            }
            None
        }
        ResponseItem::Other => None,
    };
    Ok(output)
}

// Helper utilities for agent output/progress management
fn ensure_agent_dir(cwd: &Path, agent_id: &str) -> Result<PathBuf, String> {
    let dir = cwd.join(".code").join("agents").join(agent_id);
    std::fs::create_dir_all(&dir)
        .map_err(|e| format!("Failed to create agent dir {}: {}", dir.display(), e))?;
    Ok(dir)
}

fn write_agent_file(dir: &Path, filename: &str, content: &str) -> Result<PathBuf, String> {
    let path = dir.join(filename);
    std::fs::write(&path, content)
        .map_err(|e| format!("Failed to write {}: {}", path.display(), e))?;
    Ok(path)
}

fn preview_first_n_lines(s: &str, n: usize) -> (String, usize) {
    let mut lines = s.lines();
    let mut collected: Vec<&str> = Vec::new();
    for _ in 0..n {
        if let Some(l) = lines.next() {
            collected.push(l);
        } else {
            break;
        }
    }
    (collected.join("\n"), s.lines().count())
}

async fn handle_function_call(
    sess: &Session,
    turn_diff_tracker: &mut TurnDiffTracker,
    sub_id: String,
    name: String,
    arguments: String,
    call_id: String,
    seq_hint: Option<u64>,
    output_index: Option<u32>,
    attempt_req: u64,
) -> ResponseInputItem {
    let ctx = ToolCallCtx::new(sub_id.clone(), call_id.clone(), seq_hint, output_index);
    match name.as_str() {
        "container.exec" | "shell" => {
            let params = match parse_container_exec_arguments(arguments, sess, &call_id) {
                Ok(params) => params,
                Err(output) => {
                    return *output;
                }
            };
            handle_container_exec_with_params(params, sess, turn_diff_tracker, sub_id, call_id, seq_hint, output_index, attempt_req)
                .await
        }
        "update_plan" => handle_update_plan(sess, &ctx, arguments).await,
        // agent_* tools
        "agent_run" => handle_run_agent(sess, &ctx, arguments).await,
        "agent_check" => handle_check_agent_status(sess, &ctx, arguments).await,
        "agent_result" => handle_get_agent_result(sess, &ctx, arguments).await,
        "agent_cancel" => handle_cancel_agent(sess, &ctx, arguments).await,
        "agent_wait" => handle_wait_for_agent(sess, &ctx, arguments).await,
        "agent_list" => handle_list_agents(sess, &ctx, arguments).await,
        // browser_* tools
        "browser_open" => handle_browser_open(sess, &ctx, arguments).await,
        "browser_close" => handle_browser_close(sess, &ctx).await,
        "browser_status" => handle_browser_status(sess, &ctx).await,
        "browser_click" => handle_browser_click(sess, &ctx, arguments).await,
        "browser_move" => handle_browser_move(sess, &ctx, arguments).await,
        "browser_type" => handle_browser_type(sess, &ctx, arguments).await,
        "browser_key" => handle_browser_key(sess, &ctx, arguments).await,
        "browser_javascript" => handle_browser_javascript(sess, &ctx, arguments).await,
        "browser_scroll" => handle_browser_scroll(sess, &ctx, arguments).await,
        "browser_history" => handle_browser_history(sess, &ctx, arguments).await,
        "browser_console" => handle_browser_console(sess, &ctx, arguments).await,
        "browser_inspect" => handle_browser_inspect(sess, &ctx, arguments).await,
        "browser_cdp" => handle_browser_cdp(sess, &ctx, arguments).await,
        "browser_cleanup" => handle_browser_cleanup(sess, &ctx).await,
        "web_fetch" => handle_web_fetch(sess, &ctx, arguments).await,
        _ => {
            match sess.mcp_connection_manager.parse_tool_name(&name) {
                Some((server, tool_name)) => {
                    // TODO(mbolin): Determine appropriate timeout for tool call.
                    let timeout = None;
                    handle_mcp_tool_call(sess, &ctx, server, tool_name, arguments, timeout)
                    .await
                }
                None => {
                    // Unknown function: reply with structured failure so the model can adapt.
                    ResponseInputItem::FunctionCallOutput {
                        call_id,
                        output: FunctionCallOutputPayload {
                            content: format!("unsupported call: {name}"),
                            success: None,
                        },
                    }
                }
            }
        }
    }
}

async fn handle_browser_cleanup(sess: &Session, ctx: &ToolCallCtx) -> ResponseInputItem {
    let call_id_clone = ctx.call_id.clone();
    let _sess_clone = sess;
    execute_custom_tool(
        sess,
        ctx,
        "browser_cleanup".to_string(),
        Some(serde_json::json!({})),
        || async move {
            if let Some(browser_manager) = get_browser_manager_for_session(_sess_clone).await {
                match browser_manager.cleanup().await {
                    Ok(_) => ResponseInputItem::FunctionCallOutput {
                        call_id: call_id_clone,
                        output: FunctionCallOutputPayload { content: "Browser cleanup completed".to_string(), success: Some(true) },
                    },
                    Err(e) => ResponseInputItem::FunctionCallOutput {
                        call_id: call_id_clone,
                        output: FunctionCallOutputPayload { content: format!("Cleanup failed: {}", e), success: Some(false) },
                    },
                }
            } else {
                ResponseInputItem::FunctionCallOutput {
                    call_id: call_id_clone,
                    output: FunctionCallOutputPayload { content: "Browser is not initialized. Use browser_open to start the browser.".to_string(), success: Some(false) },
                }
            }
        }
    ).await
}

async fn handle_web_fetch(sess: &Session, ctx: &ToolCallCtx, arguments: String) -> ResponseInputItem {
    // Include raw params in begin event for observability
    let params_for_event = serde_json::from_str(&arguments).ok();
    let arguments_clone = arguments.clone();
    let call_id_clone = ctx.call_id.clone();

    execute_custom_tool(
        sess,
        ctx,
        "web_fetch".to_string(),
        params_for_event,
        || async move {
            #[derive(serde::Deserialize)]
            struct WebFetchParams {
                url: String,
                #[serde(default)]
                timeout_ms: Option<u64>,
                #[serde(default)]
                mode: Option<String>, // "auto" (default), "browser", or "http"
            }

            let parsed: Result<WebFetchParams, _> = serde_json::from_str(&arguments_clone);
            let params = match parsed {
                Ok(p) => p,
                Err(e) => {
                    return ResponseInputItem::FunctionCallOutput {
                        call_id: call_id_clone,
                        output: FunctionCallOutputPayload {
                            content: format!("Invalid web_fetch arguments: {e}"),
                            success: None,
                        },
                    };
                }
            };

            // Helper: build a client with a specific UA and common headers.
            async fn do_request(
                url: &str,
                ua: &str,
                timeout: Duration,
                extra_headers: Option<&[(reqwest::header::HeaderName, &'static str)]>,
            ) -> Result<reqwest::Response, reqwest::Error> {
                let client = reqwest::Client::builder()
                    .timeout(timeout)
                    .user_agent(ua)
                    .build()?;
                let mut req = client.get(url)
                    // Add a few browser-like headers to reduce blocks
                    .header(reqwest::header::ACCEPT, "text/html,application/xhtml+xml,application/xml;q=0.9,*/*;q=0.8")
                    .header(reqwest::header::ACCEPT_LANGUAGE, "en-US,en;q=0.9");
                if let Some(pairs) = extra_headers {
                    for (k, v) in pairs.iter() {
                        req = req.header(k, *v);
                    }
                }
                req.send().await
            }

            // Helper: remove obvious noisy blocks before markdown conversion.
            // This uses a lightweight ASCII-insensitive scan to drop whole
            // elements whose contents should never be surfaced to the model
            // (scripts, styles, templates, headers/footers/navigation, etc.).
            fn strip_noisy_tags(mut html: String) -> String {
                // Remove <script>, <style>, and <noscript> blocks with a simple
                // ASCII case-insensitive scan that preserves UTF-8 boundaries.
                // This avoids allocating lowercase copies and accidentally using
                // indices from a different string representation.
                fn eq_ascii_ci(a: u8, b: u8) -> bool {
                    a.to_ascii_lowercase() == b.to_ascii_lowercase()
                }
                fn starts_with_tag_ci(bytes: &[u8], tag: &[u8]) -> bool {
                    if bytes.len() < tag.len() { return false; }
                    for i in 0..tag.len() {
                        if !eq_ascii_ci(bytes[i], tag[i]) { return false; }
                    }
                    true
                }
                // Find the next opening tag like "<script" (allowing whitespace after '<').
                fn find_open_tag_ci(s: &str, tag: &str, from: usize) -> Option<usize> {
                    let bytes = s.as_bytes();
                    let tag_bytes = tag.as_bytes();
                    let mut i = from;
                    while i + 1 < bytes.len() {
                        if bytes[i] == b'<' {
                            let mut j = i + 1;
                            while j < bytes.len() && (bytes[j] == b' ' || bytes[j] == b'\t' || bytes[j] == b'\n' || bytes[j] == b'\r') {
                                j += 1;
                            }
                            if j < bytes.len() && starts_with_tag_ci(&bytes[j..], tag_bytes) {
                                return Some(i);
                            }
                        }
                        i += 1;
                    }
                    None
                }
                // Find the corresponding closing tag like "</script>" starting at or after `from`.
                // Returns the byte index just after the closing '>' if found.
                fn find_close_after_ci(s: &str, tag: &str, from: usize) -> Option<usize> {
                    let bytes = s.as_bytes();
                    let tag_bytes = tag.as_bytes();
                    let mut i = from;
                    while i + 2 < bytes.len() { // need at least '<' '/' and one tag byte
                        if bytes[i] == b'<' && i + 1 < bytes.len() && bytes[i + 1] == b'/' {
                            let mut j = i + 2;
                            // Optional whitespace before tag name
                            while j < bytes.len() && (bytes[j] == b' ' || bytes[j] == b'\t' || bytes[j] == b'\n' || bytes[j] == b'\r') {
                                j += 1;
                            }
                            if starts_with_tag_ci(&bytes[j..], tag_bytes) {
                                // Advance past tag name
                                j += tag_bytes.len();
                                // Skip optional whitespace until '>'
                                while j < bytes.len() && bytes[j] != b'>' {
                                    j += 1;
                                }
                                if j < bytes.len() && bytes[j] == b'>' {
                                    return Some(j + 1);
                                }
                                return None; // No closing '>'
                            }
                        }
                        i += 1;
                    }
                    None
                }

                // Keep this conservative to avoid dropping content.
                let tags = ["script", "style", "noscript"];
                for tag in tags.iter() {
                    let mut guard = 0;
                    loop {
                        if guard > 64 { break; }
                        let Some(start) = find_open_tag_ci(&html, tag, 0) else { break; };
                        let search_from = start + 1; // after '<'
                        if let Some(end) = find_close_after_ci(&html, tag, search_from) {
                            // Safe because both start and end are on ASCII boundaries ('<' and '>')
                            html.replace_range(start..end, "");
                        } else {
                            // No close tag found; drop from the opening tag to end
                            html.truncate(start);
                            break;
                        }
                        guard += 1;
                    }
                }
                html
            }

            // Try to keep only <main> content if present; drastically reduces
            // boilerplate from navigation and login banners on many sites.
            fn extract_main(html: &str) -> Option<String> {
                // Find opening <main ...>
                let bytes = html.as_bytes();
                let open = {
                    let mut i = 0usize;
                    let tag = b"main";
                    while i + 5 < bytes.len() { // < m a i n > (min)
                        if bytes[i] == b'<' {
                            // skip '<' and whitespace
                            let mut j = i + 1;
                            while j < bytes.len() && bytes[j].is_ascii_whitespace() { j += 1; }
                            if j + tag.len() <= bytes.len() && bytes[j..j+tag.len()].eq_ignore_ascii_case(tag) {
                                // Found '<main'; now find '>'
                                while j < bytes.len() && bytes[j] != b'>' { j += 1; }
                                if j < bytes.len() { Some((i, j + 1)) } else { None }
                            } else { None }
                        } else { None }
                            .map(|pair| return pair);
                        i += 1;
                    }
                    None
                };
                let (start, after_open) = open?;
                // Find closing </main>
                let mut i = after_open;
                let tag_close = b"</main";
                while i + tag_close.len() + 1 < bytes.len() {
                    if bytes[i] == b'<' && bytes[i+1] == b'/' {
                        if bytes[i..].len() >= tag_close.len() && bytes[i..i+tag_close.len()].eq_ignore_ascii_case(tag_close) {
                            // Find closing '>'
                            let mut j = i + tag_close.len();
                            while j < bytes.len() && bytes[j] != b'>' { j += 1; }
                            if j < bytes.len() {
                                return Some(html[start..j+1].to_string());
                            } else {
                                return Some(html[start..].to_string());
                            }
                        }
                    }
                    i += 1;
                }
                Some(html[start..].to_string())
            }

            // Inside fenced code blocks, collapse massively-escaped Windows paths like
            // `C:\\Users\\...` to `C:\Users\...`. Only applies to drive-rooted paths.
            fn unescape_windows_paths(line: &str) -> String {
                let bytes = line.as_bytes();
                let mut out = String::with_capacity(line.len());
                let mut i = 0usize;
                while i < bytes.len() {
                    // Pattern: [A-Za-z] : \\+
                    if i + 3 < bytes.len()
                        && bytes[i].is_ascii_alphabetic()
                        && bytes[i+1] == b':'
                        && bytes[i+2] == b'\\'
                        && bytes[i+3] == b'\\'
                    {
                        // Emit drive and a single backslash
                        out.push(bytes[i] as char);
                        out.push(':');
                        out.push('\\');
                        // Skip all following backslashes in this run
                        i += 4;
                        while i < bytes.len() && bytes[i] == b'\\' { i += 1; }
                        continue;
                    }
                    out.push(bytes[i] as char);
                    i += 1;
                }
                out
            }

            // Lightweight cleanup on the resulting markdown to remove leaked
            // JSON blobs and obvious client boot payloads that sometimes escape
            // the <script> filter on complex sites. Avoids touching fenced code.
            fn postprocess_markdown(md: &str) -> String {
                let mut out: Vec<String> = Vec::with_capacity(md.len() / 64 + 1);
                let mut in_fence = false;
                let mut empty_run = 0usize;
                for line in md.lines() {
                    // Track fenced code blocks
                    if let Some(rest) = line.trim_start().strip_prefix("```") {
                        in_fence = !in_fence;
                        let _lang = if in_fence { Some(rest.trim()) } else { None };
                        out.push(line.to_string());
                        empty_run = 0;
                        continue;
                    }
                    if in_fence {
                        // Only normalize Windows path over-escaping; do not alter other content.
                        let normalized = unescape_windows_paths(line);
                        out.push(normalized);
                        continue;
                    }

                    let trimmed = line.trim();
                    // Drop extremely long single lines only if they're likely SPA boot payloads
                    if trimmed.len() > 8000 { continue; }
                    // Common SPA boot keys that shouldn't appear in human output.
                    // Keep this list tight to avoid dropping legitimate examples.
                    if trimmed.contains("\"payload\"") || trimmed.contains("\"props\"") || trimmed.contains("\"preloaded_records\"") || trimmed.contains("\"appPayload\"") || trimmed.contains("\"preloadedQueries\"") {
                        continue;
                    }

                    if trimmed.is_empty() {
                        // Collapse multiple empty lines to max 1
                        if empty_run == 0 {
                            out.push(String::new());
                        }
                        empty_run += 1;
                    } else {
                        out.push(line.to_string());
                        empty_run = 0;
                    }
                }
                // Trim leading/trailing blank lines
                let mut s = out.join("\n");
                while s.starts_with('\n') { s.remove(0); }
                while s.ends_with('\n') { s.pop(); }
                s
            }

            // Domain-specific: extract rich content from GitHub issue/PR pages
            // without requiring a JS-capable browser. We parse JSON-LD and the
            // inlined GraphQL payload (preloadedQueries) to reconstruct the
            // issue body and comments into readable markdown.
            fn try_extract_github_issue_markdown(html: &str) -> Option<String> {
                // Helper: extract the first <script type="application/ld+json"> block
                fn extract_ld_json(html: &str) -> Option<serde_json::Value> {
                    let mut s = html;
                    loop {
                        let start = s.find("<script").map(|i| i)?;
                        let rest = &s[start + 7..];
                        if rest.to_lowercase().contains("type=\"application/ld+json\"") {
                            // Find end of script open tag
                            let open_end_rel = rest.find('>')?;
                            let open_end = start + 7 + open_end_rel + 1;
                            let after_open = &s[open_end..];
                            // Find closing </script>
                            if let Some(close_rel) = after_open.to_lowercase().find("</script>") {
                                let json_str = &after_open[..close_rel];
                                if let Ok(v) = serde_json::from_str::<serde_json::Value>(json_str) {
                                    return Some(v);
                                }
                                // Some pages JSON-encode the JSON-LD; try to unescape once
                                if let Ok(un) = serde_json::from_str::<String>(json_str) {
                                    if let Ok(v2) = serde_json::from_str::<serde_json::Value>(&un) {
                                        return Some(v2);
                                    }
                                }
                                // Advance after this script to search for next
                                s = &after_open[close_rel + 9..];
                                continue;
                            }
                        }
                        // Advance and continue search
                        s = &rest[1..];
                    }
                }

                // Helper: extract substring for the JSON array that follows key
                fn extract_json_array_after(html: &str, key: &str) -> Option<String> {
                    let idx = html.find(key)?;
                    let bytes = html.as_bytes();
                    // Find the first '[' after key
                    let mut i = idx + key.len();
                    while i < bytes.len() && bytes[i] != b'[' { i += 1; }
                    if i >= bytes.len() { return None; }
                    let start = i;
                    // Scan to matching ']' accounting for strings and escapes
                    let mut depth: i32 = 0;
                    let mut in_str = false;
                    let mut escape = false;
                    while i < bytes.len() {
                        let c = bytes[i] as char;
                        if in_str {
                            if escape { escape = false; }
                            else if c == '\\' { escape = true; }
                            else if c == '"' { in_str = false; }
                            i += 1; continue;
                        }
                        match c {
                            '"' => { in_str = true; },
                            '[' => { depth += 1; },
                            ']' => { depth -= 1; if depth == 0 { let end = i + 1; return Some(html[start..end].to_string()); } },
                            _ => {}
                        }
                        i += 1;
                    }
                    None
                }

                // Parse JSON-LD for headline, articleBody, author, date
                let mut title: Option<String> = None;
                let mut issue_body_md: Option<String> = None;
                let mut opened_by: Option<String> = None;
                let mut opened_at: Option<String> = None;
                if let Some(ld) = extract_ld_json(html) {
                    if ld.get("@type").and_then(|v| v.as_str()) == Some("DiscussionForumPosting") {
                        title = ld.get("headline").and_then(|v| v.as_str()).map(|s| s.to_string());
                        issue_body_md = ld.get("articleBody").and_then(|v| v.as_str()).map(|s| s.to_string());
                        opened_by = ld.get("author").and_then(|a| a.get("name")).and_then(|v| v.as_str()).map(|s| s.to_string());
                        opened_at = ld.get("datePublished").and_then(|v| v.as_str()).map(|s| s.to_string());
                    }
                }

                // Parse GraphQL payload for comments and state
                let arr_str = extract_json_array_after(html, "\"preloadedQueries\"")?;
                let arr: serde_json::Value = serde_json::from_str(&arr_str).ok()?;
                let mut comments: Vec<(String, String, String)> = Vec::new();
                let mut state: Option<String> = None;
                let mut state_reason: Option<String> = None;
                if let Some(items) = arr.as_array() {
                    for item in items {
                        let repo = item.get("result").and_then(|v| v.get("data")).and_then(|v| v.get("repository"));
                        let issue = repo.and_then(|r| r.get("issue"));
                        if let Some(issue) = issue {
                            if state.is_none() {
                                state = issue.get("state").and_then(|v| v.as_str()).map(|s| s.to_string());
                                state_reason = issue.get("stateReason").and_then(|v| v.as_str()).map(|s| s.to_string());
                            }
                            if let Some(edges) = issue.get("frontTimelineItems").and_then(|v| v.get("edges")).and_then(|v| v.as_array()) {
                                for e in edges {
                                    let node = e.get("node");
                                    let typename = node.and_then(|n| n.get("__typename")).and_then(|v| v.as_str()).unwrap_or("");
                                    if typename == "IssueComment" {
                                        let author = node.and_then(|n| n.get("author")).and_then(|a| a.get("login")).and_then(|v| v.as_str()).unwrap_or("");
                                        let created = node.and_then(|n| n.get("createdAt")).and_then(|v| v.as_str()).unwrap_or("");
                                        let body = node.and_then(|n| n.get("body")).and_then(|v| v.as_str()).unwrap_or("");
                                        if !body.is_empty() {
                                            comments.push((author.to_string(), created.to_string(), body.to_string()));
                                        } else {
                                            let body_html = node.and_then(|n| n.get("bodyHTML")).and_then(|v| v.as_str()).unwrap_or("");
                                            if !body_html.is_empty() {
                                                // Minimal HTML→MD for comments if body missing
                                                let options = htmd::options::Options { heading_style: htmd::options::HeadingStyle::Atx, code_block_style: htmd::options::CodeBlockStyle::Fenced, link_style: htmd::options::LinkStyle::Inlined, ..Default::default() };
                                                let conv = htmd::HtmlToMarkdown::builder().options(options).build();
                                                if let Ok(md) = conv.convert(body_html) {
                                                    comments.push((author.to_string(), created.to_string(), md));
                                                }
                                            }
                                        }
                                    }
                                }
                            }
                        }
                    }
                }

                // If nothing meaningful extracted, bail out.
                if title.is_none() && comments.is_empty() && issue_body_md.is_none() {
                    return None;
                }

                // Compose readable markdown
                let mut out = String::new();
                if let Some(t) = title { out.push_str(&format!("# {}\n\n", t)); }
                if let (Some(by), Some(at)) = (opened_by, opened_at) { out.push_str(&format!("Opened by {} on {}\n\n", by, at)); }
                if let (Some(s), _) = (state.clone(), state_reason.clone()) { out.push_str(&format!("State: {}\n\n", s)); }
                if let Some(body) = issue_body_md { out.push_str(&format!("{}\n\n", body)); }
                if !comments.is_empty() {
                    out.push_str("## Comments\n\n");
                    for (author, created, body) in comments {
                        out.push_str(&format!("- {} — {}\n\n{}\n\n", author, created, body));
                    }
                }
                Some(out)
            }

            // Helper: convert HTML to markdown and truncate if too large.
            fn convert_html_to_markdown_trimmed(html: String, max_chars: usize) -> crate::error::Result<(String, bool)> {
                let options = htmd::options::Options {
                    heading_style: htmd::options::HeadingStyle::Atx,
                    code_block_style: htmd::options::CodeBlockStyle::Fenced,
                    link_style: htmd::options::LinkStyle::Inlined,
                    ..Default::default()
                };
                let converter = htmd::HtmlToMarkdown::builder().options(options).build();
                let reduced = extract_main(&html).unwrap_or(html);
                let sanitized = strip_noisy_tags(reduced);
                let markdown = converter.convert(&sanitized)?;
                let markdown = postprocess_markdown(&markdown);
                let mut truncated = false;
                let rendered = {
                    let char_count = markdown.chars().count();
                    if char_count > max_chars {
                        truncated = true;
                        let mut s: String = markdown.chars().take(max_chars).collect();
                        s.push_str("\n\n… (truncated)\n");
                        s
                    } else {
                        markdown
                    }
                };
                Ok((rendered, truncated))
            }

            // Helper: detect WAF/challenge pages to avoid dumping challenge content.
            fn detect_block_vendor(_status: reqwest::StatusCode, body: &str) -> Option<&'static str> {
                // Identify common bot-challenge pages regardless of HTTP status.
                // Cloudflare often returns 200 with a challenge that requires JS/cookies.
                let lower = body.to_lowercase();
                if lower.contains("cloudflare")
                    || lower.contains("cf-ray")
                    || lower.contains("_cf_chl_opt")
                    || lower.contains("challenge-platform")
                    || lower.contains("checking if the site connection is secure")
                    || lower.contains("waiting for")
                    || lower.contains("just a moment")
                {
                    return Some("cloudflare");
                }
                None
            }

            fn headers_indicate_block(headers: &reqwest::header::HeaderMap) -> bool {
                let h = headers;
                let has_cf_ray = h.get("cf-ray").is_some();
                let has_cf_mitigated = h.get("cf-mitigated").is_some();
                let has_cf_bm = h.get("set-cookie").and_then(|v| v.to_str().ok()).map(|s| s.contains("__cf_bm=")).unwrap_or(false);
                let has_chlray = h.get("server-timing").and_then(|v| v.to_str().ok()).map(|s| s.to_lowercase().contains("chlray")).unwrap_or(false);
                has_cf_ray || has_cf_mitigated || has_cf_bm || has_chlray
            }

            fn looks_like_challenge_markdown(md: &str) -> bool {
                let l = md.to_lowercase();
                l.contains("just a moment") || l.contains("enable javascript and cookies") || l.contains("waiting for ")
            }

            let timeout = Duration::from_millis(params.timeout_ms.unwrap_or(15000));
            let codex_ua = crate::default_client::get_codex_user_agent(Some("web_fetch"));

            // Heuristic: some domains render key content client-side. Prefer a
            // quick browser render first so we capture comments/timelines.
            let is_dynamic_domain = {
                let u = params.url.to_lowercase();
                u.contains("github.com/")
            };

            if !matches!(params.mode.as_deref(), Some("http")) && is_dynamic_domain {
                let browser_manager = codex_browser::global::get_or_create_browser_manager().await;
                if let Ok(res) = browser_manager.goto(&params.url).await {
                    // Poll briefly for discussion/timeline elements to appear
                    for _ in 0..6 {
                        let js = r#"(function(){ const sel1 = document.querySelectorAll('[data-test-selector=\"issue-comment-body\"]'); const sel2 = document.querySelectorAll('.js-timeline-item'); return (sel1.length + sel2.length); })()"#;
                        if let Ok(val) = browser_manager.execute_javascript(js).await {
                            let n = val.get("value").and_then(|v| v.as_i64()).unwrap_or(0);
                            if n > 0 { break; }
                        }
                        tokio::time::sleep(Duration::from_millis(800)).await;
                    }
                    if let Ok(val) = browser_manager.execute_javascript(r#"(function(){ return { html: document.documentElement.outerHTML, title: document.title||'' }; })()"#).await {
                        if let Some(html) = val.get("value").and_then(|v| v.get("html")).and_then(|v| v.as_str()) {
                            let (markdown, truncated) = match convert_html_to_markdown_trimmed(html.to_string(), 120_000) {
                                Ok(t) => t,
                                Err(e) => {
                                    return ResponseInputItem::FunctionCallOutput { call_id: call_id_clone, output: FunctionCallOutputPayload { content: format!("Markdown conversion failed: {e}"), success: Some(false) } };
                                }
                            };
                            let body = serde_json::json!({
                                "url": params.url,
                                "status": 200,
                                "final_url": res.url,
                                "content_type": "text/html",
                                "used_browser_ua": true,
                                "via_browser": true,
                                "truncated": truncated,
                                "markdown": markdown,
                            });
                            return ResponseInputItem::FunctionCallOutput { call_id: call_id_clone, output: FunctionCallOutputPayload { content: body.to_string(), success: Some(true) } };
                        }
                    }
                }
            }

            // If explicit browser mode requested, try the internal browser first.
            if matches!(params.mode.as_deref(), Some("browser")) {
                {
                    let browser_manager = codex_browser::global::get_or_create_browser_manager().await;
                    if let Ok(res) = browser_manager.goto(&params.url).await {
                        // Allow a few short settles for JS/cookie challenges to auto-resolve
                        let mut html: Option<String> = None;
                        for _ in 0..4 {
                            if let Ok(val) = browser_manager.execute_javascript("(function(){ return { html: document.documentElement.outerHTML, title: document.title||'' }; })()").await {
                                html = val.get("value").and_then(|v| v.get("html")).and_then(|v| v.as_str()).map(|s| s.to_string());
                                let t_low = val.get("value").and_then(|v| v.get("title")).and_then(|v| v.as_str()).unwrap_or("").to_lowercase();
                                if !(t_low.contains("just a moment") || t_low.contains("checking if") || t_low.contains("waiting for")) {
                                    break;
                                }
                            }
                            tokio::time::sleep(Duration::from_millis(1200)).await;
                        }
                        if let Some(html) = html {
                            let (markdown, truncated) = match convert_html_to_markdown_trimmed(html, 120_000) {
                                Ok(t) => t,
                                Err(e) => {
                                    return ResponseInputItem::FunctionCallOutput {
                                        call_id: call_id_clone,
                                        output: FunctionCallOutputPayload { content: format!("Markdown conversion failed: {e}"), success: Some(false) },
                                    };
                                }
                            };
                            let body = serde_json::json!({
                                "url": params.url,
                                "status": 200,
                                "final_url": res.url,
                                "content_type": "text/html",
                                "used_browser_ua": true,
                                "via_browser": true,
                                "truncated": truncated,
                                "markdown": markdown,
                            });
                            return ResponseInputItem::FunctionCallOutput { call_id: call_id_clone, output: FunctionCallOutputPayload { content: body.to_string(), success: Some(true) } };
                        }
                    }
                }
            }
            // Attempt 1: Codex UA + polite headers
            let resp = match do_request(&params.url, &codex_ua, timeout, None).await {
                Ok(r) => r,
                Err(e) => {
                    return ResponseInputItem::FunctionCallOutput {
                        call_id: call_id_clone,
                        output: FunctionCallOutputPayload { content: format!("Request failed: {e}"), success: Some(false) },
                    };
                }
            };

            // Capture metadata before consuming the response body.
            let mut status = resp.status();
            let mut final_url = resp.url().to_string();
            let mut headers = resp.headers().clone();
            // Read body
            let mut body_text = match resp.text().await {
                Ok(t) => t,
                Err(e) => {
                    return ResponseInputItem::FunctionCallOutput {
                        call_id: call_id_clone,
                        output: FunctionCallOutputPayload { content: format!("Failed to read response body: {e}"), success: Some(false) },
                    };
                }
            };
            let mut used_browser_ua = false;
            let browser_ua = "Mozilla/5.0 (Macintosh; Intel Mac OS X 10_15_7) AppleWebKit/537.36 (KHTML, like Gecko) Chrome/128.0.0.0 Safari/537.36";
            if !matches!(params.mode.as_deref(), Some("http")) && (detect_block_vendor(status, &body_text).is_some() || headers_indicate_block(&headers)) {
                // Simple retry with a browser UA and extra headers
                let extra = [
                    (reqwest::header::HeaderName::from_static("upgrade-insecure-requests"), "1"),
                ];
                if let Ok(r2) = do_request(&params.url, browser_ua, timeout, Some(&extra)).await {
                    let status2 = r2.status();
                    let final_url2 = r2.url().to_string();
                    let headers2 = r2.headers().clone();
                    if let Ok(t2) = r2.text().await {
                        used_browser_ua = true;
                        status = status2;
                        final_url = final_url2;
                        headers = headers2;
                        body_text = t2;
                    }
                }
            }

            // Response metadata
            let content_type = headers
                .get(reqwest::header::CONTENT_TYPE)
                .and_then(|v| v.to_str().ok())
                .unwrap_or("")
                .to_string();

            // Provide structured diagnostics if blocked by WAF (even if HTTP 200)
            if !matches!(params.mode.as_deref(), Some("http")) && (detect_block_vendor(status, &body_text).is_some() || headers_indicate_block(&headers)) {
                let vendor = "cloudflare";
                let retry_after = headers
                    .get(reqwest::header::RETRY_AFTER)
                    .and_then(|v| v.to_str().ok())
                    .map(|s| s.to_string());
                let cf_ray = headers
                    .get("cf-ray")
                    .and_then(|v| v.to_str().ok())
                    .map(|s| s.to_string());

                let mut diag = serde_json::json!({
                    "final_url": final_url,
                    "content_type": content_type,
                    "used_browser_ua": used_browser_ua,
                    "blocked_by_waf": true,
                    "vendor": vendor,
                });
                if let Some(ra) = retry_after { diag["retry_after"] = serde_json::json!(ra); }
                if let Some(ray) = cf_ray { diag["cf_ray"] = serde_json::json!(ray); }

                // Attempt a last-resort browser-based fetch if the live browser is available.
                {
                    let browser_manager = codex_browser::global::get_or_create_browser_manager().await;
                    browser_manager.set_enabled_sync(true);
                    // Try navigate and extract outerHTML via JS (after SPA settles per manager config)
                    if browser_manager.goto(&params.url).await.is_ok() {
                        let js = "(function(){ return { html: document.documentElement.outerHTML, title: document.title||'' }; })()";
                        if let Ok(val) = browser_manager.execute_javascript(js).await {
                            let html = val.get("value").and_then(|v| v.get("html")).and_then(|v| v.as_str()).unwrap_or("").to_string();
                            let title = val.get("value").and_then(|v| v.get("title")).and_then(|v| v.as_str()).unwrap_or("");
                            if !html.is_empty() && title.to_lowercase() != "just a moment..." {
                                let (markdown, truncated) = match convert_html_to_markdown_trimmed(html, 120_000) {
                                    Ok(t) => t,
                                    Err(e) => {
                                        return ResponseInputItem::FunctionCallOutput {
                                            call_id: call_id_clone,
                                            output: FunctionCallOutputPayload { content: format!("Markdown conversion failed: {e}"), success: Some(false) },
                                        };
                                    }
                                };
                                diag["via_browser"] = serde_json::json!(true);
                                let body = serde_json::json!({
                                    "url": params.url,
                                    "status": 200,
                                    "final_url": final_url,
                                    "content_type": content_type,
                                    "used_browser_ua": used_browser_ua,
                                    "truncated": truncated,
                                    "markdown": markdown,
                                });
                                return ResponseInputItem::FunctionCallOutput { call_id: call_id_clone, output: FunctionCallOutputPayload { content: body.to_string(), success: Some(true) } };
                            }
                        }
                
                        // If JS extraction failed, try a CDP outerHTML of root
                        let root = browser_manager.execute_cdp("DOM.getDocument", json!({"depth": 1})).await.ok();
                        if let Some(root) = root {
                            if let Some(node_id) = root.get("root").and_then(|r| r.get("nodeId")).and_then(|n| n.as_u64()) {
                                if let Ok(outer) = browser_manager.execute_cdp("DOM.getOuterHTML", json!({"nodeId": node_id})).await {
                                    if let Some(html) = outer.get("outerHTML").and_then(|v| v.as_str()) {
                                        let (markdown, truncated) = match convert_html_to_markdown_trimmed(html.to_string(), 120_000) {
                                            Ok(t) => t,
                                            Err(e) => {
                                                return ResponseInputItem::FunctionCallOutput {
                                                    call_id: call_id_clone,
                                                    output: FunctionCallOutputPayload { content: format!("Markdown conversion failed: {e}"), success: Some(false) },
                                                };
                                            }
                                        };
                                        diag["via_browser"] = serde_json::json!(true);
                                        let body = serde_json::json!({
                                            "url": params.url,
                                            "status": 200,
                                            "final_url": final_url,
                                            "content_type": content_type,
                                            "used_browser_ua": used_browser_ua,
                                            "truncated": truncated,
                                            "markdown": markdown,
                                        });
                                        return ResponseInputItem::FunctionCallOutput { call_id: call_id_clone, output: FunctionCallOutputPayload { content: body.to_string(), success: Some(true) } };
                                    }
                                }
                            }
                        }
                    }
                }

                let (md_preview, _trunc) = match convert_html_to_markdown_trimmed(body_text, 2000) {
                    Ok(t) => t,
                    Err(_) => ("".to_string(), false),
                };

                let body = serde_json::json!({
                    "url": params.url,
                    "status": status.as_u16(),
                    "error": "Blocked by site challenge",
                    "diagnostics": diag,
                    "markdown": md_preview,
                });

                return ResponseInputItem::FunctionCallOutput {
                    call_id: call_id_clone,
                    output: FunctionCallOutputPayload { content: body.to_string(), success: Some(false) },
                };
            }

            // If not success, provide structured, minimal diagnostics without dumping content.
            if !status.is_success() {
                let waf_vendor = detect_block_vendor(status, &body_text);
                let retry_after = headers
                    .get(reqwest::header::RETRY_AFTER)
                    .and_then(|v| v.to_str().ok())
                    .map(|s| s.to_string());
                let cf_ray = headers
                    .get("cf-ray")
                    .and_then(|v| v.to_str().ok())
                    .map(|s| s.to_string());

                let mut diag = serde_json::json!({
                    "final_url": final_url,
                    "content_type": content_type,
                    "used_browser_ua": used_browser_ua,
                });
                if let Some(vendor) = waf_vendor { diag["blocked_by_waf"] = serde_json::json!(true); diag["vendor"] = serde_json::json!(vendor); }
                if let Some(ra) = retry_after { diag["retry_after"] = serde_json::json!(ra); }
                if let Some(ray) = cf_ray { diag["cf_ray"] = serde_json::json!(ray); }

                // Provide a tiny, safe preview of visible text only (converted and truncated).
                let (md_preview, _trunc) = match convert_html_to_markdown_trimmed(body_text, 2000) {
                    Ok(t) => t,
                    Err(_) => ("".to_string(), false),
                };

                let body = serde_json::json!({
                    "url": params.url,
                    "status": status.as_u16(),
                    "error": format!("HTTP {} {}", status.as_u16(), status.canonical_reason().unwrap_or("")),
                    "diagnostics": diag,
                    // Keep a short, human-friendly preview; avoid dumping raw HTML or long JS.
                    "markdown": md_preview,
                });

                return ResponseInputItem::FunctionCallOutput {
                    call_id: call_id_clone,
                    output: FunctionCallOutputPayload { content: body.to_string(), success: Some(false) },
                };
            }

            // Domain-specific extraction first (e.g., GitHub issues)
            if params.url.contains("github.com/") && params.url.contains("/issues/") {
                if let Some(md) = try_extract_github_issue_markdown(&body_text) {
                    let body = serde_json::json!({
                        "url": params.url,
                        "status": status.as_u16(),
                        "final_url": final_url,
                        "content_type": content_type,
                        "used_browser_ua": used_browser_ua,
                        "truncated": false,
                        "markdown": md,
                    });
                    return ResponseInputItem::FunctionCallOutput { call_id: call_id_clone, output: FunctionCallOutputPayload { content: body.to_string(), success: Some(true) } };
                }
            }

            // Success: convert to markdown (sanitized and size-limited)
            let (markdown, truncated) = match convert_html_to_markdown_trimmed(body_text, 120_000) {
                Ok(t) => t,
                Err(e) => {
                    return ResponseInputItem::FunctionCallOutput {
                        call_id: call_id_clone,
                        output: FunctionCallOutputPayload { content: format!("Markdown conversion failed: {e}"), success: Some(false) },
                    };
                }
            };

            // If the rendered markdown still looks like a challenge page, attempt browser fallback (unless http-only).
            if !matches!(params.mode.as_deref(), Some("http")) && looks_like_challenge_markdown(&markdown) {
                {
                    let browser_manager = codex_browser::global::get_or_create_browser_manager().await;
                    browser_manager.set_enabled_sync(true);
                    if browser_manager.goto(&params.url).await.is_ok() {
                        let js = "(function(){ return { html: document.documentElement.outerHTML, title: document.title||'' }; })()";
                        let mut html: Option<String> = None;
                        for _ in 0..3 {
                            if let Ok(val) = browser_manager.execute_javascript(js).await {
                                html = val.get("value").and_then(|v| v.get("html")).and_then(|v| v.as_str()).map(|s| s.to_string());
                                let t_low = val.get("value").and_then(|v| v.get("title")).and_then(|v| v.as_str()).unwrap_or("").to_lowercase();
                                if !(t_low.contains("just a moment") || t_low.contains("checking if") || t_low.contains("waiting for")) {
                                    break;
                                }
                            }
                            tokio::time::sleep(Duration::from_millis(1200)).await;
                        }
                        if let Some(html) = html {
                            let (md2, truncated2) = match convert_html_to_markdown_trimmed(html, 120_000) {
                                Ok(t) => t,
                                Err(e) => {
                                    return ResponseInputItem::FunctionCallOutput { call_id: call_id_clone, output: FunctionCallOutputPayload { content: format!("Markdown conversion failed: {e}"), success: Some(false) } };
                                }
                            };
                            let body = serde_json::json!({
                                "url": params.url,
                                "status": 200,
                                "final_url": final_url,
                                "content_type": content_type,
                                "used_browser_ua": true,
                                "via_browser": true,
                                "truncated": truncated2,
                                "markdown": md2,
                            });
                            return ResponseInputItem::FunctionCallOutput { call_id: call_id_clone, output: FunctionCallOutputPayload { content: body.to_string(), success: Some(true) } };
                        }
                    }
                }

                // If fallback not possible, return structured error rather than a useless challenge page
                let body = serde_json::json!({
                    "url": params.url,
                    "status": 200,
                    "error": "Blocked by site challenge",
                    "diagnostics": { "final_url": final_url, "content_type": content_type, "used_browser_ua": used_browser_ua, "blocked_by_waf": true, "vendor": "cloudflare", "detected_via": "markdown" },
                    "markdown": markdown.chars().take(2000).collect::<String>(),
                });
                return ResponseInputItem::FunctionCallOutput { call_id: call_id_clone, output: FunctionCallOutputPayload { content: body.to_string(), success: Some(false) } };
            }

            let body = serde_json::json!({
                "url": params.url,
                "status": status.as_u16(),
                "final_url": final_url,
                "content_type": content_type,
                "used_browser_ua": used_browser_ua,
                "truncated": truncated,
                "markdown": markdown,
            });

            ResponseInputItem::FunctionCallOutput { call_id: call_id_clone, output: FunctionCallOutputPayload { content: body.to_string(), success: Some(true) } }
        },
    ).await
}

fn to_exec_params(params: ShellToolCallParams, sess: &Session) -> ExecParams {
    ExecParams {
        command: params.command,
        cwd: sess.resolve_path(params.workdir.clone()),
        timeout_ms: params.timeout_ms,
        env: create_env(&sess.shell_environment_policy),
        with_escalated_permissions: params.with_escalated_permissions,
        justification: params.justification,
    }
}

fn parse_container_exec_arguments(
    arguments: String,
    sess: &Session,
    call_id: &str,
) -> Result<ExecParams, Box<ResponseInputItem>> {
    // parse command
    match serde_json::from_str::<ShellToolCallParams>(&arguments) {
        Ok(shell_tool_call_params) => Ok(to_exec_params(shell_tool_call_params, sess)),
        Err(e) => {
            // allow model to re-sample
            let output = ResponseInputItem::FunctionCallOutput {
                call_id: call_id.to_string(),
                output: FunctionCallOutputPayload {
                    content: format!("failed to parse function arguments: {e}"),
                    success: None,
                },
            };
            Err(Box::new(output))
        }
    }
}

pub struct ExecInvokeArgs<'a> {
    pub params: ExecParams,
    pub sandbox_type: SandboxType,
    pub sandbox_policy: &'a SandboxPolicy,
    pub codex_linux_sandbox_exe: &'a Option<PathBuf>,
    pub stdout_stream: Option<StdoutStream>,
}

fn maybe_run_with_user_profile(params: ExecParams, sess: &Session) -> ExecParams {
    if sess.shell_environment_policy.use_profile {
        let maybe_command = sess
            .user_shell
            .format_default_shell_invocation(params.command.clone());
        if let Some(command) = maybe_command {
            return ExecParams { command, ..params };
        }
    }
    params
}

async fn handle_run_agent(sess: &Session, ctx: &ToolCallCtx, arguments: String) -> ResponseInputItem {
    let params_for_event = serde_json::from_str(&arguments).ok();
    let arguments_clone = arguments.clone();
    let call_id_clone = ctx.call_id.clone();
    execute_custom_tool(
        sess,
        ctx,
        "agent_run".to_string(),
        params_for_event,
        || async move {
    match serde_json::from_str::<RunAgentParams>(&arguments_clone) {
        Ok(params) => {
            let mut manager = AGENT_MANAGER.write().await;

            // Handle model parameter (can be string or array)
            let models = match params.model {
                Some(serde_json::Value::String(model)) => vec![model],
                Some(serde_json::Value::Array(models)) => models
                    .into_iter()
                    .filter_map(|m| m.as_str().map(String::from))
                    .collect(),
                _ => vec!["code".to_string()], // Default model
            };

            // Helper: derive the command to check for a given model/config pair.
            fn resolve_command_for_check(model: &str, cfg: Option<&crate::config_types::AgentConfig>) -> (String, bool) {
                if let Some(c) = cfg { return (c.command.clone(), false); }
                let m = model.to_lowercase();
                match m.as_str() {
                    // Built-in: always available via current_exe fallback.
                    "code" | "codex" => (m, true),
                    // External CLIs expected to be in PATH
                    "claude" => ("claude".to_string(), false),
                    "gemini" => ("gemini".to_string(), false),
                    "qwen" => ("qwen".to_string(), false),
                    _ => (m, false),
                }
            }

            // Helper: PATH lookup to determine if a command exists.
            fn command_exists(cmd: &str) -> bool {
                // Absolute/relative path with separators: verify it points to a file.
                if cmd.contains(std::path::MAIN_SEPARATOR) || cmd.contains('/') || cmd.contains('\\') {
                    return std::fs::metadata(cmd).map(|m| m.is_file()).unwrap_or(false);
                }

                #[cfg(target_os = "windows")]
                {
                    return which::which(cmd).map(|p| p.is_file()).unwrap_or(false);
                }

                #[cfg(not(target_os = "windows"))]
                {
                    use std::os::unix::fs::PermissionsExt;
                    let Some(path_os) = std::env::var_os("PATH") else { return false; };
                    for dir in std::env::split_paths(&path_os) {
                        if dir.as_os_str().is_empty() { continue; }
                        let candidate = dir.join(cmd);
                        if let Ok(meta) = std::fs::metadata(&candidate) {
                            if meta.is_file() {
                                let mode = meta.permissions().mode();
                                if mode & 0o111 != 0 { return true; }
                            }
                        }
                    }
                    false
                }
            }

            let batch_id = if models.len() > 1 {
                Some(Uuid::new_v4().to_string())
            } else {
                None
            };

            let mut agent_ids = Vec::new();
            let mut skipped: Vec<String> = Vec::new();
            for model in models {
                // Check if this model is configured and enabled
                let agent_config = sess.agents.iter().find(|a| {
                    a.name.to_lowercase() == model.to_lowercase()
                        || a.command.to_lowercase() == model.to_lowercase()
                });

                if let Some(config) = agent_config {
                    if !config.enabled {
                        continue; // Skip disabled agents
                    }

                    let (cmd_to_check, is_builtin) = resolve_command_for_check(&model, Some(config));
                    if !is_builtin && !command_exists(&cmd_to_check) {
                        skipped.push(format!("{} (missing: {})", model, cmd_to_check));
                        continue;
                    }

                    // Override read_only if agent is configured as read-only
                    let read_only = config.read_only || params.read_only.unwrap_or(false);

                    let agent_id = manager
                        .create_agent_with_config(
                            model,
                            params.task.clone(),
                            params.context.clone(),
                            params.output.clone(),
                            params.files.clone().unwrap_or_default(),
                            read_only,
                            batch_id.clone(),
                            config.clone(),
                        )
                        .await;
                    agent_ids.push(agent_id);
                } else {
                    // Use default configuration for unknown agents
                    let (cmd_to_check, is_builtin) = resolve_command_for_check(&model, None);
                    if !is_builtin && !command_exists(&cmd_to_check) {
                        skipped.push(format!("{} (missing: {})", model, cmd_to_check));
                        continue;
                    }
                    let agent_id = manager
                        .create_agent(
                            model,
                            params.task.clone(),
                            params.context.clone(),
                            params.output.clone(),
                            params.files.clone().unwrap_or_default(),
                            params.read_only.unwrap_or(false),
                            batch_id.clone(),
                        )
                        .await;
                    agent_ids.push(agent_id);
                }
            }

            // If nothing runnable remains, fall back to a single built‑in Codex agent.
            if agent_ids.is_empty() {
                let agent_id = manager
                    .create_agent(
                        "code".to_string(),
                        params.task.clone(),
                        params.context.clone(),
                        params.output.clone(),
                        params.files.clone().unwrap_or_default(),
                        params.read_only.unwrap_or(false),
                        None,
                    )
                    .await;
                agent_ids.push(agent_id);
            }

            // Send agent status update event
            drop(manager); // Release the write lock first
            if agent_ids.len() > 0 {
                send_agent_status_update(sess).await;
            }

            let response = if let Some(batch_id) = batch_id {
                serde_json::json!({
                    "batch_id": batch_id,
                    "agent_ids": agent_ids,
                    "status": "started",
                    "message": format!("Started {} agents", agent_ids.len()),
                    "skipped": if skipped.is_empty() { None } else { Some(skipped) }
                })
            } else {
                serde_json::json!({
                    "agent_id": agent_ids[0],
                    "status": "started",
                    "message": "Agent started successfully",
                    "skipped": if skipped.is_empty() { None } else { Some(skipped) }
                })
            };

            ResponseInputItem::FunctionCallOutput {
                call_id: call_id_clone,
                output: FunctionCallOutputPayload {
                    content: response.to_string(),
                    success: Some(true),
                },
            }
        }
        Err(e) => ResponseInputItem::FunctionCallOutput {
            call_id: call_id_clone,
            output: FunctionCallOutputPayload {
                content: format!("Invalid agent_run arguments: {}", e),
                success: None,
            },
        },
    }
        },
    ).await
}

async fn handle_check_agent_status(sess: &Session, ctx: &ToolCallCtx, arguments: String) -> ResponseInputItem {
    let params_for_event = serde_json::from_str(&arguments).ok();
    let arguments_clone = arguments.clone();
    let call_id_clone = ctx.call_id.clone();
    execute_custom_tool(
        sess,
        ctx,
        "agent_check".to_string(),
        params_for_event,
        || async move {
    match serde_json::from_str::<CheckAgentStatusParams>(&arguments_clone) {
        Ok(params) => {
            let manager = AGENT_MANAGER.read().await;

            if let Some(agent) = manager.get_agent(&params.agent_id) {
                // Limit progress in the response; write full progress to file if large
                let max_progress_lines = 50usize;
                let total_progress = agent.progress.len();
                let progress_preview: Vec<String> = if total_progress > max_progress_lines {
                    agent
                        .progress
                        .iter()
                        .skip(total_progress - max_progress_lines)
                        .cloned()
                        .collect()
                } else {
                    agent.progress.clone()
                };

                let mut progress_file: Option<String> = None;
                if total_progress > max_progress_lines {
                    let cwd = sess.get_cwd().to_path_buf();
                    drop(manager);
                    let dir = match ensure_agent_dir(&cwd, &agent.id) {
                        Ok(d) => d,
                        Err(e) => {
                            return ResponseInputItem::FunctionCallOutput {
                                call_id: call_id_clone,
                                output: FunctionCallOutputPayload {
                                    content: format!("Failed to prepare agent progress file: {}", e),
                                    success: Some(false),
                                },
                            };
                        }
                    };
                    // Re-acquire manager to get fresh progress after potential delay
                    let manager = AGENT_MANAGER.read().await;
                    if let Some(agent) = manager.get_agent(&params.agent_id) {
                        let joined = agent.progress.join("\n");
                        match write_agent_file(&dir, "progress.log", &joined) {
                            Ok(p) => progress_file = Some(p.display().to_string()),
                            Err(e) => {
                                return ResponseInputItem::FunctionCallOutput {
                                    call_id: call_id_clone,
                                    output: FunctionCallOutputPayload {
                                        content: format!("Failed to write progress file: {}", e),
                                        success: Some(false),
                                    },
                                };
                            }
                        }
                    }
                } else {
                    drop(manager);
                }

                let response = serde_json::json!({
                    "agent_id": params.agent_id,
                    "status": agent.status,
                    "model": agent.model,
                    "created_at": agent.created_at,
                    "started_at": agent.started_at,
                    "completed_at": agent.completed_at,
                    "progress_preview": progress_preview,
                    "progress_total": total_progress,
                    "progress_file": progress_file,
                    "error": agent.error,
                    "worktree_path": agent.worktree_path,
                    "branch_name": agent.branch_name,
                });

                ResponseInputItem::FunctionCallOutput {
                    call_id: call_id_clone,
                    output: FunctionCallOutputPayload {
                        content: response.to_string(),
                        success: Some(true),
                    },
                }
            } else {
                ResponseInputItem::FunctionCallOutput {
                    call_id: call_id_clone,
                    output: FunctionCallOutputPayload {
                        content: format!("Agent not found: {}", params.agent_id),
                        success: Some(false),
                    },
                }
            }
        }
        Err(e) => ResponseInputItem::FunctionCallOutput {
            call_id: call_id_clone,
            output: FunctionCallOutputPayload {
                content: format!("Invalid agent_check arguments: {}", e),
                success: None,
            },
        },
    }
        },
    ).await
}

async fn handle_get_agent_result(sess: &Session, ctx: &ToolCallCtx, arguments: String) -> ResponseInputItem {
    let params_for_event = serde_json::from_str(&arguments).ok();
    let arguments_clone = arguments.clone();
    let call_id_clone = ctx.call_id.clone();
    execute_custom_tool(
        sess,
        ctx,
        "agent_result".to_string(),
        params_for_event,
        || async move {
    match serde_json::from_str::<GetAgentResultParams>(&arguments_clone) {
        Ok(params) => {
            let manager = AGENT_MANAGER.read().await;

            if let Some(agent) = manager.get_agent(&params.agent_id) {
                let cwd = sess.get_cwd().to_path_buf();
                let dir = match ensure_agent_dir(&cwd, &params.agent_id) {
                    Ok(d) => d,
                    Err(e) => {
                        return ResponseInputItem::FunctionCallOutput {
                            call_id: call_id_clone,
                            output: FunctionCallOutputPayload {
                                content: format!("Failed to prepare agent output dir: {}", e),
                                success: Some(false),
                            },
                        };
                    }
                };

                match agent.status {
                    AgentStatus::Completed => {
                        let output_text = agent.result.unwrap_or_default();
                        let (preview, total_lines) = preview_first_n_lines(&output_text, 500);
                        let file_path = match write_agent_file(&dir, "result.txt", &output_text) {
                            Ok(p) => p.display().to_string(),
                            Err(e) => format!("Failed to write result file: {}", e),
                        };
                        let response = serde_json::json!({
                            "agent_id": params.agent_id,
                            "status": agent.status,
                            "output_preview": preview,
                            "output_total_lines": total_lines,
                            "output_file": file_path,
                        });
                        ResponseInputItem::FunctionCallOutput {
                            call_id: call_id_clone,
                            output: FunctionCallOutputPayload {
                                content: response.to_string(),
                                success: Some(true),
                            },
                        }
                    }
                    AgentStatus::Failed => {
                        let error_text = agent.error.unwrap_or_else(|| "Unknown error".to_string());
                        let (preview, total_lines) = preview_first_n_lines(&error_text, 500);
                        let file_path = match write_agent_file(&dir, "error.txt", &error_text) {
                            Ok(p) => p.display().to_string(),
                            Err(e) => format!("Failed to write error file: {}", e),
                        };
                        let response = serde_json::json!({
                            "agent_id": params.agent_id,
                            "status": agent.status,
                            "error_preview": preview,
                            "error_total_lines": total_lines,
                            "error_file": file_path,
                        });
                        ResponseInputItem::FunctionCallOutput {
                            call_id: call_id_clone,
                            output: FunctionCallOutputPayload {
                                content: response.to_string(),
                                success: Some(false),
                            },
                        }
                    }
                    _ => ResponseInputItem::FunctionCallOutput {
                        call_id: call_id_clone,
                        output: FunctionCallOutputPayload {
                            content: format!(
                                "Agent is still {}: cannot get result yet",
                                serde_json::to_string(&agent.status)
                                    .unwrap_or_else(|_| "running".to_string())
                            ),
                            success: Some(false),
                        },
                    },
                }
            } else {
                ResponseInputItem::FunctionCallOutput {
                    call_id: call_id_clone,
                    output: FunctionCallOutputPayload {
                        content: format!("Agent not found: {}", params.agent_id),
                        success: Some(false),
                    },
                }
            }
        }
        Err(e) => ResponseInputItem::FunctionCallOutput {
            call_id: call_id_clone,
            output: FunctionCallOutputPayload {
                content: format!("Invalid agent_result arguments: {}", e),
                success: None,
            },
        },
    }
        },
    ).await
}

async fn handle_cancel_agent(sess: &Session, ctx: &ToolCallCtx, arguments: String) -> ResponseInputItem {
    let params_for_event = serde_json::from_str(&arguments).ok();
    let arguments_clone = arguments.clone();
    let call_id_clone = ctx.call_id.clone();
    execute_custom_tool(
        sess,
        ctx,
        "agent_cancel".to_string(),
        params_for_event,
        || async move {
    match serde_json::from_str::<CancelAgentParams>(&arguments_clone) {
        Ok(params) => {
            let mut manager = AGENT_MANAGER.write().await;

            if let Some(agent_id) = params.agent_id {
                if manager.cancel_agent(&agent_id).await {
                    ResponseInputItem::FunctionCallOutput {
                        call_id: call_id_clone,
                        output: FunctionCallOutputPayload {
                            content: format!("Agent {} cancelled", agent_id),
                            success: Some(true),
                        },
                    }
                } else {
                    ResponseInputItem::FunctionCallOutput {
                        call_id: call_id_clone,
                        output: FunctionCallOutputPayload {
                            content: format!("Failed to cancel agent {}", agent_id),
                            success: Some(false),
                        },
                    }
                }
            } else if let Some(batch_id) = params.batch_id {
                let count = manager.cancel_batch(&batch_id).await;
                ResponseInputItem::FunctionCallOutput {
                    call_id: call_id_clone,
                    output: FunctionCallOutputPayload {
                        content: format!("Cancelled {} agents in batch {}", count, batch_id),
                        success: Some(true),
                    },
                }
            } else {
                ResponseInputItem::FunctionCallOutput {
                    call_id: call_id_clone,
                    output: FunctionCallOutputPayload {
                        content: "Either agent_id or batch_id must be provided".to_string(),
                        success: Some(false),
                    },
                }
            }
        }
        Err(e) => ResponseInputItem::FunctionCallOutput {
            call_id: call_id_clone,
            output: FunctionCallOutputPayload {
                content: format!("Invalid agent_cancel arguments: {}", e),
                success: None,
            },
        },
    }
        },
    ).await
}

async fn handle_wait_for_agent(sess: &Session, ctx: &ToolCallCtx, arguments: String) -> ResponseInputItem {
    let params_for_event = serde_json::from_str(&arguments).ok();
    let arguments_clone = arguments.clone();
    let call_id_clone = ctx.call_id.clone();
    execute_custom_tool(
        sess,
        ctx,
        "agent_wait".to_string(),
        params_for_event,
        || async move {
    match serde_json::from_str::<WaitForAgentParams>(&arguments_clone) {
        Ok(params) => {
            let timeout =
                std::time::Duration::from_secs(params.timeout_seconds.unwrap_or(300).min(600));
            let start = std::time::Instant::now();

            loop {
                if start.elapsed() > timeout {
                    return ResponseInputItem::FunctionCallOutput {
                        call_id: call_id_clone,
                        output: FunctionCallOutputPayload {
                            content: "Timeout waiting for agent completion".to_string(),
                            success: Some(false),
                        },
                    };
                }

                let manager = AGENT_MANAGER.read().await;

                if let Some(agent_id) = &params.agent_id {
                    if let Some(agent) = manager.get_agent(agent_id) {
                        if matches!(
                            agent.status,
                            AgentStatus::Completed | AgentStatus::Failed | AgentStatus::Cancelled
                        ) {
                            // Include output/error preview and file path
                            let cwd = sess.get_cwd().to_path_buf();
                            let dir = ensure_agent_dir(&cwd, &agent.id).unwrap_or_else(|_| cwd.clone());
                            let (preview_key, file_key, preview, file_path, total_lines) = match agent.status {
                                AgentStatus::Completed => {
                                    let text = agent.result.clone().unwrap_or_default();
                                    let (p, total) = preview_first_n_lines(&text, 500);
                                    let fp = write_agent_file(&dir, "result.txt", &text)
                                        .map(|p| p.display().to_string())
                                        .unwrap_or_else(|e| format!("Failed to write result file: {}", e));
                                    ("output_preview", "output_file", p, fp, total)
                                }
                                AgentStatus::Failed => {
                                    let text = agent.error.clone().unwrap_or_else(|| "Unknown error".to_string());
                                    let (p, total) = preview_first_n_lines(&text, 500);
                                    let fp = write_agent_file(&dir, "error.txt", &text)
                                        .map(|p| p.display().to_string())
                                        .unwrap_or_else(|e| format!("Failed to write error file: {}", e));
                                    ("error_preview", "error_file", p, fp, total)
                                }
                                AgentStatus::Cancelled => {
                                    let text = "Agent cancelled".to_string();
                                    let (p, total) = preview_first_n_lines(&text, 500);
                                    let fp = write_agent_file(&dir, "status.txt", &text)
                                        .map(|p| p.display().to_string())
                                        .unwrap_or_else(|e| format!("Failed to write status file: {}", e));
                                    ("status_preview", "status_file", p, fp, total)
                                }
                                _ => unreachable!(),
                            };

                            let mut response = serde_json::json!({
                                "agent_id": agent.id,
                                "status": agent.status,
                                "wait_time_seconds": start.elapsed().as_secs(),
                                "total_lines": total_lines,
                            });
                            if let Some(obj) = response.as_object_mut() {
                                obj.insert(preview_key.to_string(), serde_json::Value::String(preview));
                                obj.insert(file_key.to_string(), serde_json::Value::String(file_path));
                            }
                            return ResponseInputItem::FunctionCallOutput {
                                call_id: call_id_clone,
                                output: FunctionCallOutputPayload {
                                    content: response.to_string(),
                                    success: Some(true),
                                },
                            };
                        }
                    }
                } else if let Some(batch_id) = &params.batch_id {
                    let agents = manager.list_agents(None, Some(batch_id.clone()), false);

                    // Separate terminal vs non-terminal agents
                    let completed_agents: Vec<_> = agents
                        .iter()
                        .filter(|t| {
                            matches!(
                                t.status,
                                AgentStatus::Completed
                                    | AgentStatus::Failed
                                    | AgentStatus::Cancelled
                            )
                        })
                        .cloned()
                        .collect();
                    let any_in_progress = agents.iter().any(|a| {
                        matches!(a.status, AgentStatus::Pending | AgentStatus::Running)
                    });

                    if params.return_all.unwrap_or(false) {
                        // Wait for ALL agents in the batch to reach a terminal state
                        if !any_in_progress {
                            let response = serde_json::json!({
                                "batch_id": batch_id,
                                "completed_agents": completed_agents.iter().map(|t| t.id.clone()).collect::<Vec<_>>(),
                                "wait_time_seconds": start.elapsed().as_secs(),
                            });
                            return ResponseInputItem::FunctionCallOutput {
                                call_id: call_id_clone,
                                output: FunctionCallOutputPayload {
                                    content: response.to_string(),
                                    success: Some(true),
                                },
                            };
                        }
                    } else {
                        // Sequential behavior: return the next unseen completed agent if available
                        let mut state = sess.state.lock().unwrap();
                        let seen = state
                            .seen_completed_agents_by_batch
                            .entry(batch_id.clone())
                            .or_default();

                        // Find the first completed agent that we haven't returned yet
                        if let Some(unseen) = completed_agents
                            .iter()
                            .find(|a| !seen.contains(&a.id))
                            .cloned()
                        {
                            // Record as seen and return immediately
                            seen.insert(unseen.id.clone());
                            drop(state);

                            // Include output/error preview for the unseen completed agent
                            let cwd = sess.get_cwd().to_path_buf();
                            let dir = ensure_agent_dir(&cwd, &unseen.id).unwrap_or_else(|_| cwd.clone());
                            let (preview_key, file_key, preview, file_path, total_lines) = match unseen.status {
                                AgentStatus::Completed => {
                                    let text = unseen.result.clone().unwrap_or_default();
                                    let (p, total) = preview_first_n_lines(&text, 500);
                                    let fp = write_agent_file(&dir, "result.txt", &text)
                                        .map(|p| p.display().to_string())
                                        .unwrap_or_else(|e| format!("Failed to write result file: {}", e));
                                    ("output_preview", "output_file", p, fp, total)
                                }
                                AgentStatus::Failed => {
                                    let text = unseen.error.clone().unwrap_or_else(|| "Unknown error".to_string());
                                    let (p, total) = preview_first_n_lines(&text, 500);
                                    let fp = write_agent_file(&dir, "error.txt", &text)
                                        .map(|p| p.display().to_string())
                                        .unwrap_or_else(|e| format!("Failed to write error file: {}", e));
                                    ("error_preview", "error_file", p, fp, total)
                                }
                                AgentStatus::Cancelled => {
                                    let text = "Agent cancelled".to_string();
                                    let (p, total) = preview_first_n_lines(&text, 500);
                                    let fp = write_agent_file(&dir, "status.txt", &text)
                                        .map(|p| p.display().to_string())
                                        .unwrap_or_else(|e| format!("Failed to write status file: {}", e));
                                    ("status_preview", "status_file", p, fp, total)
                                }
                                _ => unreachable!(),
                            };

                            let mut response = serde_json::json!({
                                "agent_id": unseen.id,
                                "status": unseen.status,
                                "wait_time_seconds": start.elapsed().as_secs(),
                                "total_lines": total_lines,
                            });
                            if let Some(obj) = response.as_object_mut() {
                                obj.insert(preview_key.to_string(), serde_json::Value::String(preview));
                                obj.insert(file_key.to_string(), serde_json::Value::String(file_path));
                            }
                            return ResponseInputItem::FunctionCallOutput {
                                call_id: call_id_clone,
                                output: FunctionCallOutputPayload {
                                    content: response.to_string(),
                                    success: Some(true),
                                },
                            };
                        }

                        // If all agents in the batch are terminal and all have been seen, return immediately
                        if !any_in_progress && !completed_agents.is_empty() {
                            // Mark all as seen to keep state consistent
                            for a in &completed_agents {
                                seen.insert(a.id.clone());
                            }
                            drop(state);

                            let response = serde_json::json!({
                                "batch_id": batch_id,
                                "status": "no_agents_remaining",
                                "wait_time_seconds": start.elapsed().as_secs(),
                            });
                            return ResponseInputItem::FunctionCallOutput {
                                call_id: call_id_clone,
                                output: FunctionCallOutputPayload {
                                    content: response.to_string(),
                                    success: Some(true),
                                },
                            };
                        }
                    }
                }

                drop(manager);
                tokio::time::sleep(std::time::Duration::from_secs(1)).await;
            }
        }
        Err(e) => ResponseInputItem::FunctionCallOutput {
            call_id: call_id_clone,
            output: FunctionCallOutputPayload {
                content: format!("Invalid wait_for_agent arguments: {}", e),
                success: None,
            },
        },
    }
        },
    ).await
}

async fn handle_list_agents(sess: &Session, ctx: &ToolCallCtx, arguments: String) -> ResponseInputItem {
    let params_for_event = serde_json::from_str(&arguments).ok();
    let arguments_clone = arguments.clone();
    let call_id_clone = ctx.call_id.clone();
    execute_custom_tool(
        sess,
        ctx,
        "agent_list".to_string(),
        params_for_event,
        || async move {
    match serde_json::from_str::<ListAgentsParams>(&arguments_clone) {
        Ok(params) => {
            let manager = AGENT_MANAGER.read().await;

            let status_filter =
                params
                    .status_filter
                    .and_then(|s| match s.to_lowercase().as_str() {
                        "pending" => Some(AgentStatus::Pending),
                        "running" => Some(AgentStatus::Running),
                        "completed" => Some(AgentStatus::Completed),
                        "failed" => Some(AgentStatus::Failed),
                        "cancelled" => Some(AgentStatus::Cancelled),
                        _ => None,
                    });

            let agents = manager.list_agents(
                status_filter,
                params.batch_id,
                params.recent_only.unwrap_or(false),
            );

            // Count running agents for status update
            let running_count = agents
                .iter()
                .filter(|a| a.status == AgentStatus::Running)
                .count();
            if running_count > 0 {
                let status_msg = format!(
                    "🤖 {} agent{} currently running",
                    running_count,
                    if running_count != 1 { "s" } else { "" }
                );
                let event = sess.make_event(
                    "agent-status",
                    EventMsg::BackgroundEvent(BackgroundEventEvent { message: status_msg }),
                );
                let _ = sess.tx_event.send(event).await;
            }

            // Add status counts to summary
            let pending_count = agents
                .iter()
                .filter(|a| a.status == AgentStatus::Pending)
                .count();
            let running_count = agents
                .iter()
                .filter(|a| a.status == AgentStatus::Running)
                .count();
            let completed_count = agents
                .iter()
                .filter(|a| a.status == AgentStatus::Completed)
                .count();
            let failed_count = agents
                .iter()
                .filter(|a| a.status == AgentStatus::Failed)
                .count();
            let cancelled_count = agents
                .iter()
                .filter(|a| a.status == AgentStatus::Cancelled)
                .count();

            let summary = serde_json::json!({
                "total_agents": agents.len(),
                "status_counts": {
                    "pending": pending_count,
                    "running": running_count,
                    "completed": completed_count,
                    "failed": failed_count,
                    "cancelled": cancelled_count,
                },
                "agents": agents.iter().map(|t| {
                    serde_json::json!({
                        "id": t.id,
                        "model": t.model,
                        "status": t.status,
                        "created_at": t.created_at,
                        "batch_id": t.batch_id,
                        "worktree_path": t.worktree_path,
                        "branch_name": t.branch_name,
                    })
                }).collect::<Vec<_>>(),
            });

            ResponseInputItem::FunctionCallOutput {
                call_id: call_id_clone,
                output: FunctionCallOutputPayload {
                    content: summary.to_string(),
                    success: Some(true),
                },
            }
        }
        Err(e) => ResponseInputItem::FunctionCallOutput {
            call_id: call_id_clone,
            output: FunctionCallOutputPayload {
                content: format!("Invalid list_agents arguments: {}", e),
                success: None,
            },
        },
    }
        },
    ).await
}

async fn handle_container_exec_with_params(
    params: ExecParams,
    sess: &Session,
    turn_diff_tracker: &mut TurnDiffTracker,
    sub_id: String,
    call_id: String,
    seq_hint: Option<u64>,
    output_index: Option<u32>,
    attempt_req: u64,
) -> ResponseInputItem {
    // Intercept risky git commands and require an explicit confirm prefix.
    // We support a simple convention: prefix the script with `confirm:` to proceed.
    // The prefix is stripped before execution.
    fn extract_shell_script_from_wrapper(argv: &[String]) -> Option<(usize, String)> {
        // Return (index_of_script, script) if argv matches: <shell> (-lc|-c) <script>
        if argv.len() == 3 {
            let shell = std::path::Path::new(&argv[0])
                .file_name()
                .and_then(|s| s.to_str())
                .unwrap_or("");
            let is_shell = matches!(shell, "bash" | "sh" | "zsh");
            let is_flag = matches!(argv[1].as_str(), "-lc" | "-c");
            if is_shell && is_flag {
                return Some((2, argv[2].clone()));
            }
        }
        None
    }

    #[derive(Copy, Clone, Debug, PartialEq, Eq)]
    enum SensitiveGitKind {
        BranchChange,
        PathCheckout,
        Reset,
        Revert,
    }

    fn detect_sensitive_git(script: &str) -> Option<SensitiveGitKind> {
        // Goal: detect sensitive git invocations (branch changes, resets) while
        // avoiding false positives from commit messages or other quoted strings.
        // We do a lightweight scan that strips quoted regions before token analysis.

        // 1) Strip quote characters but preserve content inside quotes, while
        // neutralizing control separators to avoid over-splitting tokens.
        let mut cleaned = String::with_capacity(script.len());
        let mut in_squote = false;
        let mut in_dquote = false;
        let mut prev_was_backslash = false;
        for ch in script.chars() {
            let mut emit_space = false;
            match ch {
                '\\' => {
                    // Track escapes inside double quotes; in single quotes, backslash has no special meaning in POSIX sh.
                    prev_was_backslash = !prev_was_backslash;
                }
                '\'' if !in_dquote => {
                    in_squote = !in_squote;
                    emit_space = true; // token boundary at quote edges
                    prev_was_backslash = false;
                }
                '"' if !in_squote && !prev_was_backslash => {
                    in_dquote = !in_dquote;
                    emit_space = true; // token boundary at quote edges
                    prev_was_backslash = false;
                }
                _ => {
                    prev_was_backslash = false;
                }
            }
            if emit_space {
                cleaned.push(' ');
                continue;
            }
            if in_squote || in_dquote {
                if matches!(ch, '|' | '&' | ';' | '\n' | '\r') {
                    cleaned.push(' ');
                } else {
                    cleaned.push(ch);
                }
            } else {
                cleaned.push(ch);
            }
        }

        // 2) Split into simple commands at common separators.
        for chunk in cleaned.split(|c| matches!(c, ';' | '\n' | '\r')) {
            // Further split on conditional operators while keeping order.
            for part in chunk.split(|c| matches!(c, '|' | '&')) {
                let s = part.trim();
                if s.is_empty() { continue; }
                // Tokenize on whitespace, skip wrappers and git globals to find the real subcommand.
                let raw_tokens: Vec<&str> = s.split_whitespace().collect();
                if raw_tokens.is_empty() { continue; }
                fn strip_tok(t: &str) -> &str { t.trim_matches(|c| matches!(c, '(' | ')' | '{' | '}' | '\'' | '"')) }
                let mut i = 0usize;
                // Skip env assignments and lightweight wrappers/keywords.
                loop {
                    if i >= raw_tokens.len() { break; }
                    let tok = strip_tok(raw_tokens[i]);
                    if tok.is_empty() { i += 1; continue; }
                    // Skip KEY=val assignments.
                    if tok.contains('=') && !tok.starts_with('=') && !tok.starts_with('-') {
                        i += 1; continue;
                    }
                    // Skip simple wrappers and control keywords.
                    if matches!(tok, "env" | "sudo" | "command" | "time" | "nohup" | "nice" | "then" | "do" | "{" | "(") {
                        // Best-effort: skip immediate option-like flags after some wrappers.
                        i += 1;
                        while i < raw_tokens.len() {
                            let peek = strip_tok(raw_tokens[i]);
                            if peek.starts_with('-') { i += 1; } else { break; }
                        }
                        continue;
                    }
                    break;
                }
                if i >= raw_tokens.len() { continue; }
                let cmd = strip_tok(raw_tokens[i]);
                let is_git = cmd.ends_with("/git") || cmd == "git";
                if !is_git { continue; }
                i += 1; // advance past git
                // Skip git global options to find the real subcommand.
                while i < raw_tokens.len() {
                    let t = strip_tok(raw_tokens[i]);
                    if t.is_empty() { i += 1; continue; }
                    if matches!(t, "-C" | "--git-dir" | "--work-tree" | "-c") {
                        i += 1; // skip option key
                        if i < raw_tokens.len() { i += 1; } // skip its value
                        continue;
                    }
                    if t.starts_with("--git-dir=") || t.starts_with("--work-tree=") || t.starts_with("-c") {
                        i += 1; continue;
                    }
                    if t.starts_with('-') { i += 1; continue; }
                    break;
                }
                if i >= raw_tokens.len() { continue; }
                let sub = strip_tok(raw_tokens[i]);
                i += 1;
                match sub {
                    "checkout" => {
                        let args: Vec<&str> = raw_tokens[i..].iter().map(|t| strip_tok(t)).collect();
                        let has_path_delimiter = args.iter().any(|a| *a == "--");
                        if has_path_delimiter {
                            return Some(SensitiveGitKind::PathCheckout);
                        }

                        // If any of the strong branch-changing flags are present, flag it.
                        let mut saw_branch_change_flag = false;
                        for a in &args {
                            if matches!(*a, "-b" | "-B" | "--orphan" | "--detach") {
                                saw_branch_change_flag = true;
                                break;
                            }
                        }
                        if saw_branch_change_flag { return Some(SensitiveGitKind::BranchChange); }

                        // `git checkout -` switches to previous branch.
                        if args.first().copied() == Some("-") {
                            return Some(SensitiveGitKind::BranchChange);
                        }

                        // Heuristic: a single non-flag argument likely denotes a branch.
                        if let Some(first_arg) = args.first() {
                            let a = *first_arg;
                            if !a.starts_with('-') && a != "." && a != ".." {
                                return Some(SensitiveGitKind::BranchChange);
                            }
                        }
                    }
                    "switch" => {
                        // `git switch -c <name>` creates; `git switch <name>` changes.
                        let mut saw_c = false;
                        let mut saw_detach = false;
                        let mut first_non_flag: Option<&str> = None;
                        for a in &raw_tokens[i..] {
                            let a = strip_tok(a);
                            if a == "-c" { saw_c = true; break; }
                            if a == "--detach" { saw_detach = true; break; }
                            if a.starts_with('-') { continue; }
                            first_non_flag = Some(a);
                            break;
                        }
                        if saw_c || saw_detach || first_non_flag.is_some() { return Some(SensitiveGitKind::BranchChange); }
                    }
                    "reset" => {
                        // Any form of git reset is considered sensitive.
                        return Some(SensitiveGitKind::Reset);
                    }
                    "revert" => {
                        // Any form of git revert is considered sensitive.
                        return Some(SensitiveGitKind::Revert);
                    }
                    // Future: consider `git branch -D/-m` as branch‑modifying, but keep
                    // this minimal to avoid over‑blocking normal workflows.
                    _ => {}
                }
            }
        }
        None
    }

    fn guidance_for_sensitive_git(kind: SensitiveGitKind, original_label: &str, original_value: &str, suggested: &str) -> String {
        match kind {
            SensitiveGitKind::BranchChange => format!(
                "Blocked git checkout/switch on a branch. Switching branches can discard or hide in-progress changes. Only continue if the user explicitly requested this branch change. Resend with 'confirm:' if you intend to proceed.\n\n{}: {}\nresend_exact_argv: {}",
                original_label,
                original_value,
                suggested
            ),
            SensitiveGitKind::PathCheckout => format!(
                "Blocked git checkout -- <paths>. This command overwrites local modifications to the specified files. If you intentionally want to discard those edits, resend the exact command prefixed with 'confirm:'.\n\n{}: {}\nresend_exact_argv: {}",
                original_label,
                original_value,
                suggested
            ),
            SensitiveGitKind::Reset => format!(
                "Blocked git reset. Reset rewrites the working tree/index and may delete local work. If backups exist and this was explicitly requested, resend prefixed with 'confirm:'.\n\n{}: {}\nresend_exact_argv: {}",
                original_label,
                original_value,
                suggested
            ),
            SensitiveGitKind::Revert => format!(
                "Blocked git revert. Reverting commits alters history and should only happen when the user asks for it. If that’s the case, resend the command with 'confirm:'.\n\n{}: {}\nresend_exact_argv: {}",
                original_label,
                original_value,
                suggested
            ),
        }
    }

    // If the argv is a shell wrapper, analyze and optionally strip `confirm:`.
    let mut params = params;
    let mut seq_hint_for_exec = seq_hint;
    if let Some((script_index, script)) = extract_shell_script_from_wrapper(&params.command) {
        let trimmed = script.trim_start();
        let confirm_prefixes = ["confirm:", "CONFIRM:"];
        let has_confirm_prefix = confirm_prefixes
            .iter()
            .any(|p| trimmed.starts_with(p));

        // If no confirm prefix and it looks like a sensitive git command, reject with guidance.
        if !has_confirm_prefix {
            if let Some(pattern) = if sess.confirm_guard.is_empty() {
                None
            } else {
                sess.confirm_guard.matched_pattern(trimmed)
            } {
                let mut argv_confirm = params.command.clone();
                argv_confirm[script_index] = format!("confirm: {}", script.trim_start());
                let suggested = serde_json::to_string(&argv_confirm)
                    .unwrap_or_else(|_| "<failed to serialize suggested argv>".to_string());
                let guidance = pattern.guidance("original_script", &script, &suggested);

                sess
                    .notify_background_event(&sub_id, format!("Command guard: {}", guidance))
                    .await;

                return ResponseInputItem::FunctionCallOutput {
                    call_id,
                    output: FunctionCallOutputPayload { content: guidance, success: None },
                };
            }

            if let Some(kind) = detect_sensitive_git(trimmed) {
                // Provide the exact argv the model should resend with the confirm prefix.
                let mut argv_confirm = params.command.clone();
                argv_confirm[script_index] = format!("confirm: {}", script.trim_start());
                let suggested = serde_json::to_string(&argv_confirm)
                    .unwrap_or_else(|_| "<failed to serialize suggested argv>".to_string());

                let guidance = guidance_for_sensitive_git(kind, "original_script", &script, &suggested);

                sess
                    .notify_background_event(&sub_id, format!("Command guard: {}", guidance.clone()))
                    .await;

                return ResponseInputItem::FunctionCallOutput {
                    call_id,
                    output: FunctionCallOutputPayload { content: guidance, success: None },
                };
            }
        }

        // If confirm prefix present, strip it before execution.
        if has_confirm_prefix {
            let without_prefix = confirm_prefixes
                .iter()
                .find_map(|p| {
                    let t = trimmed.strip_prefix(p)?;
                    Some(t.trim_start().to_string())
                })
                .unwrap_or_else(|| trimmed.to_string());
            params.command[script_index] = without_prefix;
        }

        // Detect an embedded `apply_patch <<EOF ... EOF` in a larger script and split it out
        // so the UI can render a distinct "Updated" block before the "Run" block.
        //
        // If present, we will:
        //  1) Execute the patch as a standalone apply_patch exec (with proper events)
        //  2) Remove the statement from the script and continue with the remainder
        //     (only if the patch succeeded)
        if let Ok(Some(found)) = codex_apply_patch::find_embedded_apply_patch(&params.command[script_index]) {
            // Build a synthetic minimal script for verified parsing of the patch action,
            // preserving an optional cd path for correct path resolution.
            let synthetic_script = if let Some(cd) = &found.cd_path {
                format!("cd {} && apply_patch <<'EOF'\n{}\nEOF\n", cd, found.patch_body)
            } else {
                format!("apply_patch <<'EOF'\n{}\nEOF\n", found.patch_body)
            };

            // Resolve into an ApplyPatchAction using the verified path
            let cwd_path = std::path::Path::new(&params.cwd);
            let verified = codex_apply_patch::maybe_parse_apply_patch_verified(
                &vec!["bash".to_string(), "-lc".to_string(), synthetic_script.clone()],
                cwd_path,
            );
            if let codex_apply_patch::MaybeApplyPatchVerified::Body(action) = verified {
                // First, run the patch apply as its own Exec with proper events
                let path_to_codex = std::env::current_exe()
                    .ok()
                    .map(|p| p.to_string_lossy().to_string());
                if let Some(path_to_codex) = path_to_codex {
                    let patch_params = ExecParams {
                        command: vec![
                            path_to_codex,
                            CODEX_APPLY_PATCH_ARG1.to_string(),
                            action.patch.clone(),
                        ],
                        cwd: action.cwd.clone(),
                        timeout_ms: params.timeout_ms,
                        env: HashMap::new(),
                        with_escalated_permissions: params.with_escalated_permissions,
                        justification: params.justification.clone(),
                    };

                    // Safety for patch step mirrors normal patch handling
                    let safety = assess_safety_for_untrusted_command(
                        sess.approval_policy,
                        &sess.sandbox_policy,
                        patch_params.with_escalated_permissions.unwrap_or(false),
                    );

                    let exec_command_context = ExecCommandContext {
                        sub_id: sub_id.clone(),
                        call_id: format!("{call_id}.apply_patch"),
                        command_for_display: vec!["apply_patch".to_string(), action.patch.clone()],
                        cwd: patch_params.cwd.clone(),
                        apply_patch: Some(ApplyPatchCommandContext {
                            user_explicitly_approved_this_action: matches!(safety, SafetyCheck::AutoApprove { .. }),
                            changes: convert_apply_patch_to_protocol(&action),
                        }),
                    };

                    let patch_result = sess
                        .run_exec_with_events(
                            turn_diff_tracker,
                            exec_command_context,
                            ExecInvokeArgs {
                                params: patch_params.clone(),
                                sandbox_type: match safety { SafetyCheck::AutoApprove { sandbox_type } => sandbox_type, SafetyCheck::AskUser => SandboxType::None, SafetyCheck::Reject { .. } => SandboxType::None },
                                sandbox_policy: &sess.sandbox_policy,
                                codex_linux_sandbox_exe: &sess.codex_linux_sandbox_exe,
                                stdout_stream: None,
                            },
                            seq_hint, // occupy the provided sequence range first
                            output_index,
                            attempt_req,
                        )
                        .await;

                    let mut should_continue = false;
                    if let Ok(ref out) = patch_result { should_continue = out.exit_code == 0; }

                    // If patch step succeeded, strip it from the original script and proceed.
                    if should_continue {
                        let (start, end) = found.stmt_byte_range;
                        let mut residual = String::new();
                        residual.push_str(&params.command[script_index][..start]);
                        residual.push_str(&params.command[script_index][end..]);
                        // Clean leading/trailing separators to avoid syntax errors
                        let mut residual = residual.trim().to_string();
                        // Remove leading connectors like &&, ||, ; and trailing ones
                        let trim_connectors = |s: &str| -> String {
                            let mut s = s.trim().to_string();
                            // Leading
                            for _ in 0..2 {
                                let st = s.trim_start();
                                let new = if st.starts_with("&&") { &st[2..] } else if st.starts_with("||") { &st[2..] } else if st.starts_with(';') { &st[1..] } else { st };
                                s = new.trim_start().to_string();
                            }
                            // Trailing
                            for _ in 0..2 {
                                let st = s.trim_end();
                                let new = if st.ends_with("&&") { &st[..st.len()-2] } else if st.ends_with("||") { &st[..st.len()-2] } else if st.ends_with(';') { &st[..st.len()-1] } else { st };
                                s = new.trim_end().to_string();
                            }
                            s
                        };
                        residual = trim_connectors(&residual);

                        if !residual.is_empty() {
                            params.command[script_index] = residual;
                            // Bump the seq hint for the following run cell
                            seq_hint_for_exec = seq_hint.map(|h| h.saturating_add(2));

                            // Continue with normal flow using updated params (fallthrough below)
                            // We overwrite `script` in local scope to avoid borrow issues
                        } else {
                            // No more commands to run; return the patch result as the tool output
                            let ok = patch_result
                                .as_ref()
                                .map(|o| o.exit_code == 0)
                                .unwrap_or(false);
                            let content = match patch_result {
                                Ok(out) => format_exec_output_with_limit(sess, &sub_id, &call_id, &out),
                                Err(e) => get_error_message_ui(&e),
                            };
                            return ResponseInputItem::FunctionCallOutput { call_id, output: FunctionCallOutputPayload { content, success: Some(ok) } };
                        }
                    } else {
                        // Patch failed; return immediately with patch output (do not run remainder)
                        let ok = patch_result
                            .as_ref()
                            .map(|o| o.exit_code == 0)
                            .unwrap_or(false);
                        let content = match patch_result {
                            Ok(out) => format_exec_output_with_limit(sess, &sub_id, &call_id, &out),
                            Err(e) => get_error_message_ui(&e),
                        };
                        return ResponseInputItem::FunctionCallOutput { call_id, output: FunctionCallOutputPayload { content, success: Some(ok) } };
                    }
                }
            }
        }
    }

    // If no shell wrapper, perform a lightweight argv inspection for sensitive git commands.
    if extract_shell_script_from_wrapper(&params.command).is_none() {
        if !sess.confirm_guard.is_empty() {
            let joined = params.command.join(" ");
            if let Some(pattern) = sess.confirm_guard.matched_pattern(&joined) {
                let suggested = serde_json::to_string(&vec![
                    "bash".to_string(),
                    "-lc".to_string(),
                    format!("confirm: {}", joined),
                ])
                .unwrap_or_else(|_| "<failed to serialize suggested argv>".to_string());
                let guidance = pattern.guidance(
                    "original_argv",
                    &format!("{:?}", params.command),
                    &suggested,
                );

                sess
                    .notify_background_event(&sub_id, format!("Command guard: {}", guidance.clone()))
                    .await;

                return ResponseInputItem::FunctionCallOutput {
                    call_id,
                    output: FunctionCallOutputPayload { content: guidance, success: None },
                };
            }
        }

        fn strip_tok2(t: &str) -> &str { t.trim_matches(|c| matches!(c, '(' | ')' | '{' | '}' | '\'' | '"')) }
        let mut i = 0usize;
        // Skip env assignments and simple wrappers at the front
        while i < params.command.len() {
            let tok = strip_tok2(&params.command[i]);
            if tok.is_empty() { i += 1; continue; }
            if tok.contains('=') && !tok.starts_with('=') && !tok.starts_with('-') { i += 1; continue; }
            if matches!(tok, "env" | "sudo" | "command" | "time" | "nohup" | "nice") {
                i += 1;
                while i < params.command.len() && strip_tok2(&params.command[i]).starts_with('-') { i += 1; }
                continue;
            }
            break;
        }
        if i < params.command.len() {
            let cmd = strip_tok2(&params.command[i]);
            if cmd.ends_with("/git") || cmd == "git" {
                i += 1;
                while i < params.command.len() {
                    let t = strip_tok2(&params.command[i]);
                    if t.is_empty() { i += 1; continue; }
                    if matches!(t, "-C" | "--git-dir" | "--work-tree" | "-c") {
                        i += 1; if i < params.command.len() { i += 1; }
                        continue;
                    }
                    if t.starts_with("--git-dir=") || t.starts_with("--work-tree=") || t.starts_with("-c") { i += 1; continue; }
                    if t.starts_with('-') { i += 1; continue; }
                    break;
                }
                if i < params.command.len() {
                    let sub = strip_tok2(&params.command[i]);
                    let args: Vec<&str> = params.command[i + 1..].iter().map(|t| strip_tok2(t)).collect();
                    let kind = match sub {
                        "checkout" => {
                            if args.iter().any(|a| *a == "--") {
                                Some(SensitiveGitKind::PathCheckout)
                            } else if args.iter().any(|a| matches!(*a, "-b" | "-B" | "--orphan" | "--detach")) {
                                Some(SensitiveGitKind::BranchChange)
                            } else if args.first().copied() == Some("-") {
                                Some(SensitiveGitKind::BranchChange)
                            } else if let Some(first_arg) = args.first() {
                                let a = *first_arg;
                                if !a.starts_with('-') && a != "." && a != ".." {
                                    Some(SensitiveGitKind::BranchChange)
                                } else {
                                    None
                                }
                            } else {
                                None
                            }
                        }
                        "switch" => Some(SensitiveGitKind::BranchChange),
                        "reset" => Some(SensitiveGitKind::Reset),
                        "revert" => Some(SensitiveGitKind::Revert),
                        _ => None,
                    };
                    if let Some(kind) = kind {
                        let suggested = serde_json::to_string(&vec![
                            "bash".to_string(),
                            "-lc".to_string(),
                            format!("confirm: {}", params.command.join(" ")),
                        ]).unwrap_or_else(|_| "<failed to serialize suggested argv>".to_string());

                        let guidance = guidance_for_sensitive_git(kind, "original_argv", &format!("{:?}", params.command), &suggested);

                        sess
                            .notify_background_event(&sub_id, format!("Command guard: {}", guidance.clone()))
                            .await;

                        return ResponseInputItem::FunctionCallOutput { call_id, output: FunctionCallOutputPayload { content: guidance, success: None } };
                    }
                }
            }
        }
    }

    // check if this was a patch, and apply it if so
    let apply_patch_exec = match maybe_parse_apply_patch_verified(&params.command, &params.cwd) {
        MaybeApplyPatchVerified::Body(changes) => {
            match apply_patch::apply_patch(sess, &sub_id, &call_id, changes).await {
                InternalApplyPatchInvocation::Output(item) => return item,
                InternalApplyPatchInvocation::DelegateToExec(apply_patch_exec) => {
                    Some(apply_patch_exec)
                }
            }
        }
        MaybeApplyPatchVerified::CorrectnessError(parse_error) => {
            // It looks like an invocation of `apply_patch`, but we
            // could not resolve it into a patch that would apply
            // cleanly. Return to model for resample.
            return ResponseInputItem::FunctionCallOutput {
                call_id,
                output: FunctionCallOutputPayload {
                    content: format!("error: {parse_error:#}"),
                    success: None,
                },
            };
        }
        MaybeApplyPatchVerified::ShellParseError(error) => {
            trace!("Failed to parse shell command, {error:?}");
            None
        }
        MaybeApplyPatchVerified::NotApplyPatch => None,
    };

    let (params, safety, command_for_display) = match &apply_patch_exec {
        Some(ApplyPatchExec {
            action: ApplyPatchAction { patch, cwd, .. },
            user_explicitly_approved_this_action,
        }) => {
            let path_to_codex = std::env::current_exe()
                .ok()
                .map(|p| p.to_string_lossy().to_string());
            let Some(path_to_codex) = path_to_codex else {
                return ResponseInputItem::FunctionCallOutput {
                    call_id,
                    output: FunctionCallOutputPayload {
                        content: "failed to determine path to codex executable".to_string(),
                        success: None,
                    },
                };
            };

            let params = ExecParams {
                command: vec![
                    path_to_codex,
                    CODEX_APPLY_PATCH_ARG1.to_string(),
                    patch.clone(),
                ],
                cwd: cwd.clone(),
                timeout_ms: params.timeout_ms,
                env: HashMap::new(),
                with_escalated_permissions: params.with_escalated_permissions,
                justification: params.justification.clone(),
            };
            let safety = if *user_explicitly_approved_this_action {
                SafetyCheck::AutoApprove {
                    sandbox_type: SandboxType::None,
                }
            } else {
                assess_safety_for_untrusted_command(
                    sess.approval_policy,
                    &sess.sandbox_policy,
                    params.with_escalated_permissions.unwrap_or(false),
                )
            };
            (
                params,
                safety,
                vec!["apply_patch".to_string(), patch.clone()],
            )
        }
        None => {
            let safety = {
                let state = sess.state.lock().unwrap();
                assess_command_safety(
                    &params.command,
                    sess.approval_policy,
                    &sess.sandbox_policy,
                    &state.approved_commands,
                    params.with_escalated_permissions.unwrap_or(false),
                )
            };
            let command_for_display = params.command.clone();
            (params, safety, command_for_display)
        }
    };

    let sandbox_type = match safety {
        SafetyCheck::AutoApprove { sandbox_type } => sandbox_type,
        SafetyCheck::AskUser => {
            let rx_approve = sess
                .request_command_approval(
                    sub_id.clone(),
                    call_id.clone(),
                    params.command.clone(),
                    params.cwd.clone(),
                    params.justification.clone(),
                )
                .await;
            match rx_approve.await.unwrap_or_default() {
                ReviewDecision::Approved => (),
                ReviewDecision::ApprovedForSession => {
                    sess.add_approved_command(params.command.clone());
                }
                ReviewDecision::Denied | ReviewDecision::Abort => {
                    return ResponseInputItem::FunctionCallOutput {
                        call_id,
                        output: FunctionCallOutputPayload {
                            content: "exec command rejected by user".to_string(),
                            success: None,
                        },
                    };
                }
            }
            // No sandboxing is applied because the user has given
            // explicit approval. Often, we end up in this case because
            // the command cannot be run in a sandbox, such as
            // installing a new dependency that requires network access.
            SandboxType::None
        }
        SafetyCheck::Reject { reason } => {
            return ResponseInputItem::FunctionCallOutput {
                call_id,
                output: FunctionCallOutputPayload {
                    content: format!("exec command rejected: {reason}"),
                    success: None,
                },
            };
        }
    };

    let exec_command_context = ExecCommandContext {
        sub_id: sub_id.clone(),
        call_id: call_id.clone(),
        command_for_display: command_for_display.clone(),
        cwd: params.cwd.clone(),
        apply_patch: apply_patch_exec.map(
            |ApplyPatchExec {
                 action,
                 user_explicitly_approved_this_action,
             }| ApplyPatchCommandContext {
                user_explicitly_approved_this_action,
                changes: convert_apply_patch_to_protocol(&action),
            },
        ),
    };

    let params = maybe_run_with_user_profile(params, sess);
    let output_result = sess
        .run_exec_with_events(
            turn_diff_tracker,
            exec_command_context.clone(),
            ExecInvokeArgs {
                params: params.clone(),
                sandbox_type,
                sandbox_policy: &sess.sandbox_policy,
                codex_linux_sandbox_exe: &sess.codex_linux_sandbox_exe,
                stdout_stream: if exec_command_context.apply_patch.is_some() {
                    None
                } else {
                    Some(StdoutStream {
                        sub_id: sub_id.clone(),
                        call_id: call_id.clone(),
                        tx_event: sess.tx_event.clone(),
                        session: None,
                    })
                },
            },
            seq_hint_for_exec,
            output_index,
            attempt_req,
        )
        .await;

    match output_result {
        Ok(output) => {
            let ExecToolCallOutput { exit_code, .. } = &output;

            let is_success = *exit_code == 0;
            let content = format_exec_output_with_limit(sess, &sub_id, &call_id, &output);
            ResponseInputItem::FunctionCallOutput {
                call_id: call_id.clone(),
                output: FunctionCallOutputPayload {
                    content,
                    success: Some(is_success),
                },
            }
        }
        Err(CodexErr::Sandbox(error)) => {
            handle_sandbox_error(
                turn_diff_tracker,
                params,
                exec_command_context,
                error,
                sandbox_type,
                sess,
                attempt_req,
            )
            .await
        }
        Err(e) => ResponseInputItem::FunctionCallOutput {
            call_id: call_id.clone(),
            output: FunctionCallOutputPayload {
                content: format!("execution error: {e}"),
                success: None,
            },
        },
    }
}

async fn handle_sandbox_error(
    turn_diff_tracker: &mut TurnDiffTracker,
    params: ExecParams,
    exec_command_context: ExecCommandContext,
    error: SandboxErr,
    sandbox_type: SandboxType,
    sess: &Session,
    attempt_req: u64,
) -> ResponseInputItem {
    let call_id = exec_command_context.call_id.clone();
    let sub_id = exec_command_context.sub_id.clone();
    let cwd = exec_command_context.cwd.clone();

    // Early out if either the user never wants to be asked for approval, or
    // we're letting the model manage escalation requests. Otherwise, continue
    match sess.approval_policy {
        AskForApproval::Never | AskForApproval::OnRequest => {
            // Clarify when Read Only mode is the reason a command cannot proceed.
            let content = if matches!(sess.sandbox_policy, SandboxPolicy::ReadOnly) {
                format!("command blocked by Read Only mode: {error}")
            } else {
                format!("failed in sandbox {sandbox_type:?} with execution error: {error}")
            };
            return ResponseInputItem::FunctionCallOutput {
                call_id,
                output: FunctionCallOutputPayload { content, success: Some(false) },
            };
        }
        AskForApproval::UnlessTrusted | AskForApproval::OnFailure => (),
    }

    // similarly, if the command timed out, we can simply return this failure to the model
    if matches!(error, SandboxErr::Timeout { .. }) {
        return ResponseInputItem::FunctionCallOutput {
            call_id,
            output: FunctionCallOutputPayload {
                content: "command timed out".to_string(),
                success: Some(false),
            },
        };
    }

    // Note that when `error` is `SandboxErr::Denied`, it could be a false
    // positive. That is, it may have exited with a non-zero exit code, not
    // because the sandbox denied it, but because that is its expected behavior,
    // i.e., a grep command that did not match anything. Ideally we would
    // include additional metadata on the command to indicate whether non-zero
    // exit codes merit a retry.

    // For now, we categorically ask the user to retry without sandbox and
    // emit the raw error as a background event.
    sess.notify_background_event(&sub_id, format!("Execution failed: {error}"))
        .await;

    let rx_approve = sess
        .request_command_approval(
            sub_id.clone(),
            call_id.clone(),
            params.command.clone(),
            cwd.clone(),
            Some("command failed; retry without sandbox?".to_string()),
        )
        .await;

    match rx_approve.await.unwrap_or_default() {
        ReviewDecision::Approved | ReviewDecision::ApprovedForSession => {
            // Persist this command as pre‑approved for the
            // remainder of the session so future
            // executions skip the sandbox directly.
            // TODO(ragona): Isn't this a bug? It always saves the command in an | fork?
            sess.add_approved_command(params.command.clone());
            // Inform UI we are retrying without sandbox.
            sess.notify_background_event(&sub_id, "retrying command without sandbox")
                .await;

            // This is an escalated retry; the policy will not be
            // examined and the sandbox has been set to `None`.
            // Use the same attempt_req as the tool call that failed; this retry
            // is still part of the current provider attempt.
            let retry_output_result = sess
                .run_exec_with_events(
                    turn_diff_tracker,
                    exec_command_context.clone(),
                    ExecInvokeArgs {
                        params,
                        sandbox_type: SandboxType::None,
                        sandbox_policy: &sess.sandbox_policy,
                        codex_linux_sandbox_exe: &sess.codex_linux_sandbox_exe,
                        stdout_stream: if exec_command_context.apply_patch.is_some() {
                            None
                        } else {
                            Some(StdoutStream {
                                sub_id: sub_id.clone(),
                                call_id: call_id.clone(),
                                tx_event: sess.tx_event.clone(),
                                session: None,
                            })
                        },
                    },
                    None,
                    None,
                    attempt_req,
                )
                .await;

            match retry_output_result {
                Ok(retry_output) => {
                    let ExecToolCallOutput { exit_code, .. } = &retry_output;

                    let is_success = *exit_code == 0;
                    let content = format_exec_output_with_limit(sess, &sub_id, &call_id, &retry_output);

                    ResponseInputItem::FunctionCallOutput {
                        call_id: call_id.clone(),
                        output: FunctionCallOutputPayload {
                            content,
                            success: Some(is_success),
                        },
                    }
                }
                Err(e) => ResponseInputItem::FunctionCallOutput {
                    call_id: call_id.clone(),
                    output: FunctionCallOutputPayload {
                        content: format!("retry failed: {e}"),
                        success: None,
                    },
                },
            }
        }
        ReviewDecision::Denied | ReviewDecision::Abort => {
            // Fall through to original failure handling.
            ResponseInputItem::FunctionCallOutput {
                call_id,
                output: FunctionCallOutputPayload {
                    content: "exec command rejected by user".to_string(),
                    success: None,
                },
            }
        }
    }
}

// Limit extremely large tool outputs before sending to the model to avoid
// context overflows. Keep this conservative because multiple tool outputs
// can appear in a single turn. The limit is in bytes (on the UTF‑8 string).
const MAX_TOOL_OUTPUT_BYTES_FOR_MODEL: usize = 32 * 1024; // 32 KiB

fn truncate_middle_bytes(s: &str, max_bytes: usize) -> (String, bool) {
    if s.len() <= max_bytes {
        return (s.to_string(), false);
    }
    if max_bytes == 0 {
        return ("…truncated…".to_string(), true);
    }

    // Try to keep some head/tail, favoring newline boundaries when possible.
    let keep = max_bytes.saturating_sub("…truncated…\n".len());
    let left_budget = keep / 2;
    let right_budget = keep - left_budget;

    // Safe prefix end on a char boundary, prefer last newline within budget.
    let prefix_end = {
        let mut end = left_budget.min(s.len());
        if let Some(head) = s.get(..end) {
            if let Some(i) = head.rfind('\n') { end = i + 1; }
        }
        while end > 0 && !s.is_char_boundary(end) { end -= 1; }
        end
    };

    // Safe suffix start on a char boundary, prefer first newline within budget.
    let suffix_start = {
        let mut start = s.len().saturating_sub(right_budget);
        if let Some(tail) = s.get(start..) {
            if let Some(i) = tail.find('\n') { start += i + 1; }
        }
        while start < s.len() && !s.is_char_boundary(start) { start += 1; }
        start
    };

    let mut out = String::with_capacity(max_bytes);
    out.push_str(&s[..prefix_end]);
    out.push_str("…truncated…\n");
    out.push_str(&s[suffix_start..]);
    (out, true)
}

fn format_exec_output_str(exec_output: &ExecToolCallOutput) -> String {
    let ExecToolCallOutput {
        aggregated_output,
        ..
    } = exec_output;

    // Always use the aggregated (stdout + stderr interleaved) stream so the
    // model sees the full build log regardless of which stream a tool used.
    let mut formatted_output = aggregated_output.text.clone();
    if let Some(truncated_after_lines) = aggregated_output.truncated_after_lines {
        formatted_output.push_str(&format!(
            "\n\n[Output truncated after {truncated_after_lines} lines: too many lines or bytes.]",
        ));
    }

    formatted_output
}

/// Exec output serialized for the model. If the payload is too large,
/// write the full output to a file and include a truncated preview here.
fn format_exec_output_with_limit(
    sess: &Session,
    sub_id: &str,
    call_id: &str,
    exec_output: &ExecToolCallOutput,
) -> String {
    let ExecToolCallOutput {
        exit_code,
        duration,
        ..
    } = exec_output;

    #[derive(Serialize)]
    struct ExecMetadata {
        exit_code: i32,
        duration_seconds: f32,
    }

    #[derive(Serialize)]
    struct ExecOutput<'a> { output: &'a str, metadata: ExecMetadata }

    // round to 1 decimal place
    let duration_seconds = ((duration.as_secs_f32()) * 10.0).round() / 10.0;

    let full = format_exec_output_str(exec_output);
    let (maybe_truncated, was_truncated) =
        truncate_middle_bytes(&full, MAX_TOOL_OUTPUT_BYTES_FOR_MODEL);

    // If truncated, persist the full output under .code/agents/<agent>/exec-<call_id>.txt
    // so users can inspect it and the model can refer to a short, stable path.
    let final_output = if was_truncated {
        let cwd = sess.get_cwd().to_path_buf();
        let file_note = match ensure_agent_dir(&cwd, sub_id)
            .and_then(|dir| write_agent_file(&dir, &format!("exec-{call_id}.txt"), &full))
        {
            Ok(path) => format!("\n\n[Full output saved to: {}]", path.display()),
            Err(e) => format!("\n\n[Full output was too large and truncation applied; failed to save file: {e}]")
        };
        let mut s = maybe_truncated;
        s.push_str(&file_note);
        s
    } else {
        maybe_truncated
    };

    let payload = ExecOutput {
        output: &final_output,
        metadata: ExecMetadata {
            exit_code: *exit_code,
            duration_seconds,
        },
    };

    #[expect(clippy::expect_used)]
    serde_json::to_string(&payload).expect("serialize ExecOutput")
}

fn get_last_assistant_message_from_turn(responses: &[ResponseItem]) -> Option<String> {
    responses.iter().rev().find_map(|item| {
        if let ResponseItem::Message { role, content, .. } = item {
            if role == "assistant" {
                content.iter().rev().find_map(|ci| {
                    if let ContentItem::OutputText { text } = ci {
                        Some(text.clone())
                    } else {
                        None
                    }
                })
            } else {
                None
            }
        } else {
            None
        }
    })
}

async fn drain_to_completed(sess: &Session, sub_id: &str, prompt: &Prompt) -> CodexResult<()> {
    let mut stream = sess.client.clone().stream(prompt).await?;
    loop {
        let maybe_event = stream.next().await;
        let Some(event) = maybe_event else {
            return Err(CodexErr::Stream(
                "stream closed before response.completed".into(),
                None,
            ));
        };
        match event {
            Ok(ResponseEvent::OutputItemDone { item, sequence_number: _, output_index: _ }) => {
                // Record only to in-memory conversation history; avoid state snapshot.
                let mut state = sess.state.lock().unwrap();
                state.history.record_items(std::slice::from_ref(&item));
            }
            Ok(ResponseEvent::Completed {
                response_id: _,
                token_usage,
            }) => {
                // some providers don't return token usage, so we default
                // TODO: consider approximate token usage
                let token_usage = token_usage.unwrap_or_default();
    sess.tx_event
        .send(sess.make_event(&sub_id, EventMsg::TokenCount(token_usage)))
        .await
        .ok();

                return Ok(());
            }
            Ok(_) => continue,
            Err(e) => return Err(e),
        }
    }
}

/// Capture a screenshot from the browser and store it for the next model request
async fn capture_browser_screenshot(_sess: &Session) -> Result<(PathBuf, String), String> {
    let browser_manager = codex_browser::global::get_browser_manager()
        .await
        .ok_or_else(|| "No browser manager available".to_string())?;

    if !browser_manager.is_enabled().await {
        return Err("Browser manager is not enabled".to_string());
    }

    // Get current URL first
    let url = browser_manager
        .get_current_url()
        .await
        .unwrap_or_else(|| "Browser".to_string());
    tracing::debug!("Attempting to capture screenshot at URL: {}", url);

    match browser_manager.capture_screenshot().await {
        Ok(screenshots) => {
            if let Some(first_screenshot) = screenshots.first() {
                tracing::info!(
                    "Captured browser screenshot: {} at URL: {}",
                    first_screenshot.display(),
                    url
                );
                Ok((first_screenshot.clone(), url))
            } else {
                let msg = format!("Screenshot capture returned empty results at URL: {}", url);
                tracing::warn!("{}", msg);
                Err(msg)
            }
        }
        Err(e) => {
            let msg = format!("Failed to capture screenshot at {}: {}", url, e);
            tracing::warn!("{}", msg);
            Err(msg)
        }
    }
}
// removed upstream exit_review_mode helper: not used in fork

/// Send agent status update event to the TUI
async fn send_agent_status_update(sess: &Session) {
    let manager = AGENT_MANAGER.read().await;

    // Collect all agents; include completed/failed so HUD can show final messages
    let agents: Vec<crate::protocol::AgentInfo> = manager
        .get_all_agents()
        .map(|agent| crate::protocol::AgentInfo {
            id: agent.id.clone(),
            name: agent.model.clone(), // Use model name as the display name
            status: match agent.status {
                AgentStatus::Pending => "pending".to_string(),
                AgentStatus::Running => "running".to_string(),
                AgentStatus::Completed => "completed".to_string(),
                AgentStatus::Failed => "failed".to_string(),
                AgentStatus::Cancelled => "cancelled".to_string(),
            },
            model: Some(agent.model.clone()),
            last_progress: agent.progress.last().cloned(),
            result: agent.result.clone(),
            error: agent.error.clone(),
        })
        .collect();

    let event = sess.make_event(
        "agent_status",
        EventMsg::AgentStatusUpdate(AgentStatusUpdateEvent {
            agents,
            context: None,
            task: None,
        }),
    );

    // Send event asynchronously
    let tx_event = sess.tx_event.clone();
    tokio::spawn(async move {
        if let Err(e) = tx_event.send(event).await {
            tracing::error!("Failed to send agent status update event: {}", e);
        }
    });
}

/// Add a screenshot to pending screenshots for the next model request
fn add_pending_screenshot(sess: &Session, screenshot_path: PathBuf, url: String) {
    // Do not queue screenshots for next turn anymore; we inject fresh per-turn.
    tracing::info!("Captured screenshot; updating UI and using per-turn injection");

    // Also send an immediate event to update the TUI display
    let event = sess.make_event(
        "browser_screenshot",
        EventMsg::BrowserScreenshotUpdate(BrowserScreenshotUpdateEvent {
            screenshot_path,
            url,
        }),
    );

    // Send event asynchronously to avoid blocking
    let tx_event = sess.tx_event.clone();
    tokio::spawn(async move {
        if let Err(e) = tx_event.send(event).await {
            tracing::error!("Failed to send browser screenshot update event: {}", e);
        }
    });
}

/// Consume pending screenshots and return them as ResponseInputItems
#[allow(dead_code)]
fn consume_pending_screenshots(sess: &Session) -> Vec<ResponseInputItem> {
    let mut pending = sess.pending_browser_screenshots.lock().unwrap();
    let screenshots = pending.drain(..).collect::<Vec<_>>();

    screenshots
        .into_iter()
        .map(|path| {
            let metadata = format!(
                "[EPHEMERAL:browser_screenshot] Browser screenshot at {}",
                chrono::Utc::now().format("%Y-%m-%d %H:%M:%S UTC")
            );

            // Read the screenshot file and create an ephemeral image
            match std::fs::read(&path) {
                Ok(bytes) => {
                    let mime = mime_guess::from_path(&path)
                        .first()
                        .map(|m| m.to_string())
                        .unwrap_or_else(|| "image/png".to_string());
                    let encoded = base64::engine::general_purpose::STANDARD.encode(bytes);

                    ResponseInputItem::Message {
                        role: "user".to_string(),
                        content: vec![
                            ContentItem::InputText { text: metadata },
                            ContentItem::InputImage {
                                image_url: format!("data:{mime};base64,{encoded}"),
                            },
                        ],
                    }
                }
                Err(e) => {
                    tracing::error!("Failed to read screenshot {}: {}", path.display(), e);
                    ResponseInputItem::Message {
                        role: "user".to_string(),
                        content: vec![ContentItem::InputText {
                            text: format!("Failed to load browser screenshot: {}", e),
                        }],
                    }
                }
            }
        })
        .collect()
}

/// Helper function to wrap custom tool calls with events
async fn execute_custom_tool<F, Fut>(
    sess: &Session,
    ctx: &ToolCallCtx,
    tool_name: String,
    parameters: Option<serde_json::Value>,
    tool_fn: F,
) -> ResponseInputItem
where
    F: FnOnce() -> Fut,
    Fut: std::future::Future<Output = ResponseInputItem>,
{
    use crate::protocol::{CustomToolCallBeginEvent, CustomToolCallEndEvent};
    use std::time::Instant;

    // Send begin event with ordering
    let begin_msg = EventMsg::CustomToolCallBegin(CustomToolCallBeginEvent {
        call_id: ctx.call_id.clone(),
        tool_name: tool_name.clone(),
        parameters: parameters.clone(),
    });
    let begin_order = ctx.order_meta(sess.current_request_ordinal());
    let begin_event = sess.make_event_with_order(&ctx.sub_id, begin_msg, begin_order, ctx.seq_hint);
    sess.send_event(begin_event).await;

    // Execute the tool
    let start = Instant::now();
    let result = tool_fn().await;
    let duration = start.elapsed();

    // Extract success/failure from result. Prefer explicit success flag when available.
    let (success, message) = match &result {
        ResponseInputItem::FunctionCallOutput { output, .. } => {
            let content = &output.content;
            let success_flag = output.success;
            (success_flag.unwrap_or(true), content.clone())
        }
        _ => (true, String::from("Tool completed")),
    };

    // Send end event with ordering
    let end_msg = EventMsg::CustomToolCallEnd(CustomToolCallEndEvent {
        call_id: ctx.call_id.clone(),
        tool_name,
        parameters,
        duration,
        result: if success { Ok(message) } else { Err(message) },
    });
    let end_order = ctx.order_meta(sess.current_request_ordinal());
    let end_event = sess.make_event_with_order(&ctx.sub_id, end_msg, end_order, ctx.seq_hint);
    sess.send_event(end_event).await;

    result
}

async fn handle_browser_open(sess: &Session, ctx: &ToolCallCtx, arguments: String) -> ResponseInputItem {
    // Parse arguments as JSON for the event
    let params = serde_json::from_str(&arguments).ok();

    let arguments_clone = arguments.clone();
    let call_id_clone = ctx.call_id.clone();

    execute_custom_tool(
        sess,
        ctx,
        "browser_open".to_string(),
        params,
        || async move {
            // Parse the URL from arguments
            let args: Result<Value, _> = serde_json::from_str(&arguments_clone);

            match args {
                Ok(json) => {
                    let url = json
                        .get("url")
                        .and_then(|v| v.as_str())
                        .unwrap_or("about:blank");

                    // Use the global browser manager (create if needed)
                    let browser_manager = {
                        let existing_global = codex_browser::global::get_browser_manager().await;
                        if let Some(existing) = existing_global {
                            tracing::info!("Using existing global browser manager");
                            Some(existing)
                        } else {
                            tracing::info!("Creating new browser manager");
                            let new_manager =
                                codex_browser::global::get_or_create_browser_manager().await;
                            Some(new_manager)
                        }
                    };

                    if let Some(browser_manager) = browser_manager {
                        // Ensure the browser manager is marked enabled so status reflects reality
                        browser_manager.set_enabled_sync(true);
                        // Clear any lingering node highlight from previous commands
                        let _ = browser_manager
                            .execute_cdp("Overlay.hideHighlight", serde_json::json!({}))
                            .await;
                        // Navigate to the URL with detailed timing logs
                        let step_start = std::time::Instant::now();
                        tracing::info!("[browser_open] begin goto: {}", url);
                        match browser_manager.goto(url).await {
                            Ok(_) => {
                                tracing::info!(
                                    "[browser_open] goto success: {} in {:?}",
                                    url,
                                    step_start.elapsed()
                                );
                                ResponseInputItem::FunctionCallOutput {
                                    call_id: call_id_clone.clone(),
                                    output: FunctionCallOutputPayload {
                                        content: format!("Browser opened to: {}", url),
                                        success: Some(true),
                                    },
                                }
                            }
                            Err(e) => ResponseInputItem::FunctionCallOutput {
                                call_id: call_id_clone.clone(),
                                output: FunctionCallOutputPayload {
                                    content: format!(
                                        "Failed to navigate browser to {}: {}",
                                        url, e
                                    ),
                                    success: Some(false),
                                },
                            },
                        }
                    } else {
                        ResponseInputItem::FunctionCallOutput {
                            call_id: call_id_clone.clone(),
                            output: FunctionCallOutputPayload {
                                content: "Failed to initialize browser manager.".to_string(),
                                success: Some(false),
                            },
                        }
                    }
                }
                Err(e) => ResponseInputItem::FunctionCallOutput {
                    call_id: call_id_clone,
                    output: FunctionCallOutputPayload {
                        content: format!("Failed to parse browser_open arguments: {}", e),
                        success: Some(false),
                    },
                },
            }
        },
    )
    .await
}

/// Get the browser manager for the session (always uses global)
async fn get_browser_manager_for_session(
    _sess: &Session,
) -> Option<Arc<codex_browser::BrowserManager>> {
    // Always use the global browser manager
    codex_browser::global::get_browser_manager().await
}

async fn handle_browser_close(sess: &Session, ctx: &ToolCallCtx) -> ResponseInputItem {
    let sess_clone = sess;
    let call_id_clone = ctx.call_id.clone();

    execute_custom_tool(
        sess,
        ctx,
        "browser_close".to_string(),
        None,
        || async move {
            let browser_manager = get_browser_manager_for_session(sess_clone).await;
            if let Some(browser_manager) = browser_manager {
                // Clear any lingering highlight before closing
                let _ = browser_manager
                    .execute_cdp("Overlay.hideHighlight", serde_json::json!({}))
                    .await;
                match browser_manager.stop().await {
                    Ok(_) => {
                        // Clear the browser manager from global
                        codex_browser::global::clear_browser_manager().await;
                        ResponseInputItem::FunctionCallOutput {
                            call_id: call_id_clone.clone(),
                            output: FunctionCallOutputPayload {
                                content: "Browser closed. Screenshot capture disabled.".to_string(),
                                success: Some(true),
                            },
                        }
                    }
                    Err(e) => ResponseInputItem::FunctionCallOutput {
                        call_id: call_id_clone.clone(),
                        output: FunctionCallOutputPayload {
                            content: format!("Failed to close browser: {}", e),
                            success: Some(false),
                        },
                    },
                }
            } else {
                ResponseInputItem::FunctionCallOutput {
                    call_id: call_id_clone,
                    output: FunctionCallOutputPayload {
                        content: "Browser is not currently open.".to_string(),
                        success: Some(false),
                    },
                }
            }
        },
    )
    .await
}

async fn handle_browser_status(sess: &Session, ctx: &ToolCallCtx) -> ResponseInputItem {
    let sess_clone = sess;
    let call_id_clone = ctx.call_id.clone();

    execute_custom_tool(
        sess,
        ctx,
        "browser_status".to_string(),
        None,
        || async move {
            let browser_manager = get_browser_manager_for_session(sess_clone).await;
            if let Some(browser_manager) = browser_manager {
                let _ = browser_manager
                    .execute_cdp("Overlay.hideHighlight", serde_json::json!({}))
                    .await;
                let status = browser_manager.get_status().await;
                let status_msg = if status.enabled {
                    if let Some(url) = status.current_url {
                        format!("Browser status: Enabled, currently at {}", url)
                    } else {
                        "Browser status: Enabled, no page loaded".to_string()
                    }
                } else {
                    "Browser status: Disabled".to_string()
                };

                ResponseInputItem::FunctionCallOutput {
                    call_id: call_id_clone.clone(),
                    output: FunctionCallOutputPayload {
                        content: status_msg,
                        success: Some(true),
                    },
                }
            } else {
                ResponseInputItem::FunctionCallOutput {
                    call_id: call_id_clone,
                    output: FunctionCallOutputPayload {
                        content:
                            "Browser is not initialized. Use browser_open to start the browser."
                                .to_string(),
                        success: Some(false),
                    },
                }
            }
        },
    )
    .await
}

async fn handle_browser_click(sess: &Session, ctx: &ToolCallCtx, arguments: String) -> ResponseInputItem {
    let params = serde_json::from_str::<serde_json::Value>(&arguments).ok();
    let sess_clone = sess;
    let call_id_clone = ctx.call_id.clone();

    execute_custom_tool(
        sess,
        ctx,
        "browser_click".to_string(),
        params.clone(),
        || async move {
            let browser_manager = get_browser_manager_for_session(sess_clone).await;

            if let Some(browser_manager) = browser_manager {
                let _ = browser_manager
                    .execute_cdp("Overlay.hideHighlight", serde_json::json!({}))
                    .await;
                // Determine click type: default 'click', or 'mousedown'/'mouseup'
                let click_type = params
                    .as_ref()
                    .and_then(|v| v.get("type"))
                    .and_then(|v| v.as_str())
                    .unwrap_or("click")
                    .to_lowercase();

                // Optional absolute coordinates
                let (mut target_x, mut target_y) = (None, None);
                if let Some(p) = params.as_ref() {
                    if let Some(vx) = p.get("x").and_then(|v| v.as_f64()) {
                        target_x = Some(vx);
                    }
                    if let Some(vy) = p.get("y").and_then(|v| v.as_f64()) {
                        target_y = Some(vy);
                    }
                }

                // If x or y provided, resolve missing coord from current position, then move
                if target_x.is_some() || target_y.is_some() {
                    // get current cursor for missing values
                    match browser_manager.get_cursor_position().await {
                        Ok((cx, cy)) => {
                            let x = target_x.unwrap_or(cx);
                            let y = target_y.unwrap_or(cy);
                            if let Err(e) = browser_manager.move_mouse(x, y).await {
                                return ResponseInputItem::FunctionCallOutput {
                                    call_id: call_id_clone.clone(),
                                    output: FunctionCallOutputPayload {
                                        content: format!("Failed to move before click: {}", e),
                                        success: Some(false),
                                    },
                                };
                            }
                        }
                        Err(e) => {
                            return ResponseInputItem::FunctionCallOutput {
                                call_id: call_id_clone.clone(),
                                output: FunctionCallOutputPayload {
                                    content: format!("Failed to get current cursor position: {}", e),
                                    success: Some(false),
                                },
                            };
                        }
                    }
                }

                // Perform the action at current (possibly moved) position
                let action_result = match click_type.as_str() {
                    "mousedown" => match browser_manager.mouse_down_at_current().await {
                        Ok((x, y)) => Ok((x, y, "Mouse down".to_string())),
                        Err(e) => Err(e),
                    },
                    "mouseup" => match browser_manager.mouse_up_at_current().await {
                        Ok((x, y)) => Ok((x, y, "Mouse up".to_string())),
                        Err(e) => Err(e),
                    },
                    "click" | _ => match browser_manager.click_at_current().await {
                        Ok((x, y)) => Ok((x, y, "Clicked".to_string())),
                        Err(e) => Err(e),
                    },
                };

                match action_result {
                    Ok((x, y, label)) => {
                        ResponseInputItem::FunctionCallOutput {
                            call_id: call_id_clone.clone(),
                            output: FunctionCallOutputPayload {
                                content: format!("{} at ({}, {})", label, x, y),
                                success: Some(true),
                            },
                        }
                    }
                    Err(e) => ResponseInputItem::FunctionCallOutput {
                        call_id: call_id_clone.clone(),
                        output: FunctionCallOutputPayload {
                            content: format!("Failed to perform mouse action: {}", e),
                            success: Some(false),
                        },
                    },
                }
    } else {
        ResponseInputItem::FunctionCallOutput {
            call_id: call_id_clone,
            output: FunctionCallOutputPayload {
                content: "Browser is not initialized. Use browser_open to start the browser."
                    .to_string(),
                success: Some(false),
            },
        }
    }
        },
    )
    .await
}

async fn handle_browser_move(sess: &Session, ctx: &ToolCallCtx, arguments: String) -> ResponseInputItem {
    let params = serde_json::from_str(&arguments).ok();
    let sess_clone = sess;
    let arguments_clone = arguments.clone();
    let call_id_clone = ctx.call_id.clone();

    execute_custom_tool(
        sess,
        ctx,
        "browser_move".to_string(),
        params,
        || async move {
            let browser_manager = get_browser_manager_for_session(sess_clone).await;

            if let Some(browser_manager) = browser_manager {
                let _ = browser_manager
                    .execute_cdp("Overlay.hideHighlight", serde_json::json!({}))
                    .await;
                let args: Result<Value, _> = serde_json::from_str(&arguments_clone);
                match args {
                    Ok(json) => {
                        // Check if we have relative movement (dx, dy) or absolute (x, y)
                        let has_dx = json.get("dx").is_some();
                        let has_dy = json.get("dy").is_some();
                        let has_x = json.get("x").is_some();
                        let has_y = json.get("y").is_some();

                        let result = if has_dx || has_dy {
                            // Relative movement
                            let dx = json.get("dx").and_then(|v| v.as_f64()).unwrap_or(0.0);
                            let dy = json.get("dy").and_then(|v| v.as_f64()).unwrap_or(0.0);
                            browser_manager.move_mouse_relative(dx, dy).await
                        } else if has_x || has_y {
                            // Absolute movement
                            let x = json.get("x").and_then(|v| v.as_f64()).unwrap_or(0.0);
                            let y = json.get("y").and_then(|v| v.as_f64()).unwrap_or(0.0);
                            browser_manager.move_mouse(x, y).await.map(|_| (x, y))
                        } else {
                            // No parameters provided, just return current position
                            browser_manager.get_cursor_position().await
                        };

                        match result {
                            Ok((x, y)) => {
                                ResponseInputItem::FunctionCallOutput {
                                    call_id: call_id_clone.clone(),
                                    output: FunctionCallOutputPayload {
                                        content: format!("Moved mouse position to ({}, {})", x, y),
                                        success: Some(true),
                                    },
                                }
                            }
                            Err(e) => ResponseInputItem::FunctionCallOutput {
                                call_id: call_id_clone.clone(),
                                output: FunctionCallOutputPayload {
                                    content: format!("Failed to move mouse: {}", e),
                                    success: Some(false),
                                },
                            },
                        }
                    }
                    Err(e) => ResponseInputItem::FunctionCallOutput {
                        call_id: call_id_clone.clone(),
                        output: FunctionCallOutputPayload {
                            content: format!("Failed to parse browser_move arguments: {}", e),
                            success: Some(false),
                        },
                    },
                }
            } else {
                ResponseInputItem::FunctionCallOutput {
                    call_id: call_id_clone,
                    output: FunctionCallOutputPayload {
                        content: "Browser is not initialized. Use browser_open to start the browser."
                            .to_string(),
                        success: Some(false),
                    },
                }
            }
        },
    )
    .await
}

async fn handle_browser_type(sess: &Session, ctx: &ToolCallCtx, arguments: String) -> ResponseInputItem {
    let params = serde_json::from_str(&arguments).ok();
    let sess_clone = sess;
    let arguments_clone = arguments.clone();
    let call_id_clone = ctx.call_id.clone();

    execute_custom_tool(
        sess,
        ctx,
        "browser_type".to_string(),
        params,
        || async move {
            let browser_manager = get_browser_manager_for_session(sess_clone).await;
            if let Some(browser_manager) = browser_manager {
                let _ = browser_manager
                    .execute_cdp("Overlay.hideHighlight", serde_json::json!({}))
                    .await;
                let args: Result<Value, _> = serde_json::from_str(&arguments_clone);
                match args {
                    Ok(json) => {
                        let text = json.get("text").and_then(|v| v.as_str()).unwrap_or("");

                        match browser_manager.type_text(text).await {
                            Ok(_) => {
                                ResponseInputItem::FunctionCallOutput {
                                    call_id: call_id_clone.clone(),
                                    output: FunctionCallOutputPayload {
                                        content: format!("Typed: {}", text),
                                        success: Some(true),
                                    },
                                }
                            }
                            Err(e) => ResponseInputItem::FunctionCallOutput {
                                call_id: call_id_clone.clone(),
                                output: FunctionCallOutputPayload {
                                    content: format!("Failed to type text: {}", e),
                                    success: Some(false),
                                },
                            },
                        }
                    }
                    Err(e) => ResponseInputItem::FunctionCallOutput {
                        call_id: call_id_clone.clone(),
                        output: FunctionCallOutputPayload {
                            content: format!("Failed to parse browser_type arguments: {}", e),
                            success: Some(false),
                        },
                    },
                }
            } else {
                ResponseInputItem::FunctionCallOutput {
                    call_id: call_id_clone,
                    output: FunctionCallOutputPayload {
                        content:
                            "Browser is not initialized. Use browser_open to start the browser."
                                .to_string(),
                        success: Some(false),
                    },
                }
            }
        },
    )
    .await
}

async fn handle_browser_key(sess: &Session, ctx: &ToolCallCtx, arguments: String) -> ResponseInputItem {
    let params = serde_json::from_str(&arguments).ok();
    let sess_clone = sess;
    let arguments_clone = arguments.clone();
    let call_id_clone = ctx.call_id.clone();

    execute_custom_tool(
        sess,
        ctx,
        "browser_key".to_string(),
        params,
        || async move {
            let browser_manager = get_browser_manager_for_session(sess_clone).await;
            if let Some(browser_manager) = browser_manager {
                let _ = browser_manager
                    .execute_cdp("Overlay.hideHighlight", serde_json::json!({}))
                    .await;
                let args: Result<Value, _> = serde_json::from_str(&arguments_clone);
                match args {
                    Ok(json) => {
                        let key = json.get("key").and_then(|v| v.as_str()).unwrap_or("");

                        match browser_manager.press_key(key).await {
                            Ok(_) => {
                                ResponseInputItem::FunctionCallOutput {
                                    call_id: call_id_clone.clone(),
                                    output: FunctionCallOutputPayload {
                                        content: format!("Pressed key: {}", key),
                                        success: Some(true),
                                    },
                                }
                            }
                            Err(e) => ResponseInputItem::FunctionCallOutput {
                                call_id: call_id_clone.clone(),
                                output: FunctionCallOutputPayload {
                                    content: format!("Failed to press key: {}", e),
                                    success: Some(false),
                                },
                            },
                        }
                    }
                    Err(e) => ResponseInputItem::FunctionCallOutput {
                        call_id: call_id_clone,
                        output: FunctionCallOutputPayload {
                            content: format!("Failed to parse browser_key arguments: {}", e),
                            success: Some(false),
                        },
                    },
                }
            } else {
                ResponseInputItem::FunctionCallOutput {
                    call_id: call_id_clone,
                    output: FunctionCallOutputPayload {
                        content:
                            "Browser is not initialized. Use browser_open to start the browser."
                                .to_string(),
                        success: Some(false),
                    },
                }
            }
        },
    )
    .await
}

async fn handle_browser_javascript(sess: &Session, ctx: &ToolCallCtx, arguments: String) -> ResponseInputItem {
    let params = serde_json::from_str(&arguments).ok();
    let sess_clone = sess;
    let arguments_clone = arguments.clone();
    let call_id_clone = ctx.call_id.clone();

    execute_custom_tool(
        sess,
        ctx,
        "browser_javascript".to_string(),
        params,
        || async move {
            let browser_manager = get_browser_manager_for_session(sess_clone).await;
            if let Some(browser_manager) = browser_manager {
                let _ = browser_manager
                    .execute_cdp("Overlay.hideHighlight", serde_json::json!({}))
                    .await;
                let args: Result<Value, _> = serde_json::from_str(&arguments_clone);
                match args {
                    Ok(json) => {
                        let code = json.get("code").and_then(|v| v.as_str()).unwrap_or("");

                        match browser_manager.execute_javascript(code).await {
                            Ok(result) => {
                                // Log the JavaScript execution result
                                tracing::info!("JavaScript execution returned: {:?}", result);

                                // Format the result for the LLM
                                let formatted_result = if let Some(obj) = result.as_object() {
                                    // Check if it's our wrapped result format
                                    if let (Some(success), Some(value)) =
                                        (obj.get("success"), obj.get("value"))
                                    {
                                        let logs = obj.get("logs").and_then(|v| v.as_array());
                                        let mut output = String::new();

                                        if let Some(logs) = logs {
                                            if !logs.is_empty() {
                                                output.push_str("Console logs:\n");
                                                for log in logs {
                                                    if let Some(log_str) = log.as_str() {
                                                        output
                                                            .push_str(&format!("  {}\n", log_str));
                                                    }
                                                }
                                                output.push_str("\n");
                                            }
                                        }

                                        if success.as_bool().unwrap_or(false) {
                                            output.push_str("Result: ");
                                            output.push_str(
                                                &serde_json::to_string_pretty(value)
                                                    .unwrap_or_else(|_| "null".to_string()),
                                            );
                                        } else if let Some(error) = obj.get("error") {
                                            output.push_str("Error: ");
                                            output.push_str(&error.to_string());
                                        }

                                        output
                                    } else {
                                        // Fallback to raw JSON if not in expected format
                                        serde_json::to_string_pretty(&result)
                                            .unwrap_or_else(|_| "null".to_string())
                                    }
                                } else {
                                    // Not an object, return as-is
                                    serde_json::to_string_pretty(&result)
                                        .unwrap_or_else(|_| "null".to_string())
                                };

                                tracing::info!("Returning to LLM: {}", formatted_result);

                                ResponseInputItem::FunctionCallOutput {
                                    call_id: call_id_clone.clone(),
                                    output: FunctionCallOutputPayload {
                                        content: formatted_result,
                                        success: Some(true),
                                    },
                                }
                            }
                            Err(e) => ResponseInputItem::FunctionCallOutput {
                                call_id: call_id_clone.clone(),
                                output: FunctionCallOutputPayload {
                                    content: format!("Failed to execute JavaScript: {}", e),
                                    success: Some(false),
                                },
                            },
                        }
                    }
                    Err(e) => ResponseInputItem::FunctionCallOutput {
                        call_id: call_id_clone,
                        output: FunctionCallOutputPayload {
                            content: format!("Failed to parse browser_javascript arguments: {}", e),
                            success: Some(false),
                        },
                    },
                }
            } else {
                ResponseInputItem::FunctionCallOutput {
                    call_id: call_id_clone,
                    output: FunctionCallOutputPayload {
                        content:
                            "Browser is not initialized. Use browser_open to start the browser."
                                .to_string(),
                        success: Some(false),
                    },
                }
            }
        },
    )
    .await
}

async fn handle_browser_scroll(sess: &Session, ctx: &ToolCallCtx, arguments: String) -> ResponseInputItem {
    let params = serde_json::from_str(&arguments).ok();
    let sess_clone = sess;
    let arguments_clone = arguments.clone();
    let call_id_clone = ctx.call_id.clone();

    execute_custom_tool(
        sess,
        ctx,
        "browser_scroll".to_string(),
        params,
        || async move {
            let browser_manager = get_browser_manager_for_session(sess_clone).await;
            if let Some(browser_manager) = browser_manager {
                let _ = browser_manager
                    .execute_cdp("Overlay.hideHighlight", serde_json::json!({}))
                    .await;
                let args: Result<Value, _> = serde_json::from_str(&arguments_clone);
                match args {
                    Ok(json) => {
                        let dx = json.get("dx").and_then(|v| v.as_f64()).unwrap_or(0.0);
                        let dy = json.get("dy").and_then(|v| v.as_f64()).unwrap_or(0.0);

                        match browser_manager.scroll_by(dx, dy).await {
                    Ok(_) => {
                        ResponseInputItem::FunctionCallOutput {
                            call_id: call_id_clone.clone(),
                            output: FunctionCallOutputPayload {
                                content: format!("Scrolled by ({}, {})", dx, dy),
                                success: Some(true),
                            },
                        }
                    }
                    Err(e) => ResponseInputItem::FunctionCallOutput {
                        call_id: call_id_clone.clone(),
                        output: FunctionCallOutputPayload {
                            content: format!("Failed to scroll: {}", e),
                            success: Some(false),
                        },
                    },
                }
            }
            Err(e) => ResponseInputItem::FunctionCallOutput {
                call_id: call_id_clone,
                output: FunctionCallOutputPayload {
                    content: format!("Failed to parse browser_scroll arguments: {}", e),
                    success: Some(false),
                },
            },
        }
    } else {
        ResponseInputItem::FunctionCallOutput {
            call_id: call_id_clone,
            output: FunctionCallOutputPayload {
                content: "Browser is not initialized. Use browser_open to start the browser.".to_string(),
                success: Some(false),
            },
        }
    }
        },
    )
    .await
}

async fn handle_browser_console(sess: &Session, ctx: &ToolCallCtx, arguments: String) -> ResponseInputItem {
    let params = serde_json::from_str(&arguments).ok();
    let sess_clone = sess;
    let arguments_clone = arguments.clone();
    let call_id_clone = ctx.call_id.clone();

    execute_custom_tool(
        sess,
        ctx,
        "browser_console".to_string(),
        params,
        || async move {
            let browser_manager = get_browser_manager_for_session(sess_clone).await;
            if let Some(browser_manager) = browser_manager {
                let args: Result<Value, _> = serde_json::from_str(&arguments_clone);
                let lines = match args {
                    Ok(json) => json.get("lines").and_then(|v| v.as_u64()).map(|n| n as usize),
                    Err(_) => None,
                };

                match browser_manager.get_console_logs(lines).await {
                    Ok(logs) => {
                        // Format the logs for display
                        let formatted = if let Some(logs_array) = logs.as_array() {
                            if logs_array.is_empty() {
                                "No console logs captured.".to_string()
                            } else {
                                let mut output = String::new();
                                output.push_str("Console logs:\n");
                                for log in logs_array {
                                    if let Some(log_obj) = log.as_object() {
                                        let timestamp = log_obj.get("timestamp")
                                            .and_then(|v| v.as_str())
                                            .unwrap_or("");
                                        let level = log_obj.get("level")
                                            .and_then(|v| v.as_str())
                                            .unwrap_or("log");
                                        let message = log_obj.get("message")
                                            .and_then(|v| v.as_str())
                                            .unwrap_or("");
                                        
                                        output.push_str(&format!("[{}] [{}] {}\n", timestamp, level.to_uppercase(), message));
                                    }
                                }
                                output
                            }
                        } else {
                            "No console logs captured.".to_string()
                        };

                        ResponseInputItem::FunctionCallOutput {
                            call_id: call_id_clone,
                            output: FunctionCallOutputPayload {
                                content: formatted,
                                success: Some(true),
                            },
                        }
                    }
                    Err(e) => ResponseInputItem::FunctionCallOutput {
                        call_id: call_id_clone,
                        output: FunctionCallOutputPayload {
                            content: format!("Failed to get console logs: {}", e),
                            success: Some(false),
                        },
                    },
                }
            } else {
                ResponseInputItem::FunctionCallOutput {
                    call_id: call_id_clone,
                    output: FunctionCallOutputPayload {
                        content: "Browser is not enabled. Use browser_open to enable it first.".to_string(),
                        success: Some(false),
                    },
                }
            }
        },
    )
    .await
}

async fn handle_browser_cdp(sess: &Session, ctx: &ToolCallCtx, arguments: String) -> ResponseInputItem {
    let params = serde_json::from_str(&arguments).ok();
    let sess_clone = sess;
    let arguments_clone = arguments.clone();
    let call_id_clone = ctx.call_id.clone();

    execute_custom_tool(
        sess,
        ctx,
        "browser_cdp".to_string(),
        params,
        || async move {
            let browser_manager = get_browser_manager_for_session(sess_clone).await;
            if let Some(browser_manager) = browser_manager {
                let _ = browser_manager
                    .execute_cdp("Overlay.hideHighlight", serde_json::json!({}))
                    .await;
                let args: Result<Value, _> = serde_json::from_str(&arguments_clone);
                match args {
                    Ok(json) => {
                        let method = json
                            .get("method")
                            .and_then(|v| v.as_str())
                            .unwrap_or("")
                            .to_string();
                        let params = json.get("params").cloned().unwrap_or_else(|| Value::Object(serde_json::Map::new()));
                        let target = json
                            .get("target")
                            .and_then(|v| v.as_str())
                            .unwrap_or("page");

                        if method.is_empty() {
                            return ResponseInputItem::FunctionCallOutput {
                                call_id: call_id_clone,
                                output: FunctionCallOutputPayload {
                                    content: "Missing required field: method".to_string(),
                                    success: Some(false),
                                },
                            };
                        }

                        let exec_res = if target == "browser" {
                            browser_manager.execute_cdp_browser(&method, params).await
                        } else {
                            browser_manager.execute_cdp(&method, params).await
                        };

                        match exec_res {
                            Ok(result) => {
                                let pretty = serde_json::to_string_pretty(&result)
                                    .unwrap_or_else(|_| "<non-serializable result>".to_string());
                                ResponseInputItem::FunctionCallOutput {
                                    call_id: call_id_clone,
                                    output: FunctionCallOutputPayload {
                                        content: pretty,
                                        success: Some(true),
                                    },
                                }
                            }
                            Err(e) => ResponseInputItem::FunctionCallOutput {
                                call_id: call_id_clone,
                                output: FunctionCallOutputPayload {
                                    content: format!("Failed to execute CDP command: {}", e),
                                    success: Some(false),
                                },
                            },
                        }
                    }
                    Err(e) => ResponseInputItem::FunctionCallOutput {
                        call_id: call_id_clone,
                        output: FunctionCallOutputPayload {
                            content: format!("Failed to parse browser_cdp arguments: {}", e),
                            success: Some(false),
                        },
                    },
                }
            } else {
                ResponseInputItem::FunctionCallOutput {
                    call_id: call_id_clone,
                    output: FunctionCallOutputPayload {
                        content: "Browser is not initialized. Use browser_open to start the browser.".to_string(),
                        success: Some(false),
                    },
                }
            }
        },
    )
    .await
}

async fn handle_browser_inspect(sess: &Session, ctx: &ToolCallCtx, arguments: String) -> ResponseInputItem {
    use serde_json::json;
    let params = serde_json::from_str(&arguments).ok();
    let sess_clone = sess;
    let arguments_clone = arguments.clone();
    let call_id_clone = ctx.call_id.clone();

    execute_custom_tool(
        sess,
        ctx,
        "browser_inspect".to_string(),
        params,
        || async move {
            let browser_manager = get_browser_manager_for_session(sess_clone).await;
            if let Some(browser_manager) = browser_manager {
                let args: Result<Value, _> = serde_json::from_str(&arguments_clone);
                match args {
                    Ok(json) => {
                        // Determine target element: by id, by coords, or by cursor
                        let id_attr = json.get("id").and_then(|v| v.as_str()).map(|s| s.to_string());
                        let mut x = json.get("x").and_then(|v| v.as_f64());
                        let mut y = json.get("y").and_then(|v| v.as_f64());

                        if (x.is_none() || y.is_none()) && id_attr.is_none() {
                            // No coords provided; use current cursor
                            if let Ok((cx, cy)) = browser_manager.get_cursor_position().await {
                                x = Some(cx);
                                y = Some(cy);
                            }
                        }

                        // Resolve nodeId
                        let node_id_value = if let Some(id_attr) = id_attr.clone() {
                            // Use DOM.getDocument -> DOM.querySelector with selector `#id`
                            let doc = browser_manager
                                .execute_cdp("DOM.getDocument", json!({}))
                                .await
                                .map_err(|e| e);
                            let root_id = match doc {
                                Ok(v) => v.get("root").and_then(|r| r.get("nodeId")).and_then(|n| n.as_u64()),
                                Err(_) => None,
                            };
                            if let Some(root_node_id) = root_id {
                                let sel = format!("#{}", id_attr);
                                let q = browser_manager
                                    .execute_cdp(
                                        "DOM.querySelector",
                                        json!({"nodeId": root_node_id, "selector": sel}),
                                    )
                                    .await;
                                match q {
                                    Ok(v) => v.get("nodeId").cloned(),
                                    Err(_) => None,
                                }
                            } else {
                                None
                            }
                        } else if let (Some(x), Some(y)) = (x, y) {
                            // Use DOM.getNodeForLocation
                            let res = browser_manager
                                .execute_cdp(
                                    "DOM.getNodeForLocation",
                                    json!({
                                        "x": x,
                                        "y": y,
                                        "includeUserAgentShadowDOM": true
                                    }),
                                )
                                .await;
                            match res {
                                Ok(v) => {
                                    // Prefer nodeId; if absent, push backendNodeId
                                    if let Some(n) = v.get("nodeId").cloned() {
                                        Some(n)
                                    } else if let Some(backend) = v.get("backendNodeId").and_then(|b| b.as_u64()) {
                                        let pushed = browser_manager
                                            .execute_cdp(
                                                "DOM.pushNodesByBackendIdsToFrontend",
                                                json!({ "backendNodeIds": [backend] }),
                                            )
                                            .await
                                            .ok();
                                        pushed
                                            .and_then(|pv| pv.get("nodeIds").and_then(|arr| arr.as_array().cloned()))
                                            .and_then(|arr| arr.first().cloned())
                                    } else {
                                        None
                                    }
                                }
                                Err(_) => None,
                            }
                        } else {
                            None
                        };

                        let node_id = match node_id_value.and_then(|v| v.as_u64()) {
                            Some(id) => id,
                            None => {
                                return ResponseInputItem::FunctionCallOutput {
                                    call_id: call_id_clone,
                                    output: FunctionCallOutputPayload {
                                        content: "Failed to resolve target node for inspection".to_string(),
                                        success: Some(false),
                                    },
                                };
                            }
                        };

                        // Enable CSS domain to get matched rules
                        let _ = browser_manager.execute_cdp("CSS.enable", json!({})).await;

                        // Gather details
                        let attrs = browser_manager
                            .execute_cdp("DOM.getAttributes", json!({"nodeId": node_id}))
                            .await
                            .unwrap_or_else(|_| json!({}));
                        let outer = browser_manager
                            .execute_cdp("DOM.getOuterHTML", json!({"nodeId": node_id}))
                            .await
                            .unwrap_or_else(|_| json!({}));
                        let box_model = browser_manager
                            .execute_cdp("DOM.getBoxModel", json!({"nodeId": node_id}))
                            .await
                            .unwrap_or_else(|_| json!({}));
                        let styles = browser_manager
                            .execute_cdp("CSS.getMatchedStylesForNode", json!({"nodeId": node_id}))
                            .await
                            .unwrap_or_else(|_| json!({}));

                        // Highlight the inspected node using Overlay domain (no screenshot capture here)
                        let _ = browser_manager.execute_cdp("Overlay.enable", json!({})).await;
                        let highlight_config = json!({
                            "showInfo": true,
                            "showStyles": false,
                            "showRulers": false,
                            "contentColor": {"r": 111, "g": 168, "b": 220, "a": 0.20},
                            "paddingColor": {"r": 147, "g": 196, "b": 125, "a": 0.55},
                            "borderColor": {"r": 255, "g": 229, "b": 153, "a": 0.60},
                            "marginColor": {"r": 246, "g": 178, "b": 107, "a": 0.60}
                        });
                        let _ = browser_manager.execute_cdp(
                            "Overlay.highlightNode",
                            json!({ "nodeId": node_id, "highlightConfig": highlight_config })
                        ).await;
                        // Do not hide here; keep highlight until the next browser command.

                        // Format output
                        let mut out = String::new();
                        if let (Some(ix), Some(iy)) = (x, y) {
                            out.push_str(&format!("Target: coordinates ({}, {})\n", ix, iy));
                        }
                        if let Some(id_attr) = id_attr {
                            out.push_str(&format!("Target: id '#{}'\n", id_attr));
                        }
                        out.push_str(&format!("NodeId: {}\n", node_id));

                        // Attributes
                        if let Some(arr) = attrs.get("attributes").and_then(|v| v.as_array()) {
                            out.push_str("Attributes:\n");
                            let mut it = arr.iter();
                            while let (Some(k), Some(v)) = (it.next(), it.next()) {
                                out.push_str(&format!("  {}=\"{}\"\n", k.as_str().unwrap_or(""), v.as_str().unwrap_or("")));
                            }
                        }

                        // Outer HTML
                        if let Some(html) = outer.get("outerHTML").and_then(|v| v.as_str()) {
                            let one = html.replace('\n', " ");
                            let snippet: String = one.chars().take(800).collect();
                            out.push_str("\nOuterHTML (truncated):\n");
                            out.push_str(&snippet);
                            if one.len() > snippet.len() { out.push_str("…"); }
                            out.push('\n');
                        }

                        // Box Model summary
                        if box_model.get("model").is_some() {
                            out.push_str("\nBoxModel: available (content/padding/border/margin)\n");
                        }

                        // Matched styles summary
                        if let Some(rules) = styles.get("matchedCSSRules").and_then(|v| v.as_array()) {
                            out.push_str(&format!("Matched CSS rules: {}\n", rules.len()));
                        }

                        // No inline screenshot capture; result reflects DOM details only.

                        ResponseInputItem::FunctionCallOutput {
                            call_id: call_id_clone,
                            output: FunctionCallOutputPayload { content: out, success: Some(true) },
                        }
                    }
                    Err(e) => ResponseInputItem::FunctionCallOutput {
                        call_id: call_id_clone,
                        output: FunctionCallOutputPayload {
                            content: format!("Failed to parse browser_inspect arguments: {}", e),
                            success: Some(false),
                        },
                    },
                }
            } else {
                ResponseInputItem::FunctionCallOutput {
                    call_id: call_id_clone,
                    output: FunctionCallOutputPayload {
                        content: "Browser is not initialized. Use browser_open to start the browser.".to_string(),
                        success: Some(false),
                    },
                }
            }
        },
    )
    .await
}

async fn handle_browser_history(sess: &Session, ctx: &ToolCallCtx, arguments: String) -> ResponseInputItem {
    let params = serde_json::from_str(&arguments).ok();
    let sess_clone = sess;
    let arguments_clone = arguments.clone();
    let call_id_clone = ctx.call_id.clone();

    execute_custom_tool(
        sess,
        ctx,
        "browser_history".to_string(),
        params,
        || async move {
            let browser_manager = get_browser_manager_for_session(sess_clone).await;
            if let Some(browser_manager) = browser_manager {
                let args: Result<Value, _> = serde_json::from_str(&arguments_clone);
                match args {
                    Ok(json) => {
                        let direction =
                            json.get("direction").and_then(|v| v.as_str()).unwrap_or("");

                        if direction != "back" && direction != "forward" {
                            return ResponseInputItem::FunctionCallOutput {
                                call_id: call_id_clone,
                                output: FunctionCallOutputPayload {
                                    content: format!(
                                        "Unsupported direction: {} (expected 'back' or 'forward')",
                                        direction
                                    ),
                                    success: Some(false),
                                },
                            };
                        }

                        let action_res = if direction == "back" {
                            browser_manager.history_back().await
                        } else {
                            browser_manager.history_forward().await
                        };

                        match action_res {
                            Ok(_) => {
                                ResponseInputItem::FunctionCallOutput {
                                    call_id: call_id_clone.clone(),
                                    output: FunctionCallOutputPayload {
                                        content: format!("History {} triggered", direction),
                                        success: Some(true),
                                    },
                                }
                            }
                            Err(e) => ResponseInputItem::FunctionCallOutput {
                                call_id: call_id_clone.clone(),
                                output: FunctionCallOutputPayload {
                                    content: format!("Failed to navigate history: {}", e),
                                    success: Some(false),
                                },
                            },
                        }
                    }
                    Err(e) => ResponseInputItem::FunctionCallOutput {
                        call_id: call_id_clone,
                        output: FunctionCallOutputPayload {
                            content: format!("Failed to parse browser_history arguments: {}", e),
                            success: Some(false),
                        },
                    },
                }
            } else {
                ResponseInputItem::FunctionCallOutput {
                    call_id: call_id_clone,
                    output: FunctionCallOutputPayload {
                        content:
                            "Browser is not initialized. Use browser_open to start the browser."
                                .to_string(),
                        success: Some(false),
                    },
                }
            }
        },
    )
    .await
}<|MERGE_RESOLUTION|>--- conflicted
+++ resolved
@@ -1573,25 +1573,12 @@
         // TOCTOU?
         if !self.handle.is_finished() {
             self.handle.abort();
-<<<<<<< HEAD
             let stamped = self
                 .sess
                 .make_event(&self.sub_id, EventMsg::Error(ErrorEvent { message: "Turn interrupted".to_string() }));
             let tx_event = self.sess.tx_event.clone();
             tokio::spawn(async move {
                 tx_event.send(stamped).await.ok();
-=======
-            let event = Event {
-                id: self.sub_id.clone(),
-                msg: EventMsg::TurnAborted(TurnAbortedEvent { reason }),
-            };
-            let sess = self.sess;
-            tokio::spawn(async move {
-                if self.kind == AgentTaskKind::Review {
-                    exit_review_mode(sess.clone(), self.sub_id, None).await;
-                }
-                sess.send_event(event).await;
->>>>>>> 7fe4021f
             });
         }
     }
@@ -2114,89 +2101,7 @@
     debug!("Agent loop exited");
 }
 
-<<<<<<< HEAD
-=======
-/// Spawn a review thread using the given prompt.
-async fn spawn_review_thread(
-    sess: Arc<Session>,
-    config: Arc<Config>,
-    parent_turn_context: Arc<TurnContext>,
-    sub_id: String,
-    review_request: ReviewRequest,
-) {
-    let model = config.review_model.clone();
-    let review_model_family = find_family_for_model(&model)
-        .unwrap_or_else(|| parent_turn_context.client.get_model_family());
-    let tools_config = ToolsConfig::new(&ToolsConfigParams {
-        model_family: &review_model_family,
-        approval_policy: parent_turn_context.approval_policy,
-        sandbox_policy: parent_turn_context.sandbox_policy.clone(),
-        include_plan_tool: false,
-        include_apply_patch_tool: config.include_apply_patch_tool,
-        include_web_search_request: false,
-        use_streamable_shell_tool: false,
-        include_view_image_tool: false,
-        experimental_unified_exec_tool: config.use_experimental_unified_exec_tool,
-    });
-
-    let base_instructions = REVIEW_PROMPT.to_string();
-    let review_prompt = review_request.prompt.clone();
-    let provider = parent_turn_context.client.get_provider();
-    let auth_manager = parent_turn_context.client.get_auth_manager();
-    let model_family = review_model_family.clone();
-
-    // Build per‑turn client with the requested model/family.
-    let mut per_turn_config = (*config).clone();
-    per_turn_config.model = model.clone();
-    per_turn_config.model_family = model_family.clone();
-    per_turn_config.model_reasoning_effort = Some(ReasoningEffortConfig::Low);
-    per_turn_config.model_reasoning_summary = ReasoningSummaryConfig::Detailed;
-    if let Some(model_info) = get_model_info(&model_family) {
-        per_turn_config.model_context_window = Some(model_info.context_window);
-    }
-
-    let per_turn_config = Arc::new(per_turn_config);
-    let client = ModelClient::new(
-        per_turn_config.clone(),
-        auth_manager,
-        provider,
-        per_turn_config.model_reasoning_effort,
-        per_turn_config.model_reasoning_summary,
-        sess.conversation_id,
-    );
-
-    let review_turn_context = TurnContext {
-        client,
-        tools_config,
-        user_instructions: None,
-        base_instructions: Some(base_instructions.clone()),
-        approval_policy: parent_turn_context.approval_policy,
-        sandbox_policy: parent_turn_context.sandbox_policy.clone(),
-        shell_environment_policy: parent_turn_context.shell_environment_policy.clone(),
-        cwd: parent_turn_context.cwd.clone(),
-        is_review_mode: true,
-    };
-
-    // Seed the child task with the review prompt as the initial user message.
-    let input: Vec<InputItem> = vec![InputItem::Text {
-        text: format!("{base_instructions}\n\n---\n\nNow, here's your task: {review_prompt}"),
-    }];
-    let tc = Arc::new(review_turn_context);
-
-    // Clone sub_id for the upcoming announcement before moving it into the task.
-    let sub_id_for_event = sub_id.clone();
-    let task = AgentTask::review(sess.clone(), tc.clone(), sub_id, input);
-    sess.set_task(task);
-
-    // Announce entering review mode so UIs can switch modes.
-    sess.send_event(Event {
-        id: sub_id_for_event,
-        msg: EventMsg::EnteredReviewMode(review_request),
-    })
-    .await;
-}
-
->>>>>>> 7fe4021f
+// Intentionally omit upstream review thread spawning; our fork handles review flows differently.
 /// Takes a user message as input and runs a loop where, at each turn, the model
 /// replies with either:
 ///
@@ -2218,8 +2123,9 @@
     if sess.tx_event.send(event).await.is_err() {
         return;
     }
-
-<<<<<<< HEAD
+    // Continue with our fork's history and input handling.
+    
+
     // Debug logging for ephemeral images
     let ephemeral_count = input
         .iter()
@@ -2231,21 +2137,6 @@
             "Processing {} ephemeral images in user input",
             ephemeral_count
         );
-=======
-    let initial_input_for_turn: ResponseInputItem = ResponseInputItem::from(input);
-    // For review threads, keep an isolated in-memory history so the
-    // model sees a fresh conversation without the parent session's history.
-    // For normal turns, continue recording to the session history as before.
-    let is_review_mode = turn_context.is_review_mode;
-    let mut review_thread_history: Vec<ResponseItem> = Vec::new();
-    if is_review_mode {
-        // Seed review threads with environment context so the model knows the working directory.
-        review_thread_history.extend(sess.build_initial_context(turn_context.as_ref()));
-        review_thread_history.push(initial_input_for_turn.into());
-    } else {
-        sess.record_input_and_rollout_usermsg(&initial_input_for_turn)
-            .await;
->>>>>>> 7fe4021f
     }
 
     // Convert input to ResponseInputItem
