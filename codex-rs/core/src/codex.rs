--- conflicted
+++ resolved
@@ -1586,7 +1586,6 @@
                     sess.set_agent(agent);
                 }
             }
-<<<<<<< HEAD
             Op::ExecApproval { id, decision } => {
                 let sess = match sess.as_ref() {
                     Some(sess) => sess,
@@ -1600,68 +1599,6 @@
                         sess.abort();
                     }
                     other => sess.notify_approval(&id, other),
-=======
-            Op::UserTurn {
-                items,
-                cwd,
-                approval_policy,
-                sandbox_policy,
-                model,
-                effort,
-                summary,
-            } => {
-                // attempt to inject input into current task
-                if let Err(items) = sess.inject_input(items) {
-                    // Derive a fresh TurnContext for this turn using the provided overrides.
-                    let provider = turn_context.client.get_provider();
-                    let auth_manager = turn_context.client.get_auth_manager();
-
-                    // Derive a model family for the requested model; fall back to the session's.
-                    let model_family = find_family_for_model(&model)
-                        .unwrap_or_else(|| config.model_family.clone());
-
-                    // Create a per‑turn Config clone with the requested model/family.
-                    let mut per_turn_config = (*config).clone();
-                    per_turn_config.model = model.clone();
-                    per_turn_config.model_family = model_family.clone();
-
-                    // Build a new client with per‑turn reasoning settings.
-                    // Reuse the same provider and session id; auth defaults to env/API key.
-                    let client = ModelClient::new(
-                        Arc::new(per_turn_config),
-                        auth_manager,
-                        provider,
-                        effort,
-                        summary,
-                        sess.session_id,
-                    );
-
-                    let fresh_turn_context = TurnContext {
-                        client,
-                        tools_config: ToolsConfig::new(&ToolsConfigParams {
-                            model_family: &model_family,
-                            approval_policy,
-                            sandbox_policy: sandbox_policy.clone(),
-                            include_plan_tool: config.include_plan_tool,
-                            include_apply_patch_tool: config.include_apply_patch_tool,
-                            include_web_search_request: config.tools_web_search_request,
-                            use_streamable_shell_tool: config
-                                .use_experimental_streamable_shell_tool,
-                        }),
-                        user_instructions: turn_context.user_instructions.clone(),
-                        base_instructions: turn_context.base_instructions.clone(),
-                        approval_policy,
-                        sandbox_policy,
-                        shell_environment_policy: turn_context.shell_environment_policy.clone(),
-                        cwd,
-                        disable_response_storage: turn_context.disable_response_storage,
-                    };
-                    // TODO: record the new environment context in the conversation history
-                    // no current task, spawn a new one with the per‑turn context
-                    let task =
-                        AgentTask::spawn(sess.clone(), Arc::new(fresh_turn_context), sub.id, items);
-                    sess.set_task(task);
->>>>>>> d32e4f25
                 }
             }
             Op::PatchApproval { id, decision } => {
