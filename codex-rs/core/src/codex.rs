// Poisoned mutex should fail the program
#![allow(clippy::unwrap_used)]

use std::borrow::Cow;
use std::collections::HashMap;
use std::collections::HashSet;
use std::path::Path;
use std::path::PathBuf;
use std::sync::Arc;
use std::sync::Mutex;
use std::sync::atomic::AtomicU64;
use std::time::Duration;

use async_channel::Receiver;
use async_channel::Sender;
use base64::Engine;
use codex_apply_patch::ApplyPatchAction;
use codex_apply_patch::MaybeApplyPatchVerified;
use codex_apply_patch::maybe_parse_apply_patch_verified;
use codex_login::CodexAuth;
use codex_protocol::protocol::TurnAbortReason;
use codex_protocol::protocol::TurnAbortedEvent;
use futures::prelude::*;
use mcp_types::CallToolResult;
use serde::Serialize;
use serde_json;
use tokio::sync::oneshot;
use tokio::task::AbortHandle;
use tracing::debug;
use tracing::error;
use tracing::info;
use tracing::trace;
use tracing::warn;
use uuid::Uuid;

/// Initial submission ID for session configuration
pub(crate) const INITIAL_SUBMIT_ID: &str = "";

/// Gather ephemeral, per-turn context that should not be persisted to history.
/// Combines environment info and (when enabled) a live browser snapshot and status.
struct EphemeralJar {
    items: Vec<ResponseItem>,
}

impl EphemeralJar {
    fn new() -> Self {
        Self { items: Vec::new() }
    }

    fn into_items(self) -> Vec<ResponseItem> {
        self.items
    }
}

fn get_git_branch(cwd: &std::path::Path) -> Option<String> {
    let head_path = cwd.join(".git/HEAD");
    if let Ok(contents) = std::fs::read_to_string(&head_path) {
        if let Some(rest) = contents.trim().strip_prefix("ref: ") {
            if let Some(branch) = rest.trim().rsplit('/').next() {
                return Some(branch.to_string());
            }
        }
    }
    None
}

async fn build_turn_status_items(sess: &Session) -> Vec<ResponseItem> {
    let mut jar = EphemeralJar::new();

    // Collect environment context
    let cwd = sess.cwd.to_string_lossy().to_string();
    let branch = get_git_branch(&sess.cwd).unwrap_or_else(|| "unknown".to_string());
    let reasoning_effort = sess.client.get_reasoning_effort();

    // Build current system status
    let mut current_status = format!(
        r#"== System Status ==
[automatic message added by system]

cwd: {}
branch: {}
reasoning: {:?}"#,
        cwd, branch, reasoning_effort
    );

    // Prepare browser context + optional screenshot
    let mut screenshot_content: Option<ContentItem> = None;
    let mut include_screenshot = false;

    if let Some(browser_manager) = codex_browser::global::get_browser_manager().await {
        if browser_manager.is_enabled().await {
            // Get current URL and browser info
            let url = browser_manager
                .get_current_url()
                .await
                .unwrap_or_else(|| "unknown".to_string());

            // Try to get a tab title if available
            let title = match browser_manager.get_or_create_page().await {
                Ok(page) => page.get_title().await,
                Err(_) => None,
            };

            // Get browser type description
            let browser_type = browser_manager.get_browser_type().await;

            // Get viewport dimensions
            let (viewport_width, viewport_height) = browser_manager.get_viewport_size().await;
            let viewport_info = format!(" | Viewport: {}x{}", viewport_width, viewport_height);

            // Get cursor position
            let cursor_info = match browser_manager.get_cursor_position().await {
                Ok((x, y)) => format!(
                    " | Mouse position: ({:.0}, {:.0}) [shown as a blue cursor in the screenshot]",
                    x, y
                ),
                Err(_) => String::new(),
            };

            // Try to capture screenshot and compare with last one
            let screenshot_status = match capture_browser_screenshot(sess).await {
                Ok((screenshot_path, _url)) => {
                    // Always update the UI with the latest screenshot, even if unchanged for LLM payload
                    // This ensures the user sees that a fresh capture occurred each turn.
                    add_pending_screenshot(sess, screenshot_path.clone(), url.clone());
                    // Check if screenshot has changed using image hashing
                    let mut last_screenshot_info = sess.last_screenshot_info.lock().unwrap();

                    // Compute hash for current screenshot
                    let current_hash =
                        crate::image_comparison::compute_image_hash(&screenshot_path).ok();

                    let should_include_screenshot = if let (
                        Some((_last_path, last_phash, last_dhash)),
                        Some((cur_phash, cur_dhash)),
                    ) =
                        (last_screenshot_info.as_ref(), current_hash.as_ref())
                    {
                        // Compare hashes to see if screenshots are similar
                        let similar = crate::image_comparison::are_hashes_similar(
                            last_phash, last_dhash, cur_phash, cur_dhash,
                        );

                        if !similar {
                            // Screenshot has changed, include it
                            *last_screenshot_info = Some((
                                screenshot_path.clone(),
                                cur_phash.clone(),
                                cur_dhash.clone(),
                            ));
                            true
                        } else {
                            // Screenshot unchanged
                            false
                        }
                    } else {
                        // No previous screenshot or hash computation failed, include it
                        if let Some((phash, dhash)) = current_hash {
                            *last_screenshot_info = Some((screenshot_path.clone(), phash, dhash));
                        }
                        true
                    };

                    if should_include_screenshot {
                        if let Ok(bytes) = std::fs::read(&screenshot_path) {
                            let mime = mime_guess::from_path(&screenshot_path)
                                .first()
                                .map(|m| m.to_string())
                                .unwrap_or_else(|| "image/png".to_string());
                            let encoded = base64::engine::general_purpose::STANDARD.encode(bytes);
                            screenshot_content = Some(ContentItem::InputImage {
                                image_url: format!("data:{mime};base64,{encoded}"),
                                detail: Some("high".to_string()),
                            });
                            include_screenshot = true;
                            ""
                        } else {
                            " [Screenshot file read failed]"
                        }
                    } else {
                        " [Screenshot unchanged]"
                    }
                }
                Err(err_msg) => {
                    // Include error message so LLM knows screenshot failed
                    format!(" [Screenshot unavailable: {}]", err_msg).leak()
                }
            };

            let status_line = if let Some(t) = title {
                format!(
                    "Browser url: {} — {} ({}){}{}{}. You can interact with it using browser_* tools.",
                    url, t, browser_type, viewport_info, cursor_info, screenshot_status
                )
            } else {
                format!(
                    "Browser url: {} ({}){}{}{}. You can interact with it using browser_* tools.",
                    url, browser_type, viewport_info, cursor_info, screenshot_status
                )
            };
            current_status.push_str("\n");
            current_status.push_str(&status_line);
        }
    }

    // Check if system status has changed
    let mut last_status = sess.last_system_status.lock().unwrap();
    let status_changed = last_status.as_ref() != Some(&current_status);

    if status_changed {
        // Update last status
        *last_status = Some(current_status.clone());
    }

    // Only include items if something has changed or is new
    let mut content: Vec<ContentItem> = Vec::new();

    if status_changed {
        content.push(ContentItem::InputText {
            text: current_status,
        });
    }

    if include_screenshot {
        if let Some(image) = screenshot_content {
            content.push(image);
        }
    }

    if !content.is_empty() {
        jar.items.push(ResponseItem::Message {
            id: None,
            role: "user".to_string(),
            content,
        });
    }

    jar.into_items()
}
use crate::agent_tool::AGENT_MANAGER;
use crate::agent_tool::AgentStatus;
use crate::agent_tool::CancelAgentParams;
use crate::agent_tool::CheckAgentStatusParams;
use crate::agent_tool::GetAgentResultParams;
use crate::agent_tool::ListAgentsParams;
use crate::agent_tool::RunAgentParams;
use crate::agent_tool::WaitForAgentParams;
use crate::apply_patch::ApplyPatchExec;
use crate::apply_patch::CODEX_APPLY_PATCH_ARG1;
use crate::apply_patch::InternalApplyPatchInvocation;
use crate::apply_patch::convert_apply_patch_to_protocol;
use crate::apply_patch::get_writable_roots;
use crate::apply_patch::{self};
use crate::client::ModelClient;
use crate::client_common::Prompt;
use crate::client_common::ResponseEvent;
use crate::environment_context::EnvironmentContext;
use crate::config::Config;
use crate::config_types::ShellEnvironmentPolicy;
use crate::conversation_history::ConversationHistory;
use crate::error::CodexErr;
use crate::error::Result as CodexResult;
use crate::error::SandboxErr;
use crate::error::get_error_message_ui;
use crate::exec::ExecParams;
use crate::exec::ExecToolCallOutput;
use crate::exec::SandboxType;
use crate::exec::StdoutStream;
use crate::exec::StreamOutput;
use crate::exec::process_exec_tool_call;
use crate::exec_env::create_env;
use crate::mcp_connection_manager::McpConnectionManager;
use crate::mcp_tool_call::handle_mcp_tool_call;
use crate::models::ContentItem;
use crate::models::FunctionCallOutputPayload;
use crate::models::LocalShellAction;
use crate::models::ReasoningItemContent;
use crate::models::ReasoningItemReasoningSummary;
use crate::models::ResponseInputItem;
use crate::models::ResponseItem;
use crate::models::ShellToolCallParams;
use crate::openai_tools::ToolsConfig;
use crate::openai_tools::get_openai_tools;
use crate::parse_command::parse_command;
use crate::plan_tool::handle_update_plan;
use crate::project_doc::get_user_instructions;
use crate::protocol::AgentMessageDeltaEvent;
use crate::protocol::AgentMessageEvent;
use crate::protocol::AgentReasoningDeltaEvent;
use crate::protocol::AgentReasoningEvent;
use crate::protocol::AgentReasoningRawContentDeltaEvent;
use crate::protocol::AgentReasoningRawContentEvent;
use crate::protocol::AgentReasoningSectionBreakEvent;
use crate::protocol::AgentStatusUpdateEvent;
use crate::protocol::ApplyPatchApprovalRequestEvent;
use crate::protocol::AskForApproval;
use crate::protocol::BackgroundEventEvent;
use crate::protocol::BrowserScreenshotUpdateEvent;
use crate::protocol::ErrorEvent;
use crate::protocol::Event;
use crate::protocol::EventMsg;
use crate::protocol::ExecApprovalRequestEvent;
use crate::protocol::ExecCommandBeginEvent;
use crate::protocol::ExecCommandEndEvent;
use crate::protocol::FileChange;
use crate::protocol::InputItem;
use crate::protocol::Op;
use crate::protocol::PatchApplyBeginEvent;
use crate::protocol::PatchApplyEndEvent;
use crate::protocol::ReviewDecision;
use crate::protocol::SandboxPolicy;
use crate::protocol::SessionConfiguredEvent;
use crate::protocol::StreamErrorEvent;
use crate::protocol::Submission;
use crate::protocol::TaskCompleteEvent;
use crate::protocol::TurnDiffEvent;
use crate::rollout::RolloutRecorder;
use crate::safety::SafetyCheck;
use crate::safety::assess_command_safety;
use crate::safety::assess_safety_for_untrusted_command;
use crate::shell;
use crate::turn_diff_tracker::TurnDiffTracker;
use crate::user_notification::UserNotification;
use crate::util::backoff;
use serde_json::Value;

/// The high-level interface to the Codex system.
/// It operates as a queue pair where you send submissions and receive events.
pub struct Codex {
    next_id: AtomicU64,
    tx_sub: Sender<Submission>,
    rx_event: Receiver<Event>,
}

/// Wrapper returned by [`Codex::spawn`] containing the spawned [`Codex`],
/// the submission id for the initial `ConfigureSession` request and the
/// unique session id.
pub struct CodexSpawnOk {
    pub codex: Codex,
    pub init_id: String,
    pub session_id: Uuid,
}

impl Codex {
    /// Spawn a new [`Codex`] and initialize the session.
    pub async fn spawn(config: Config, auth: Option<CodexAuth>) -> CodexResult<CodexSpawnOk> {
        // experimental resume path (undocumented)
        let resume_path = config.experimental_resume.clone();
        info!("resume_path: {resume_path:?}");
        let (tx_sub, rx_sub) = async_channel::bounded(64);
        let (tx_event, rx_event) = async_channel::unbounded();

        let user_instructions = get_user_instructions(&config).await;

        let configure_session = Op::ConfigureSession {
            provider: config.model_provider.clone(),
            model: config.model.clone(),
            model_reasoning_effort: config.model_reasoning_effort,
            model_reasoning_summary: config.model_reasoning_summary,
            model_text_verbosity: config.model_text_verbosity,
            user_instructions,
            base_instructions: config.base_instructions.clone(),
            approval_policy: config.approval_policy,
            sandbox_policy: config.sandbox_policy.clone(),
            disable_response_storage: config.disable_response_storage,
            notify: config.notify.clone(),
            cwd: config.cwd.clone(),
            resume_path: resume_path.clone(),
        };

        let config = Arc::new(config);

        // Generate a unique ID for the lifetime of this Codex session.
        let session_id = Uuid::new_v4();

        // This task will run until Op::Shutdown is received.
        tokio::spawn(submission_loop(session_id, config, auth, rx_sub, tx_event));
        let codex = Codex {
            next_id: AtomicU64::new(0),
            tx_sub,
            rx_event,
        };
        let init_id = codex.submit(configure_session).await?;

        Ok(CodexSpawnOk {
            codex,
            init_id,
            session_id,
        })
    }

    /// Submit the `op` wrapped in a `Submission` with a unique ID.
    pub async fn submit(&self, op: Op) -> CodexResult<String> {
        let id = self
            .next_id
            .fetch_add(1, std::sync::atomic::Ordering::SeqCst)
            .to_string();
        let sub = Submission { id: id.clone(), op };
        self.submit_with_id(sub).await?;
        Ok(id)
    }

    /// Use sparingly: prefer `submit()` so Codex is responsible for generating
    /// unique IDs for each submission.
    pub async fn submit_with_id(&self, sub: Submission) -> CodexResult<()> {
        self.tx_sub
            .send(sub)
            .await
            .map_err(|_| CodexErr::InternalAgentDied)?;
        Ok(())
    }

    pub async fn next_event(&self) -> CodexResult<Event> {
        let event = self
            .rx_event
            .recv()
            .await
            .map_err(|_| CodexErr::InternalAgentDied)?;
        Ok(event)
    }
}

/// Mutable state of the agent
#[derive(Default)]
struct State {
    approved_commands: HashSet<Vec<String>>,
    current_agent: Option<AgentAgent>,
    pending_approvals: HashMap<String, oneshot::Sender<ReviewDecision>>,
    pending_input: Vec<ResponseInputItem>,
    history: ConversationHistory,
    /// Tracks which completed agents (by id) have already been returned to the
    /// model for a given batch when using `agent_wait` without `return_all`.
    /// This enables sequential waiting behavior across multiple calls.
    seen_completed_agents_by_batch: HashMap<String, HashSet<String>>,
}

/// Context for an initialized model agent
///
/// A session has at most 1 running agent at a time, and can be interrupted by user input.
pub(crate) struct Session {
    client: ModelClient,
    tx_event: Sender<Event>,

    /// The session's current working directory. All relative paths provided by
    /// the model as well as sandbox policies are resolved against this path
    /// instead of `std::env::current_dir()`.
    cwd: PathBuf,
    base_instructions: Option<String>,
    user_instructions: Option<String>,
    approval_policy: AskForApproval,
    sandbox_policy: SandboxPolicy,
    shell_environment_policy: ShellEnvironmentPolicy,
    writable_roots: Vec<PathBuf>,
    disable_response_storage: bool,
    tools_config: ToolsConfig,

    /// Manager for external MCP servers/tools.
    mcp_connection_manager: McpConnectionManager,

    /// Configuration for available agent models
    agents: Vec<crate::config_types::AgentConfig>,

    /// External notifier command (will be passed as args to exec()). When
    /// `None` this feature is disabled.
    notify: Option<Vec<String>>,

    /// Optional rollout recorder for persisting the conversation transcript so
    /// sessions can be replayed or inspected later.
    rollout: Mutex<Option<RolloutRecorder>>,
    state: Mutex<State>,
    codex_linux_sandbox_exe: Option<PathBuf>,
    user_shell: shell::Shell,
    show_raw_agent_reasoning: bool,
    /// Pending browser screenshots to include in the next model request
    #[allow(dead_code)]
    pending_browser_screenshots: Mutex<Vec<PathBuf>>,
    /// Track the last system status to detect changes
    last_system_status: Mutex<Option<String>>,
    /// Track the last screenshot path and hash to detect changes
    last_screenshot_info: Mutex<Option<(PathBuf, Vec<u8>, Vec<u8>)>>, // (path, phash, dhash)
}

impl Session {
    pub(crate) fn get_writable_roots(&self) -> &[PathBuf] {
        &self.writable_roots
    }

    pub(crate) fn get_approval_policy(&self) -> AskForApproval {
        self.approval_policy
    }

    pub(crate) fn get_cwd(&self) -> &Path {
        &self.cwd
    }

    pub(crate) fn get_sandbox_policy(&self) -> &SandboxPolicy {
        &self.sandbox_policy
    }

    fn resolve_path(&self, path: Option<String>) -> PathBuf {
        path.as_ref()
            .map(PathBuf::from)
            .map_or_else(|| self.cwd.clone(), |p| self.cwd.join(p))
    }
}

impl Session {
<<<<<<< HEAD
    pub fn set_agent(&self, agent: AgentAgent) {
        let mut state = self.state.lock().unwrap();
        if let Some(current_agent) = state.current_agent.take() {
            current_agent.abort(TurnAbortReason::Replaced);
=======
    async fn new(
        configure_session: ConfigureSession,
        config: Arc<Config>,
        auth: Option<CodexAuth>,
        tx_event: Sender<Event>,
    ) -> anyhow::Result<(Arc<Self>, TurnContext)> {
        let ConfigureSession {
            provider,
            model,
            model_reasoning_effort,
            model_reasoning_summary,
            user_instructions,
            base_instructions,
            approval_policy,
            sandbox_policy,
            disable_response_storage,
            notify,
            cwd,
            resume_path,
        } = configure_session;
        debug!("Configuring session: model={model}; provider={provider:?}");
        if !cwd.is_absolute() {
            return Err(anyhow::anyhow!("cwd is not absolute: {cwd:?}"));
        }

        // Error messages to dispatch after SessionConfigured is sent.
        let mut post_session_configured_error_events = Vec::<Event>::new();

        // Kick off independent async setup tasks in parallel to reduce startup latency.
        //
        // - initialize RolloutRecorder with new or resumed session info
        // - spin up MCP connection manager
        // - perform default shell discovery
        // - load history metadata
        let rollout_fut = async {
            match resume_path.as_ref() {
                Some(path) => RolloutRecorder::resume(path, cwd.clone())
                    .await
                    .map(|(rec, saved)| (saved.session_id, Some(saved), rec)),
                None => {
                    let session_id = Uuid::new_v4();
                    RolloutRecorder::new(&config, session_id, user_instructions.clone())
                        .await
                        .map(|rec| (session_id, None, rec))
                }
            }
        };

        let mcp_fut = McpConnectionManager::new(config.mcp_servers.clone());
        let default_shell_fut = shell::default_user_shell();
        let history_meta_fut = crate::message_history::history_metadata(&config);

        // Join all independent futures.
        let (rollout_res, mcp_res, default_shell, (history_log_id, history_entry_count)) =
            tokio::join!(rollout_fut, mcp_fut, default_shell_fut, history_meta_fut);

        // Handle rollout result, which determines the session_id.
        struct RolloutResult {
            session_id: Uuid,
            rollout_recorder: Option<RolloutRecorder>,
            restored_items: Option<Vec<ResponseItem>>,
        }
        let rollout_result = match rollout_res {
            Ok((session_id, maybe_saved, recorder)) => {
                let restored_items: Option<Vec<ResponseItem>> =
                    maybe_saved.and_then(|saved_session| {
                        if saved_session.items.is_empty() {
                            None
                        } else {
                            Some(saved_session.items)
                        }
                    });
                RolloutResult {
                    session_id,
                    rollout_recorder: Some(recorder),
                    restored_items,
                }
            }
            Err(e) => {
                if let Some(path) = resume_path.as_ref() {
                    return Err(anyhow::anyhow!(
                        "failed to resume rollout from {path:?}: {e}"
                    ));
                }

                let message = format!("failed to initialize rollout recorder: {e}");
                post_session_configured_error_events.push(Event {
                    id: INITIAL_SUBMIT_ID.to_owned(),
                    msg: EventMsg::Error(ErrorEvent {
                        message: message.clone(),
                    }),
                });
                warn!("{message}");

                RolloutResult {
                    session_id: Uuid::new_v4(),
                    rollout_recorder: None,
                    restored_items: None,
                }
            }
        };

        let RolloutResult {
            session_id,
            rollout_recorder,
            restored_items,
        } = rollout_result;

        // Create the mutable state for the Session.
        let mut state = State {
            history: ConversationHistory::new(),
            ..Default::default()
        };
        if let Some(restored_items) = restored_items {
            state.history.record_items(&restored_items);
        }

        // Handle MCP manager result and record any startup failures.
        let (mcp_connection_manager, failed_clients) = match mcp_res {
            Ok((mgr, failures)) => (mgr, failures),
            Err(e) => {
                let message = format!("Failed to create MCP connection manager: {e:#}");
                error!("{message}");
                post_session_configured_error_events.push(Event {
                    id: INITIAL_SUBMIT_ID.to_owned(),
                    msg: EventMsg::Error(ErrorEvent { message }),
                });
                (McpConnectionManager::default(), Default::default())
            }
        };

        // Surface individual client start-up failures to the user.
        if !failed_clients.is_empty() {
            for (server_name, err) in failed_clients {
                let message = format!("MCP client for `{server_name}` failed to start: {err:#}");
                error!("{message}");
                post_session_configured_error_events.push(Event {
                    id: INITIAL_SUBMIT_ID.to_owned(),
                    msg: EventMsg::Error(ErrorEvent { message }),
                });
            }
        }

        // Now that `session_id` is final (may have been updated by resume),
        // construct the model client.
        let client = ModelClient::new(
            config.clone(),
            auth.clone(),
            provider.clone(),
            model_reasoning_effort,
            model_reasoning_summary,
            session_id,
        );
        let turn_context = TurnContext {
            client,
            tools_config: ToolsConfig::new(
                &config.model_family,
                approval_policy,
                sandbox_policy.clone(),
                config.include_plan_tool,
                config.include_apply_patch_tool,
            ),
            user_instructions,
            base_instructions,
            approval_policy,
            sandbox_policy,
            shell_environment_policy: config.shell_environment_policy.clone(),
            cwd,
            disable_response_storage,
        };
        let sess = Arc::new(Session {
            session_id,
            tx_event: tx_event.clone(),
            mcp_connection_manager,
            notify,
            state: Mutex::new(state),
            rollout: Mutex::new(rollout_recorder),
            codex_linux_sandbox_exe: config.codex_linux_sandbox_exe.clone(),
            user_shell: default_shell,
            show_raw_agent_reasoning: config.show_raw_agent_reasoning,
        });

        // record the initial user instructions and environment context,
        // regardless of whether we restored items.
        let mut conversation_items = Vec::<ResponseItem>::with_capacity(2);
        if let Some(user_instructions) = turn_context.user_instructions.as_deref() {
            conversation_items.push(Prompt::format_user_instructions_message(user_instructions));
        }
        conversation_items.push(ResponseItem::from(EnvironmentContext::new(
            Some(turn_context.cwd.clone()),
            Some(turn_context.approval_policy),
            Some(turn_context.sandbox_policy.clone()),
            Some(sess.user_shell.clone()),
        )));
        sess.record_conversation_items(&conversation_items).await;

        // Dispatch the SessionConfiguredEvent first and then report any errors.
        let events = std::iter::once(Event {
            id: INITIAL_SUBMIT_ID.to_owned(),
            msg: EventMsg::SessionConfigured(SessionConfiguredEvent {
                session_id,
                model,
                history_log_id,
                history_entry_count,
            }),
        })
        .chain(post_session_configured_error_events.into_iter());
        for event in events {
            if let Err(e) = tx_event.send(event).await {
                error!("failed to send event: {e:?}");
            }
        }

        Ok((sess, turn_context))
    }

    pub fn set_task(&self, task: AgentTask) {
        let mut state = self.state.lock_unchecked();
        if let Some(current_task) = state.current_task.take() {
            current_task.abort(TurnAbortReason::Replaced);
>>>>>>> e4c275d6
        }
        state.current_agent = Some(agent);
    }

    pub fn remove_agent(&self, sub_id: &str) {
        let mut state = self.state.lock().unwrap();
        if let Some(agent) = &state.current_agent {
            if agent.sub_id == sub_id {
                state.current_agent.take();
            }
        }
    }

    /// Sends the given event to the client and swallows the send event, if
    /// any, logging it as an error.
    pub(crate) async fn send_event(&self, event: Event) {
        if let Err(e) = self.tx_event.send(event).await {
            error!("failed to send tool call event: {e}");
        }
    }

    pub async fn request_command_approval(
        &self,
        sub_id: String,
        call_id: String,
        command: Vec<String>,
        cwd: PathBuf,
        reason: Option<String>,
    ) -> oneshot::Receiver<ReviewDecision> {
        let (tx_approve, rx_approve) = oneshot::channel();
        let event = Event {
            id: sub_id.clone(),
            msg: EventMsg::ExecApprovalRequest(ExecApprovalRequestEvent {
                call_id,
                command,
                cwd,
                reason,
            }),
        };
        let _ = self.tx_event.send(event).await;
        {
            let mut state = self.state.lock().unwrap();
            state.pending_approvals.insert(sub_id, tx_approve);
        }
        rx_approve
    }

    pub async fn request_patch_approval(
        &self,
        sub_id: String,
        call_id: String,
        action: &ApplyPatchAction,
        reason: Option<String>,
        grant_root: Option<PathBuf>,
    ) -> oneshot::Receiver<ReviewDecision> {
        let (tx_approve, rx_approve) = oneshot::channel();
        let event = Event {
            id: sub_id.clone(),
            msg: EventMsg::ApplyPatchApprovalRequest(ApplyPatchApprovalRequestEvent {
                call_id,
                changes: convert_apply_patch_to_protocol(action),
                reason,
                grant_root,
            }),
        };
        let _ = self.tx_event.send(event).await;
        {
            let mut state = self.state.lock().unwrap();
            state.pending_approvals.insert(sub_id, tx_approve);
        }
        rx_approve
    }

    pub fn notify_approval(&self, sub_id: &str, decision: ReviewDecision) {
        let mut state = self.state.lock().unwrap();
        if let Some(tx_approve) = state.pending_approvals.remove(sub_id) {
            tx_approve.send(decision).ok();
        }
    }

    pub fn add_approved_command(&self, cmd: Vec<String>) {
        let mut state = self.state.lock().unwrap();
        state.approved_commands.insert(cmd);
    }

    /// Records items to both the rollout and the chat completions/ZDR
    /// transcript, if enabled.
    async fn record_conversation_items(&self, items: &[ResponseItem]) {
        debug!("Recording items for conversation: {items:?}");
        self.record_state_snapshot(items).await;

        self.state.lock().unwrap().history.record_items(items);
    }

    /// Clean up old screenshots and system status messages from conversation history
    /// This is called when a new user message arrives to keep history manageable
    async fn cleanup_old_status_items(&self) {
        let mut state = self.state.lock().unwrap();

        // Get current history items
        let current_items = state.history.contents();

        // Track various message types and their positions
        let mut real_user_messages = Vec::new(); // Non-status user messages
        let mut status_messages = Vec::new(); // Messages with screenshots or status

        for (idx, item) in current_items.iter().enumerate() {
            match item {
                ResponseItem::Message { role, content, .. } if role == "user" => {
                    // Check message content
                    let has_status = content.iter().any(|c| {
                        if let ContentItem::InputText { text } = c {
                            text.contains("== System Status ==")
                                || text.contains("Current working directory:")
                                || text.contains("Git branch:")
                        } else {
                            false
                        }
                    });

                    let has_screenshot = content
                        .iter()
                        .any(|c| matches!(c, ContentItem::InputImage { .. }));

                    let has_real_text = content.iter().any(|c| {
                        if let ContentItem::InputText { text } = c {
                            // Real user text doesn't contain system status markers
                            !text.contains("== System Status ==")
                                && !text.contains("Current working directory:")
                                && !text.contains("Git branch:")
                                && !text.trim().is_empty()
                        } else {
                            false
                        }
                    });

                    if has_real_text && !has_status && !has_screenshot {
                        // This is a real user message
                        real_user_messages.push(idx);
                    } else if has_status || has_screenshot {
                        // This is a status/screenshot message
                        status_messages.push(idx);
                    }
                }
                _ => {}
            }
        }

        // Find screenshots to keep: last 2 that directly follow real user commands
        let mut screenshots_to_keep = std::collections::HashSet::new();

        // Work backwards through real user messages
        for &user_idx in real_user_messages.iter().rev().take(2) {
            // Find the first status message after this user message
            for &status_idx in status_messages.iter() {
                if status_idx > user_idx {
                    // Check if this status message contains a screenshot
                    if let Some(ResponseItem::Message { content, .. }) =
                        current_items.get(status_idx)
                    {
                        let has_screenshot = content
                            .iter()
                            .any(|c| matches!(c, ContentItem::InputImage { .. }));
                        if has_screenshot {
                            screenshots_to_keep.insert(status_idx);
                            break; // Only keep one screenshot per user message
                        }
                    }
                }
            }
        }

        // Build the filtered history
        let mut items_to_keep = Vec::new();
        let mut removed_screenshots = 0;
        let mut removed_status = 0;

        for (idx, item) in current_items.iter().enumerate() {
            let should_keep = if status_messages.contains(&idx) {
                // This is a status/screenshot message
                if screenshots_to_keep.contains(&idx) {
                    true // Keep this screenshot
                } else {
                    // Count what we're removing
                    if let ResponseItem::Message { content, .. } = item {
                        let has_screenshot = content
                            .iter()
                            .any(|c| matches!(c, ContentItem::InputImage { .. }));
                        if has_screenshot {
                            removed_screenshots += 1;
                        } else {
                            removed_status += 1;
                        }
                    }
                    false // Remove this status/screenshot
                }
            } else {
                true // Keep all non-status messages (real user messages, assistant messages, etc.)
            };

            if should_keep {
                items_to_keep.push(item.clone());
            }
        }

        // Replace the history with cleaned items
        state.history = ConversationHistory::new();
        state.history.record_items(&items_to_keep);

        if removed_screenshots > 0 || removed_status > 0 {
            info!(
                "Cleaned up history: removed {} old screenshots and {} status messages, kept {} recent screenshots",
                removed_screenshots,
                removed_status,
                screenshots_to_keep.len()
            );
        }
    }

    async fn record_state_snapshot(&self, items: &[ResponseItem]) {
        let snapshot = { crate::rollout::SessionStateSnapshot {} };

        let recorder = {
            let guard = self.rollout.lock().unwrap();
            guard.as_ref().cloned()
        };

        if let Some(rec) = recorder {
            if let Err(e) = rec.record_state(snapshot).await {
                error!("failed to record rollout state: {e:#}");
            }
            if let Err(e) = rec.record_items(items).await {
                error!("failed to record rollout items: {e:#}");
            }
        }
    }

    async fn on_exec_command_begin(
        &self,
        turn_diff_tracker: &mut TurnDiffTracker,
        exec_command_context: ExecCommandContext,
    ) {
        let ExecCommandContext {
            sub_id,
            call_id,
            command_for_display,
            cwd,
            apply_patch,
        } = exec_command_context;
        let msg = match apply_patch {
            Some(ApplyPatchCommandContext {
                user_explicitly_approved_this_action,
                changes,
            }) => {
                turn_diff_tracker.on_patch_begin(&changes);

                EventMsg::PatchApplyBegin(PatchApplyBeginEvent {
                    call_id,
                    auto_approved: !user_explicitly_approved_this_action,
                    changes,
                })
            }
            None => EventMsg::ExecCommandBegin(ExecCommandBeginEvent {
                call_id,
                command: command_for_display.clone(),
                cwd,
                parsed_cmd: parse_command(&command_for_display),
            }),
        };
        let event = Event {
            id: sub_id.to_string(),
            msg,
        };
        let _ = self.tx_event.send(event).await;
    }

    #[allow(clippy::too_many_arguments)]
    async fn on_exec_command_end(
        &self,
        turn_diff_tracker: &mut TurnDiffTracker,
        sub_id: &str,
        call_id: &str,
        output: &ExecToolCallOutput,
        is_apply_patch: bool,
    ) {
        let ExecToolCallOutput {
            stdout,
            stderr,
            duration,
            exit_code,
        } = output;
        // Because stdout and stderr could each be up to 100 KiB, we send
        // truncated versions.
        const MAX_STREAM_OUTPUT: usize = 5 * 1024; // 5KiB
        let stdout = stdout.text.chars().take(MAX_STREAM_OUTPUT).collect();
        let stderr = stderr.text.chars().take(MAX_STREAM_OUTPUT).collect();

        let msg = if is_apply_patch {
            EventMsg::PatchApplyEnd(PatchApplyEndEvent {
                call_id: call_id.to_string(),
                stdout,
                stderr,
                success: *exit_code == 0,
            })
        } else {
            EventMsg::ExecCommandEnd(ExecCommandEndEvent {
                call_id: call_id.to_string(),
                stdout,
                stderr,
                duration: *duration,
                exit_code: *exit_code,
            })
        };

        let event = Event {
            id: sub_id.to_string(),
            msg,
        };
        let _ = self.tx_event.send(event).await;

        // If this is an apply_patch, after we emit the end patch, emit a second event
        // with the full turn diff if there is one.
        if is_apply_patch {
            let unified_diff = turn_diff_tracker.get_unified_diff();
            if let Ok(Some(unified_diff)) = unified_diff {
                let msg = EventMsg::TurnDiff(TurnDiffEvent { unified_diff });
                let event = Event {
                    id: sub_id.into(),
                    msg,
                };
                let _ = self.tx_event.send(event).await;
            }
        }
    }
    /// Runs the exec tool call and emits events for the begin and end of the
    /// command even on error.
    ///
    /// Returns the output of the exec tool call.
    async fn run_exec_with_events<'a>(
        &self,
        turn_diff_tracker: &mut TurnDiffTracker,
        begin_ctx: ExecCommandContext,
        exec_args: ExecInvokeArgs<'a>,
    ) -> crate::error::Result<ExecToolCallOutput> {
        let is_apply_patch = begin_ctx.apply_patch.is_some();
        let sub_id = begin_ctx.sub_id.clone();
        let call_id = begin_ctx.call_id.clone();

        self.on_exec_command_begin(turn_diff_tracker, begin_ctx.clone())
            .await;

        let result = process_exec_tool_call(
            exec_args.params,
            exec_args.sandbox_type,
            exec_args.sandbox_policy,
            exec_args.codex_linux_sandbox_exe,
            exec_args.stdout_stream,
        )
        .await;

        let output_stderr;
        let borrowed: &ExecToolCallOutput = match &result {
            Ok(output) => output,
            Err(e) => {
                output_stderr = ExecToolCallOutput {
                    exit_code: -1,
                    stdout: StreamOutput::new(String::new()),
                    stderr: StreamOutput::new(get_error_message_ui(e)),
                    duration: Duration::default(),
                };
                &output_stderr
            }
        };
        self.on_exec_command_end(
            turn_diff_tracker,
            &sub_id,
            &call_id,
            borrowed,
            is_apply_patch,
        )
        .await;

        result
    }

    /// Helper that emits a BackgroundEvent with the given message. This keeps
    /// the call‑sites terse so adding more diagnostics does not clutter the
    /// core agent logic.
    async fn notify_background_event(&self, sub_id: &str, message: impl Into<String>) {
        let event = Event {
            id: sub_id.to_string(),
            msg: EventMsg::BackgroundEvent(BackgroundEventEvent {
                message: message.into(),
            }),
        };
        let _ = self.tx_event.send(event).await;
    }

    async fn notify_stream_error(&self, sub_id: &str, message: impl Into<String>) {
        let event = Event {
            id: sub_id.to_string(),
            msg: EventMsg::StreamError(StreamErrorEvent {
                message: message.into(),
            }),
        };
        let _ = self.tx_event.send(event).await;
    }

    /// Build the full turn input by concatenating the current conversation
    /// history with additional items for this turn.
    /// Browser screenshots are filtered out from history to keep them ephemeral.
    pub fn turn_input_with_history(&self, extra: Vec<ResponseItem>) -> Vec<ResponseItem> {
        let history = self.state.lock().unwrap().history.contents();

        // Debug: Count function call outputs in history
        let fc_output_count = history
            .iter()
            .filter(|item| matches!(item, ResponseItem::FunctionCallOutput { .. }))
            .count();
        if fc_output_count > 0 {
            debug!(
                "History contains {} FunctionCallOutput items",
                fc_output_count
            );
        }

        // Count images in extra for debugging (we can't distinguish ephemeral at this level anymore)
        let images_in_extra = extra
            .iter()
            .filter(|item| {
                if let ResponseItem::Message { content, .. } = item {
                    content
                        .iter()
                        .any(|c| matches!(c, crate::models::ContentItem::InputImage { .. }))
                } else {
                    false
                }
            })
            .count();

        if images_in_extra > 0 {
            tracing::info!(
                "Found {} images in current turn's extra items",
                images_in_extra
            );
        }

        // Filter out browser screenshots from historical messages
        // We identify them by the [EPHEMERAL:...] marker that precedes them
        let filtered_history: Vec<ResponseItem> = history
            .into_iter()
            .map(|item| {
                if let ResponseItem::Message { id, role, content } = item {
                    if role == "user" {
                        // Filter out ephemeral content from user messages
                        let mut filtered_content: Vec<crate::models::ContentItem> = Vec::new();
                        let mut skip_next_image = false;

                        for content_item in content {
                            match &content_item {
                                crate::models::ContentItem::InputText { text }
                                    if text.starts_with("[EPHEMERAL:") =>
                                {
                                    // This is an ephemeral marker, skip it and the next image
                                    skip_next_image = true;
                                    tracing::info!("Filtering out ephemeral marker: {}", text);
                                }
                                crate::models::ContentItem::InputImage { .. }
                                    if skip_next_image =>
                                {
                                    // Skip this image as it follows an ephemeral marker
                                    skip_next_image = false;
                                    tracing::info!("Filtering out ephemeral image from history");
                                }
                                _ => {
                                    // Keep everything else
                                    filtered_content.push(content_item);
                                }
                            }
                        }

                        ResponseItem::Message {
                            id,
                            role,
                            content: filtered_content,
                        }
                    } else {
                        // Keep assistant messages unchanged
                        ResponseItem::Message { id, role, content }
                    }
                } else {
                    item
                }
            })
            .collect();

        // Concatenate filtered history with current turn's extras (which includes current ephemeral images)
        let result = [filtered_history, extra].concat();

        // Count total images in result for debugging
        let total_images = result
            .iter()
            .filter(|item| {
                if let ResponseItem::Message { content, .. } = item {
                    content
                        .iter()
                        .any(|c| matches!(c, crate::models::ContentItem::InputImage { .. }))
                } else {
                    false
                }
            })
            .count();

        if total_images > 0 {
            tracing::info!("Total images being sent to model: {}", total_images);
        }

        result
    }

    /// Returns the input if there was no agent running to inject into
    pub fn inject_input(&self, input: Vec<InputItem>) -> Result<(), Vec<InputItem>> {
        let mut state = self.state.lock().unwrap();
        if state.current_agent.is_some() {
            state.pending_input.push(input.into());
            Ok(())
        } else {
            Err(input)
        }
    }

    pub fn get_pending_input(&self) -> Vec<ResponseInputItem> {
        let mut state = self.state.lock().unwrap();
        if state.pending_input.is_empty() {
            Vec::with_capacity(0)
        } else {
            let mut ret = Vec::new();
            std::mem::swap(&mut ret, &mut state.pending_input);
            ret
        }
    }

    pub fn add_pending_input(&self, input: ResponseInputItem) {
        let mut state = self.state.lock().unwrap();
        state.pending_input.push(input);
    }

    pub async fn call_tool(
        &self,
        server: &str,
        tool: &str,
        arguments: Option<serde_json::Value>,
        timeout: Option<Duration>,
    ) -> anyhow::Result<CallToolResult> {
        self.mcp_connection_manager
            .call_tool(server, tool, arguments, timeout)
            .await
    }

    fn abort(&self) {
        info!("Aborting existing session");
        let mut state = self.state.lock().unwrap();
        state.pending_approvals.clear();
        state.pending_input.clear();
        if let Some(agent) = state.current_agent.take() {
            agent.abort(TurnAbortReason::Interrupted);
        }
    }

    /// Spawn the configured notifier (if any) with the given JSON payload as
    /// the last argument. Failures are logged but otherwise ignored so that
    /// notification issues do not interfere with the main workflow.
    fn maybe_notify(&self, notification: UserNotification) {
        let Some(notify_command) = &self.notify else {
            return;
        };

        if notify_command.is_empty() {
            return;
        }

        let Ok(json) = serde_json::to_string(&notification) else {
            error!("failed to serialise notification payload");
            return;
        };

        let mut command = std::process::Command::new(&notify_command[0]);
        if notify_command.len() > 1 {
            command.args(&notify_command[1..]);
        }
        command.arg(json);

        // Fire-and-forget – we do not wait for completion.
        if let Err(e) = command.spawn() {
            warn!("failed to spawn notifier '{}': {e}", notify_command[0]);
        }
    }
}

impl Drop for Session {
    fn drop(&mut self) {
        // Interrupt any running turn when the session is dropped.
        self.abort();
    }
}

impl State {
    pub fn partial_clone(&self) -> Self {
        Self {
            approved_commands: self.approved_commands.clone(),
            history: self.history.clone(),
            ..Default::default()
        }
    }
}

#[derive(Clone, Debug)]
pub(crate) struct ExecCommandContext {
    pub(crate) sub_id: String,
    pub(crate) call_id: String,
    pub(crate) command_for_display: Vec<String>,
    pub(crate) cwd: PathBuf,
    pub(crate) apply_patch: Option<ApplyPatchCommandContext>,
}

#[derive(Clone, Debug)]
pub(crate) struct ApplyPatchCommandContext {
    pub(crate) user_explicitly_approved_this_action: bool,
    pub(crate) changes: HashMap<PathBuf, FileChange>,
}

/// A series of Turns in response to user input.
pub(crate) struct AgentAgent {
    sess: Arc<Session>,
    sub_id: String,
    handle: AbortHandle,
}

impl AgentAgent {
    fn spawn(sess: Arc<Session>, sub_id: String, input: Vec<InputItem>) -> Self {
        let handle =
            tokio::spawn(run_agent(Arc::clone(&sess), sub_id.clone(), input)).abort_handle();
        Self {
            sess,
            sub_id,
            handle,
        }
    }

    fn compact(
        sess: Arc<Session>,
        sub_id: String,
        input: Vec<InputItem>,
        compact_instructions: String,
    ) -> Self {
        let handle = tokio::spawn(run_compact_agent(
            Arc::clone(&sess),
            sub_id.clone(),
            input,
            compact_instructions,
        ))
        .abort_handle();
        Self {
            sess,
            sub_id,
            handle,
        }
    }

    fn abort(self, reason: TurnAbortReason) {
        // TOCTOU?
        if !self.handle.is_finished() {
            self.handle.abort();
            let event = Event {
                id: self.sub_id,
                msg: EventMsg::Error(ErrorEvent {
                    message: "Turn interrupted".to_string(),
                }),
            };
            let tx_event = self.sess.tx_event.clone();
            tokio::spawn(async move {
                tx_event.send(event).await.ok();
            });
        }
    }
}

async fn submission_loop(
    mut session_id: Uuid,
    config: Arc<Config>,
    auth: Option<CodexAuth>,
    rx_sub: Receiver<Submission>,
    tx_event: Sender<Event>,
) {
    let mut sess: Option<Arc<Session>> = None;
    let mut agent_manager_initialized = false;
    // shorthand - send an event when there is no active session
    let send_no_session_event = |sub_id: String| async {
        let event = Event {
            id: sub_id,
            msg: EventMsg::Error(ErrorEvent {
                message: "No session initialized, expected 'ConfigureSession' as first Op"
                    .to_string(),
            }),
        };
        tx_event.send(event).await.ok();
    };

    // To break out of this loop, send Op::Shutdown.
    while let Ok(sub) = rx_sub.recv().await {
        debug!(?sub, "Submission");
        match sub.op {
            Op::Interrupt => {
                let sess = match sess.as_ref() {
                    Some(sess) => sess,
                    None => {
                        send_no_session_event(sub.id).await;
                        continue;
                    }
                };
                sess.abort();
            }
            Op::ConfigureSession {
                provider,
                model,
                model_reasoning_effort,
                model_reasoning_summary,
                model_text_verbosity,
                user_instructions,
                base_instructions,
                approval_policy,
                sandbox_policy,
                disable_response_storage,
                notify,
                cwd,
                resume_path,
            } => {
                debug!(
                    "Configuring session: model={model}; provider={provider:?}; resume={resume_path:?}"
                );
                if !cwd.is_absolute() {
                    let message = format!("cwd is not absolute: {cwd:?}");
                    error!(message);
                    let event = Event {
                        id: sub.id,
                        msg: EventMsg::Error(ErrorEvent { message }),
                    };
                    if let Err(e) = tx_event.send(event).await {
                        error!("failed to send error message: {e:?}");
                    }
                    return;
                }
                // Optionally resume an existing rollout.
                let mut restored_items: Option<Vec<ResponseItem>> = None;
                let rollout_recorder: Option<RolloutRecorder> =
                    if let Some(path) = resume_path.as_ref() {
                        match RolloutRecorder::resume(path, cwd.clone()).await {
                            Ok((rec, saved)) => {
                                session_id = saved.session_id;
                                if !saved.items.is_empty() {
                                    restored_items = Some(saved.items);
                                }
                                Some(rec)
                            }
                            Err(e) => {
                                warn!("failed to resume rollout from {path:?}: {e}");
                                None
                            }
                        }
                    } else {
                        None
                    };

                let rollout_recorder = match rollout_recorder {
                    Some(rec) => Some(rec),
                    None => {
                        match RolloutRecorder::new(&config, session_id, user_instructions.clone())
                            .await
                        {
                            Ok(r) => Some(r),
                            Err(e) => {
                                warn!("failed to initialise rollout recorder: {e}");
                                None
                            }
                        }
                    }
                };

                // Create debug logger based on config
                let debug_logger = match crate::debug_logger::DebugLogger::new(config.debug) {
                    Ok(logger) => std::sync::Arc::new(std::sync::Mutex::new(logger)),
                    Err(e) => {
                        warn!("Failed to create debug logger: {}", e);
                        // Create a disabled logger as fallback
                        std::sync::Arc::new(std::sync::Mutex::new(
                            crate::debug_logger::DebugLogger::new(false).unwrap(),
                        ))
                    }
                };

                let client = ModelClient::new(
                    config.clone(),
                    auth.clone(),
                    provider.clone(),
                    model_reasoning_effort,
                    model_reasoning_summary,
                    model_text_verbosity,
                    session_id,
                    debug_logger,
                );

                // abort any current running session and clone its state
                let state = match sess.take() {
                    Some(sess) => {
                        sess.abort();
                        sess.state.lock().unwrap().partial_clone()
                    }
                    None => State {
                        history: ConversationHistory::new(),
                        ..Default::default()
                    },
                };

                let writable_roots = get_writable_roots(&cwd);

                // Error messages to dispatch after SessionConfigured is sent.
                let mut mcp_connection_errors = Vec::<Event>::new();
                let (mcp_connection_manager, failed_clients) =
                    match McpConnectionManager::new(config.mcp_servers.clone()).await {
                        Ok((mgr, failures)) => (mgr, failures),
                        Err(e) => {
                            let message = format!("Failed to create MCP connection manager: {e:#}");
                            error!("{message}");
                            mcp_connection_errors.push(Event {
                                id: sub.id.clone(),
                                msg: EventMsg::Error(ErrorEvent { message }),
                            });
                            (McpConnectionManager::default(), Default::default())
                        }
                    };

                // Surface individual client start-up failures to the user.
                if !failed_clients.is_empty() {
                    for (server_name, err) in failed_clients {
                        let message =
                            format!("MCP client for `{server_name}` failed to start: {err:#}");
                        error!("{message}");
                        mcp_connection_errors.push(Event {
                            id: sub.id.clone(),
                            msg: EventMsg::Error(ErrorEvent { message }),
                        });
                    }
                }
                let default_shell = shell::default_user_shell().await;
                sess = Some(Arc::new(Session {
                    client,
                    tools_config: ToolsConfig::new(
                        &config.model_family,
                        approval_policy,
                        sandbox_policy.clone(),
                        config.include_plan_tool,
                    ),
                    tx_event: tx_event.clone(),
                    user_instructions,
                    base_instructions,
                    approval_policy,
                    sandbox_policy,
                    shell_environment_policy: config.shell_environment_policy.clone(),
                    cwd,
                    writable_roots,
                    mcp_connection_manager,
                    agents: config.agents.clone(),
                    notify,
                    state: Mutex::new(state),
                    rollout: Mutex::new(rollout_recorder),
                    codex_linux_sandbox_exe: config.codex_linux_sandbox_exe.clone(),
                    disable_response_storage,
                    user_shell: default_shell,
                    show_raw_agent_reasoning: config.show_raw_agent_reasoning,
                    pending_browser_screenshots: Mutex::new(Vec::new()),
                    last_system_status: Mutex::new(None),
                    last_screenshot_info: Mutex::new(None),
                }));

                // Patch restored state into the newly created session.
                if let Some(sess_arc) = &sess {
                    if restored_items.is_some() {
                        let mut st = sess_arc.state.lock().unwrap();
                        st.history.record_items(restored_items.unwrap().iter());
                    }
                }

<<<<<<< HEAD
                // Gather history metadata for SessionConfiguredEvent.
                let (history_log_id, history_entry_count) =
                    crate::message_history::history_metadata(&config).await;

                // ack
                let events = std::iter::once(Event {
                    id: INITIAL_SUBMIT_ID.to_string(),
                    msg: EventMsg::SessionConfigured(SessionConfiguredEvent {
                        session_id,
                        model,
                        history_log_id,
                        history_entry_count,
                    }),
                })
                .chain(mcp_connection_errors.into_iter());
                for event in events {
                    if let Err(e) = tx_event.send(event).await {
                        error!("failed to send event: {e:?}");
                    }
                }
                
                // Initialize agent manager after SessionConfigured is sent
                if !agent_manager_initialized {
                    let mut manager = AGENT_MANAGER.write().await;
                    let (agent_tx, mut agent_rx) = tokio::sync::mpsc::unbounded_channel();
                    manager.set_event_sender(agent_tx);
                    drop(manager);

                    // Forward agent events to the main event channel
                    let tx_event_clone = tx_event.clone();
                    tokio::spawn(async move {
                        while let Some(event) = agent_rx.recv().await {
                            let _ = tx_event_clone.send(event).await;
                        }
                    });
                    agent_manager_initialized = true;
=======
                // Install the new persistent context for subsequent tasks/turns.
                turn_context = Arc::new(new_turn_context);
                if cwd.is_some() || approval_policy.is_some() || sandbox_policy.is_some() {
                    sess.record_conversation_items(&[ResponseItem::from(EnvironmentContext::new(
                        cwd,
                        approval_policy,
                        sandbox_policy,
                        // Shell is not configurable from turn to turn
                        None,
                    ))])
                    .await;
>>>>>>> e4c275d6
                }
            }
            Op::UserInput { items } => {
                let sess = match sess.as_ref() {
                    Some(sess) => sess,
                    None => {
                        send_no_session_event(sub.id).await;
                        continue;
                    }
                };

                // Clean up old status items when new user input arrives
                // This prevents token buildup from old screenshots/status messages
                sess.cleanup_old_status_items().await;

                // attempt to inject input into current agent
                if let Err(items) = sess.inject_input(items) {
                    // no current agent, spawn a new one
                    let agent = AgentAgent::spawn(Arc::clone(sess), sub.id, items);
                    sess.set_agent(agent);
                }
            }
            Op::ExecApproval { id, decision } => {
                let sess = match sess.as_ref() {
                    Some(sess) => sess,
                    None => {
                        send_no_session_event(sub.id).await;
                        continue;
                    }
                };
                match decision {
                    ReviewDecision::Abort => {
                        sess.abort();
                    }
                    other => sess.notify_approval(&id, other),
                }
            }
            Op::PatchApproval { id, decision } => {
                let sess = match sess.as_ref() {
                    Some(sess) => sess,
                    None => {
                        send_no_session_event(sub.id).await;
                        continue;
                    }
                };
                match decision {
                    ReviewDecision::Abort => {
                        sess.abort();
                    }
                    other => sess.notify_approval(&id, other),
                }
            }
            Op::AddToHistory { text } => {
                // TODO: What should we do if we got AddToHistory before ConfigureSession?
                // currently, if ConfigureSession has resume path, this history will be ignored
                let id = session_id;
                let config = config.clone();
                tokio::spawn(async move {
                    if let Err(e) = crate::message_history::append_entry(&text, &id, &config).await
                    {
                        warn!("failed to append to message history: {e}");
                    }
                });
            }

            Op::GetHistoryEntryRequest { offset, log_id } => {
                let config = config.clone();
                let tx_event = tx_event.clone();
                let sub_id = sub.id.clone();

                tokio::spawn(async move {
                    // Run lookup in blocking thread because it does file IO + locking.
                    let entry_opt = tokio::task::spawn_blocking(move || {
                        crate::message_history::lookup(log_id, offset, &config)
                    })
                    .await
                    .unwrap_or(None);

                    let event = Event {
                        id: sub_id,
                        msg: EventMsg::GetHistoryEntryResponse(
                            crate::protocol::GetHistoryEntryResponseEvent {
                                offset,
                                log_id,
                                entry: entry_opt,
                            },
                        ),
                    };

                    if let Err(e) = tx_event.send(event).await {
                        warn!("failed to send GetHistoryEntryResponse event: {e}");
                    }
                });
            }
            // Upstream protocol no longer includes ListMcpTools; skip handling here.
            Op::Compact => {
                let sess = match sess.as_ref() {
                    Some(sess) => sess,
                    None => {
                        send_no_session_event(sub.id).await;
                        continue;
                    }
                };

                // Create a summarization request as user input
                const SUMMARIZATION_PROMPT: &str = include_str!("prompt_for_compact_command.md");

                // Attempt to inject input into current agent
                if let Err(items) = sess.inject_input(vec![InputItem::Text {
                    text: "Start Summarization".to_string(),
                }]) {
                    let agent = AgentAgent::compact(
                        sess.clone(),
                        sub.id,
                        items,
                        SUMMARIZATION_PROMPT.to_string(),
                    );
                    sess.set_agent(agent);
                }
            }
            Op::Shutdown => {
                info!("Shutting down Codex instance");

                // Gracefully flush and shutdown rollout recorder on session end so tests
                // that inspect the rollout file do not race with the background writer.
                if let Some(sess_arc) = sess {
                    let recorder_opt = sess_arc.rollout.lock().unwrap().take();
                    if let Some(rec) = recorder_opt {
                        if let Err(e) = rec.shutdown().await {
                            warn!("failed to shutdown rollout recorder: {e}");
                            let event = Event {
                                id: sub.id.clone(),
                                msg: EventMsg::Error(ErrorEvent {
                                    message: "Failed to shutdown rollout recorder".to_string(),
                                }),
                            };
                            if let Err(e) = tx_event.send(event).await {
                                warn!("failed to send error message: {e:?}");
                            }
                        }
                    }
                }
                let event = Event {
                    id: sub.id.clone(),
                    msg: EventMsg::ShutdownComplete,
                };
                if let Err(e) = tx_event.send(event).await {
                    warn!("failed to send Shutdown event: {e}");
                }
                break;
            }
        }
    }
    debug!("Agent loop exited");
}

/// Takes a user message as input and runs a loop where, at each turn, the model
/// replies with either:
///
/// - requested function calls
/// - an assistant message
///
/// While it is possible for the model to return multiple of these items in a
/// single turn, in practice, we generally one item per turn:
///
/// - If the model requests a function call, we execute it and send the output
///   back to the model in the next turn.
/// - If the model sends only an assistant message, we record it in the
///   conversation history and consider the agent complete.
async fn run_agent(sess: Arc<Session>, sub_id: String, input: Vec<InputItem>) {
    if input.is_empty() {
        return;
    }
    let event = Event {
        id: sub_id.clone(),
        msg: EventMsg::TaskStarted,
    };
    if sess.tx_event.send(event).await.is_err() {
        return;
    }

    // Debug logging for ephemeral images
    let ephemeral_count = input
        .iter()
        .filter(|item| matches!(item, InputItem::EphemeralImage { .. }))
        .count();

    if ephemeral_count > 0 {
        tracing::info!(
            "Processing {} ephemeral images in user input",
            ephemeral_count
        );
    }

    // Convert input to ResponseInputItem
    let initial_input_for_turn: ResponseInputItem = ResponseInputItem::from(input);
    let initial_response_item: ResponseItem = initial_input_for_turn.clone().into();

    // Record to history but we'll handle ephemeral images separately
    sess.record_conversation_items(&[initial_response_item.clone()])
        .await;

    let mut last_task_message: Option<String> = None;
    // Although from the perspective of codex.rs, TurnDiffTracker has the lifecycle of a Agent which contains
    // many turns, from the perspective of the user, it is a single turn.
    let mut turn_diff_tracker = TurnDiffTracker::new();

    // Track if this is the first iteration - if so, include the initial input
    let mut first_iteration = true;

    loop {
        // Note that pending_input would be something like a message the user
        // submitted through the UI while the model was running. Though the UI
        // may support this, the model might not.
        let pending_input = sess
            .get_pending_input()
            .into_iter()
            .map(ResponseItem::from)
            .collect::<Vec<ResponseItem>>();

        // Do not duplicate the initial input in `pending_input`.
        // It is already recorded to history above; ephemeral items are appended separately.
        if first_iteration {
            first_iteration = false;
        } else {
            // Only record pending input to history on subsequent iterations
            sess.record_conversation_items(&pending_input).await;
        }

        // Construct the input that we will send to the model. When using the
        // Chat completions API (or ZDR clients), the model needs the full
        // conversation history on each turn. The rollout file, however, should
        // only record the new items that originated in this turn so that it
        // represents an append-only log without duplicates.
        let turn_input: Vec<ResponseItem> = sess.turn_input_with_history(pending_input);

        let turn_input_messages: Vec<String> = turn_input
            .iter()
            .filter_map(|item| match item {
                ResponseItem::Message { content, .. } => Some(content),
                _ => None,
            })
            .flat_map(|content| {
                content.iter().filter_map(|item| match item {
                    ContentItem::OutputText { text } => Some(text.clone()),
                    _ => None,
                })
            })
            .collect();
        match run_turn(&sess, &mut turn_diff_tracker, sub_id.clone(), turn_input).await {
            Ok(turn_output) => {
                let mut items_to_record_in_conversation_history = Vec::<ResponseItem>::new();
                let mut responses = Vec::<ResponseInputItem>::new();
                for processed_response_item in turn_output {
                    let ProcessedResponseItem { item, response } = processed_response_item;
                    match (&item, &response) {
                        (ResponseItem::Message { role, .. }, None) if role == "assistant" => {
                            // If the model returned a message, we need to record it.
                            items_to_record_in_conversation_history.push(item);
                        }
                        (
                            ResponseItem::LocalShellCall { .. },
                            Some(ResponseInputItem::FunctionCallOutput { call_id, output }),
                        ) => {
                            items_to_record_in_conversation_history.push(item);
                            items_to_record_in_conversation_history.push(
                                ResponseItem::FunctionCallOutput {
                                    call_id: call_id.clone(),
                                    output: output.clone(),
                                },
                            );
                        }
                        (
                            ResponseItem::FunctionCall { .. },
                            Some(ResponseInputItem::FunctionCallOutput { call_id, output }),
                        ) => {
                            debug!(
                                "Recording function call and output for call_id: {}",
                                call_id
                            );
                            items_to_record_in_conversation_history.push(item);
                            items_to_record_in_conversation_history.push(
                                ResponseItem::FunctionCallOutput {
                                    call_id: call_id.clone(),
                                    output: output.clone(),
                                },
                            );
                        }
                        (
                            ResponseItem::FunctionCall { .. },
                            Some(ResponseInputItem::McpToolCallOutput { call_id, result }),
                        ) => {
                            items_to_record_in_conversation_history.push(item);
                            let (content, success): (String, Option<bool>) = match result {
                                Ok(CallToolResult {
                                    content,
                                    is_error,
                                    structured_content: _,
                                }) => match serde_json::to_string(content) {
                                    Ok(content) => (content, *is_error),
                                    Err(e) => {
                                        warn!("Failed to serialize MCP tool call output: {e}");
                                        (e.to_string(), Some(true))
                                    }
                                },
                                Err(e) => (e.clone(), Some(true)),
                            };
                            items_to_record_in_conversation_history.push(
                                ResponseItem::FunctionCallOutput {
                                    call_id: call_id.clone(),
                                    output: FunctionCallOutputPayload { content, success },
                                },
                            );
                        }
                        (
                            ResponseItem::Reasoning {
                                id,
                                summary,
                                content,
                                encrypted_content,
                            },
                            None,
                        ) => {
                            items_to_record_in_conversation_history.push(ResponseItem::Reasoning {
                                id: id.clone(),
                                summary: summary.clone(),
                                content: content.clone(),
                                encrypted_content: encrypted_content.clone(),
                            });
                        }
                        _ => {
                            warn!("Unexpected response item: {item:?} with response: {response:?}");
                        }
                    };
                    if let Some(response) = response {
                        responses.push(response);
                    }
                }

                // Only attempt to take the lock if there is something to record.
                if !items_to_record_in_conversation_history.is_empty() {
                    // Record items in their original chronological order to maintain
                    // proper sequence of events. This ensures function calls and their
                    // outputs appear in the correct order in conversation history.
                    sess.record_conversation_items(&items_to_record_in_conversation_history)
                        .await;
                }

                // If there are responses, add them to pending input for the next iteration
                if !responses.is_empty() {
                    for response in &responses {
                        sess.add_pending_input(response.clone());
                    }
                }

                if responses.is_empty() {
                    debug!("Turn completed");
                    last_task_message = get_last_assistant_message_from_turn(
                        &items_to_record_in_conversation_history,
                    );
                    sess.maybe_notify(UserNotification::AgentTurnComplete {
                        turn_id: sub_id.clone(),
                        input_messages: turn_input_messages,
                        last_assistant_message: last_task_message.clone(),
                    });
                    break;
                }
            }
            Err(e) => {
                info!("Turn error: {e:#}");
                let event = Event {
                    id: sub_id.clone(),
                    msg: EventMsg::Error(ErrorEvent {
                        message: e.to_string(),
                    }),
                };
                sess.tx_event.send(event).await.ok();
                // let the user continue the conversation
                break;
            }
        }
    }
    sess.remove_agent(&sub_id);
    let event = Event {
        id: sub_id,
        msg: EventMsg::TaskComplete(TaskCompleteEvent {
            last_agent_message: last_task_message,
        }),
    };
    sess.tx_event.send(event).await.ok();
}

async fn run_turn(
    sess: &Session,
    turn_diff_tracker: &mut TurnDiffTracker,
    sub_id: String,
    input: Vec<ResponseItem>,
) -> CodexResult<Vec<ProcessedResponseItem>> {
    // Check if browser is enabled
    let browser_enabled = codex_browser::global::get_browser_manager().await.is_some();
    
    let tools = get_openai_tools(
        &sess.tools_config,
        Some(sess.mcp_connection_manager.list_all_tools()),
        browser_enabled,
    );

    let mut retries = 0;
    loop {
        // Build status items (screenshots, system status) fresh for each attempt
        let status_items = build_turn_status_items(sess).await;

        let prompt = Prompt {
            input: input.clone(),
            user_instructions: sess.user_instructions.clone(),
            store: !sess.disable_response_storage,
            tools: tools.clone(),
            base_instructions_override: sess.base_instructions.clone(),
            environment_context: Some(EnvironmentContext::new(
                sess.cwd.clone(),
                sess.approval_policy,
                sess.sandbox_policy.clone(),
                sess.user_shell.clone(),
            )),
            status_items, // Include status items with this request
        };

        match try_run_turn(sess, turn_diff_tracker, &sub_id, &prompt).await {
            Ok(output) => {
                // Record status items to conversation history after successful turn
                // This ensures they persist for future requests in the right chronological order
                if !prompt.status_items.is_empty() {
                    sess.record_conversation_items(&prompt.status_items).await;
                }
                return Ok(output);
            }
            Err(CodexErr::Interrupted) => return Err(CodexErr::Interrupted),
            Err(CodexErr::EnvVar(var)) => return Err(CodexErr::EnvVar(var)),
            Err(e @ (CodexErr::UsageLimitReached(_) | CodexErr::UsageNotIncluded)) => {
                return Err(e);
            }
            Err(e) => {
                // Use the configured provider-specific stream retry budget.
                let max_retries = sess.client.get_provider().stream_max_retries();
                if retries < max_retries {
                    retries += 1;
                    let delay = match e {
                        CodexErr::Stream(_, Some(delay)) => delay,
                        _ => backoff(retries),
                    };
                    warn!(
                        "stream disconnected - retrying turn ({retries}/{max_retries} in {delay:?})...",
                    );

                    // Surface retry information to any UI/front‑end so the
                    // user understands what is happening instead of staring
                    // at a seemingly frozen screen.
                    sess.notify_stream_error(
                        &sub_id,
                        format!(
                            "stream error: {e}; retrying {retries}/{max_retries} in {delay:?}…"
                        ),
                    )
                    .await;

                    tokio::time::sleep(delay).await;
                } else {
                    return Err(e);
                }
            }
        }
    }
}

/// When the model is prompted, it returns a stream of events. Some of these
/// events map to a `ResponseItem`. A `ResponseItem` may need to be
/// "handled" such that it produces a `ResponseInputItem` that needs to be
/// sent back to the model on the next turn.
#[derive(Debug)]
struct ProcessedResponseItem {
    item: ResponseItem,
    response: Option<ResponseInputItem>,
}

async fn try_run_turn(
    sess: &Session,
    turn_diff_tracker: &mut TurnDiffTracker,
    sub_id: &str,
    prompt: &Prompt,
) -> CodexResult<Vec<ProcessedResponseItem>> {
    // call_ids that are part of this response.
    let completed_call_ids = prompt
        .input
        .iter()
        .filter_map(|ri| match ri {
            ResponseItem::FunctionCallOutput { call_id, .. } => Some(call_id),
            ResponseItem::LocalShellCall {
                call_id: Some(call_id),
                ..
            } => Some(call_id),
            _ => None,
        })
        .collect::<Vec<_>>();

    // call_ids that were pending but are not part of this response.
    // This usually happens because the user interrupted the model before we responded to one of its tool calls
    // and then the user sent a follow-up message.
    let missing_calls = {
        prompt
            .input
            .iter()
            .filter_map(|ri| match ri {
                ResponseItem::FunctionCall { call_id, .. } => Some(call_id),
                ResponseItem::LocalShellCall {
                    call_id: Some(call_id),
                    ..
                } => Some(call_id),
                _ => None,
            })
            .filter_map(|call_id| {
                if completed_call_ids.contains(&call_id) {
                    None
                } else {
                    Some(call_id.clone())
                }
            })
            .map(|call_id| ResponseItem::FunctionCallOutput {
                call_id: call_id.clone(),
                output: FunctionCallOutputPayload {
                    content: "aborted".to_string(),
                    success: Some(false),
                },
            })
            .collect::<Vec<_>>()
    };
    let prompt: Cow<Prompt> = if missing_calls.is_empty() {
        Cow::Borrowed(prompt)
    } else {
        // Add the synthetic aborted missing calls to the beginning of the input to ensure all call ids have responses.
        let input = [missing_calls, prompt.input.clone()].concat();
        Cow::Owned(Prompt {
            input,
            ..prompt.clone()
        })
    };

    let mut stream = sess.client.clone().stream(&prompt).await?;

    let mut output = Vec::new();
    loop {
        // Poll the next item from the model stream. We must inspect *both* Ok and Err
        // cases so that transient stream failures (e.g., dropped SSE connection before
        // `response.completed`) bubble up and trigger the caller's retry logic.
        let event = stream.next().await;
        let Some(event) = event else {
            // Channel closed without yielding a final Completed event or explicit error.
            // Treat as a disconnected stream so the caller can retry.
            return Err(CodexErr::Stream(
                "stream closed before response.completed".into(),
                None,
            ));
        };

        let event = match event {
            Ok(ev) => ev,
            Err(e) => {
                // Propagate the underlying stream error to the caller (run_turn), which
                // will apply the configured `stream_max_retries` policy.
                return Err(e);
            }
        };

        match event {
            ResponseEvent::Created => {}
            ResponseEvent::OutputItemDone(item) => {
                let response =
                    handle_response_item(sess, turn_diff_tracker, sub_id, item.clone()).await?;

                output.push(ProcessedResponseItem { item, response });
            }
            ResponseEvent::Completed {
                response_id: _,
                token_usage,
            } => {
                if let Some(token_usage) = token_usage {
                    sess.tx_event
                        .send(Event {
                            id: sub_id.to_string(),
                            msg: EventMsg::TokenCount(token_usage),
                        })
                        .await
                        .ok();
                }

                let unified_diff = turn_diff_tracker.get_unified_diff();
                if let Ok(Some(unified_diff)) = unified_diff {
                    let msg = EventMsg::TurnDiff(TurnDiffEvent { unified_diff });
                    let event = Event {
                        id: sub_id.to_string(),
                        msg,
                    };
                    let _ = sess.tx_event.send(event).await;
                }

                return Ok(output);
            }
            ResponseEvent::OutputTextDelta { delta, item_id } => {
                // Don't append to history during streaming - only send UI events.
                // The complete message will be added to history when OutputItemDone arrives.
                // This ensures items are recorded in the correct chronological order.

                // Use the item_id if present, otherwise fall back to sub_id
                let event_id = item_id.unwrap_or_else(|| sub_id.to_string());
                let event = Event {
                    id: event_id,
                    msg: EventMsg::AgentMessageDelta(AgentMessageDeltaEvent { delta }),
                };
                sess.tx_event.send(event).await.ok();
            }
            ResponseEvent::ReasoningSummaryDelta { delta, item_id } => {
                // Use the item_id if present, otherwise fall back to sub_id
                let event_id = item_id.unwrap_or_else(|| sub_id.to_string());
                let event = Event {
                    id: event_id,
                    msg: EventMsg::AgentReasoningDelta(AgentReasoningDeltaEvent { delta }),
                };
                sess.tx_event.send(event).await.ok();
            }
            ResponseEvent::ReasoningSummaryPartAdded => {
                let event = Event {
                    id: sub_id.to_string(),
                    msg: EventMsg::AgentReasoningSectionBreak(AgentReasoningSectionBreakEvent {}),
                };
                sess.tx_event.send(event).await.ok();
            }
            ResponseEvent::ReasoningContentDelta { delta, item_id } => {
                if sess.show_raw_agent_reasoning {
                    // Use the item_id if present, otherwise fall back to sub_id
                    let event_id = item_id.unwrap_or_else(|| sub_id.to_string());
                    let event = Event {
                        id: event_id,
                        msg: EventMsg::AgentReasoningRawContentDelta(
                            AgentReasoningRawContentDeltaEvent { delta },
                        ),
                    };
                    sess.tx_event.send(event).await.ok();
                }
            }
        }
    }
}

async fn run_compact_agent(
    sess: Arc<Session>,
    sub_id: String,
    input: Vec<InputItem>,
    compact_instructions: String,
) {
    let start_event = Event {
        id: sub_id.clone(),
        msg: EventMsg::TaskStarted,
    };
    if sess.tx_event.send(start_event).await.is_err() {
        return;
    }

    let initial_input_for_turn: ResponseInputItem = ResponseInputItem::from(input);
    let turn_input: Vec<ResponseItem> =
        sess.turn_input_with_history(vec![initial_input_for_turn.clone().into()]);

    let max_retries = sess.client.get_provider().stream_max_retries();
    let mut retries = 0;

    loop {
        // Build status items (screenshots, system status) fresh for each attempt
        let status_items = build_turn_status_items(&sess).await;

        let prompt = Prompt {
            input: turn_input.clone(),
            user_instructions: None,
            store: !sess.disable_response_storage,
            environment_context: None,
            tools: Vec::new(),
            base_instructions_override: Some(compact_instructions.clone()),
            status_items, // Include status items with this request
        };

        let attempt_result = drain_to_completed(&sess, &sub_id, &prompt).await;

        match attempt_result {
            Ok(()) => {
                // Record status items to conversation history after successful turn
                if !prompt.status_items.is_empty() {
                    sess.record_conversation_items(&prompt.status_items).await;
                }
                break;
            }
            Err(CodexErr::Interrupted) => return,
            Err(e) => {
                if retries < max_retries {
                    retries += 1;
                    let delay = backoff(retries);
                    sess.notify_stream_error(
                        &sub_id,
                        format!(
                            "stream error: {e}; retrying {retries}/{max_retries} in {delay:?}…"
                        ),
                    )
                    .await;
                    tokio::time::sleep(delay).await;
                    continue;
                } else {
                    let event = Event {
                        id: sub_id.clone(),
                        msg: EventMsg::Error(ErrorEvent {
                            message: e.to_string(),
                        }),
                    };
                    sess.send_event(event).await;
                    return;
                }
            }
        }
    }

    sess.remove_agent(&sub_id);
    let event = Event {
        id: sub_id.clone(),
        msg: EventMsg::AgentMessage(AgentMessageEvent {
            message: "Compact agent completed".to_string(),
        }),
    };
    sess.send_event(event).await;
    let event = Event {
        id: sub_id.clone(),
        msg: EventMsg::TaskComplete(TaskCompleteEvent {
            last_agent_message: None,
        }),
    };
    sess.send_event(event).await;

    let mut state = sess.state.lock().unwrap();
    state.history.keep_last_messages(1);
}

async fn handle_response_item(
    sess: &Session,
    turn_diff_tracker: &mut TurnDiffTracker,
    sub_id: &str,
    item: ResponseItem,
) -> CodexResult<Option<ResponseInputItem>> {
    debug!(?item, "Output item");
    let output = match item {
        ResponseItem::Message { content, id, .. } => {
            // Use the item_id if present, otherwise fall back to sub_id
            let event_id = id.unwrap_or_else(|| sub_id.to_string());
            for item in content {
                if let ContentItem::OutputText { text } = item {
                    let event = Event {
                        id: event_id.clone(),
                        msg: EventMsg::AgentMessage(AgentMessageEvent { message: text }),
                    };
                    sess.tx_event.send(event).await.ok();
                }
            }
            None
        }
        ResponseItem::Reasoning {
            id,
            summary,
            content,
            encrypted_content: _,
        } => {
            // Use the item_id if present and not empty, otherwise fall back to sub_id
            let event_id = if !id.is_empty() {
                id.clone()
            } else {
                sub_id.to_string()
            };
            for item in summary {
                let text = match item {
                    ReasoningItemReasoningSummary::SummaryText { text } => text,
                };
                let event = Event {
                    id: event_id.clone(),
                    msg: EventMsg::AgentReasoning(AgentReasoningEvent { text }),
                };
                sess.tx_event.send(event).await.ok();
            }
            if sess.show_raw_agent_reasoning && content.is_some() {
                let content = content.unwrap();
                for item in content {
                    let text = match item {
                        ReasoningItemContent::ReasoningText { text } => text,
                        ReasoningItemContent::Text { text } => text,
                    };
                    let event = Event {
                        id: event_id.clone(),
                        msg: EventMsg::AgentReasoningRawContent(AgentReasoningRawContentEvent {
                            text,
                        }),
                    };
                    sess.tx_event.send(event).await.ok();
                }
            }
            None
        }
        ResponseItem::FunctionCall {
            name,
            arguments,
            call_id,
            ..
        } => {
            info!("FunctionCall: {arguments}");
            Some(
                handle_function_call(
                    sess,
                    turn_diff_tracker,
                    sub_id.to_string(),
                    name,
                    arguments,
                    call_id,
                )
                .await,
            )
        }
        ResponseItem::LocalShellCall {
            id,
            call_id,
            status: _,
            action,
        } => {
            let LocalShellAction::Exec(action) = action;
            tracing::info!("LocalShellCall: {action:?}");
            let params = ShellToolCallParams {
                command: action.command,
                workdir: action.working_directory,
                timeout_ms: action.timeout_ms,
                with_escalated_permissions: None,
                justification: None,
            };
            let effective_call_id = match (call_id, id) {
                (Some(call_id), _) => call_id,
                (None, Some(id)) => id,
                (None, None) => {
                    error!("LocalShellCall without call_id or id");
                    return Ok(Some(ResponseInputItem::FunctionCallOutput {
                        call_id: "".to_string(),
                        output: FunctionCallOutputPayload {
                            content: "LocalShellCall without call_id or id".to_string(),
                            success: None,
                        },
                    }));
                }
            };

            let exec_params = to_exec_params(params, sess);
            Some(
                handle_container_exec_with_params(
                    exec_params,
                    sess,
                    turn_diff_tracker,
                    sub_id.to_string(),
                    effective_call_id,
                )
                .await,
            )
        }
        ResponseItem::FunctionCallOutput { .. } => {
            debug!("unexpected FunctionCallOutput from stream");
            None
        }
        ResponseItem::Other => None,
    };
    Ok(output)
}

// Helper utilities for agent output/progress management
fn ensure_agent_dir(cwd: &Path, agent_id: &str) -> Result<PathBuf, String> {
    let dir = cwd.join(".code").join("agents").join(agent_id);
    std::fs::create_dir_all(&dir)
        .map_err(|e| format!("Failed to create agent dir {}: {}", dir.display(), e))?;
    Ok(dir)
}

fn write_agent_file(dir: &Path, filename: &str, content: &str) -> Result<PathBuf, String> {
    let path = dir.join(filename);
    std::fs::write(&path, content)
        .map_err(|e| format!("Failed to write {}: {}", path.display(), e))?;
    Ok(path)
}

fn preview_first_n_lines(s: &str, n: usize) -> (String, usize) {
    let mut lines = s.lines();
    let mut collected: Vec<&str> = Vec::new();
    for _ in 0..n {
        if let Some(l) = lines.next() {
            collected.push(l);
        } else {
            break;
        }
    }
    (collected.join("\n"), s.lines().count())
}

async fn handle_function_call(
    sess: &Session,
    turn_diff_tracker: &mut TurnDiffTracker,
    sub_id: String,
    name: String,
    arguments: String,
    call_id: String,
) -> ResponseInputItem {
    match name.as_str() {
        "container.exec" | "shell" => {
            let params = match parse_container_exec_arguments(arguments, sess, &call_id) {
                Ok(params) => params,
                Err(output) => {
                    return *output;
                }
            };
            handle_container_exec_with_params(params, sess, turn_diff_tracker, sub_id, call_id)
                .await
        }
        "update_plan" => handle_update_plan(sess, arguments, sub_id, call_id).await,
        // agent_* tools
        "agent_run" => handle_run_agent(sess, arguments, sub_id, call_id).await,
        "agent_check" => handle_check_agent_status(sess, arguments, sub_id, call_id).await,
        "agent_result" => handle_get_agent_result(sess, arguments, sub_id, call_id).await,
        "agent_cancel" => handle_cancel_agent(sess, arguments, sub_id, call_id).await,
        "agent_wait" => handle_wait_for_agent(sess, arguments, sub_id, call_id).await,
        "agent_list" => handle_list_agents(sess, arguments, sub_id, call_id).await,
        // browser_* tools
        "browser_open" => handle_browser_open(sess, arguments, sub_id, call_id).await,
        "browser_close" => handle_browser_close(sess, sub_id, call_id).await,
        "browser_status" => handle_browser_status(sess, sub_id, call_id).await,
        "browser_click" => handle_browser_click(sess, arguments, sub_id, call_id).await,
        "browser_move" => handle_browser_move(sess, arguments, sub_id, call_id).await,
        "browser_type" => handle_browser_type(sess, arguments, sub_id, call_id).await,
        "browser_key" => handle_browser_key(sess, arguments, sub_id, call_id).await,
        "browser_javascript" => handle_browser_javascript(sess, arguments, sub_id, call_id).await,
        "browser_scroll" => handle_browser_scroll(sess, arguments, sub_id, call_id).await,
        "browser_history" => handle_browser_history(sess, arguments, sub_id, call_id).await,
        "browser_console" => handle_browser_console(sess, arguments, sub_id, call_id).await,
        "browser_inspect" => handle_browser_inspect(sess, arguments, sub_id, call_id).await,
        "browser_cdp" => handle_browser_cdp(sess, arguments, sub_id, call_id).await,
        "browser_cleanup" => handle_browser_cleanup(sess, sub_id, call_id).await,
        _ => {
            match sess.mcp_connection_manager.parse_tool_name(&name) {
                Some((server, tool_name)) => {
                    // TODO(mbolin): Determine appropriate timeout for tool call.
                    let timeout = None;
                    handle_mcp_tool_call(
                        sess, &sub_id, call_id, server, tool_name, arguments, timeout,
                    )
                    .await
                }
                None => {
                    // Unknown function: reply with structured failure so the model can adapt.
                    ResponseInputItem::FunctionCallOutput {
                        call_id,
                        output: FunctionCallOutputPayload {
                            content: format!("unsupported call: {name}"),
                            success: None,
                        },
                    }
                }
            }
        }
    }
}

async fn handle_browser_cleanup(
    sess: &Session,
    sub_id: String,
    call_id: String,
) -> ResponseInputItem {
    let sess_clone = sess;
    let call_id_clone = call_id.clone();
    execute_custom_tool(
        sess,
        &sub_id,
        call_id,
        "browser_cleanup".to_string(),
        Some(serde_json::json!({})),
        || async move {
            if let Some(browser_manager) = get_browser_manager_for_session(sess_clone).await {
                match browser_manager.cleanup().await {
                    Ok(_) => ResponseInputItem::FunctionCallOutput {
                        call_id: call_id_clone,
                        output: FunctionCallOutputPayload { content: "Browser cleanup completed".to_string(), success: Some(true) },
                    },
                    Err(e) => ResponseInputItem::FunctionCallOutput {
                        call_id: call_id_clone,
                        output: FunctionCallOutputPayload { content: format!("Cleanup failed: {}", e), success: Some(false) },
                    },
                }
            } else {
                ResponseInputItem::FunctionCallOutput {
                    call_id: call_id_clone,
                    output: FunctionCallOutputPayload { content: "Browser is not initialized. Use browser_open to start the browser.".to_string(), success: Some(false) },
                }
            }
        }
    ).await
}

fn to_exec_params(params: ShellToolCallParams, sess: &Session) -> ExecParams {
    ExecParams {
        command: params.command,
        cwd: sess.resolve_path(params.workdir.clone()),
        timeout_ms: params.timeout_ms,
        env: create_env(&sess.shell_environment_policy),
        with_escalated_permissions: params.with_escalated_permissions,
        justification: params.justification,
    }
}

fn parse_container_exec_arguments(
    arguments: String,
    sess: &Session,
    call_id: &str,
) -> Result<ExecParams, Box<ResponseInputItem>> {
    // parse command
    match serde_json::from_str::<ShellToolCallParams>(&arguments) {
        Ok(shell_tool_call_params) => Ok(to_exec_params(shell_tool_call_params, sess)),
        Err(e) => {
            // allow model to re-sample
            let output = ResponseInputItem::FunctionCallOutput {
                call_id: call_id.to_string(),
                output: FunctionCallOutputPayload {
                    content: format!("failed to parse function arguments: {e}"),
                    success: None,
                },
            };
            Err(Box::new(output))
        }
    }
}

pub struct ExecInvokeArgs<'a> {
    pub params: ExecParams,
    pub sandbox_type: SandboxType,
    pub sandbox_policy: &'a SandboxPolicy,
    pub codex_linux_sandbox_exe: &'a Option<PathBuf>,
    pub stdout_stream: Option<StdoutStream>,
}

fn maybe_run_with_user_profile(params: ExecParams, sess: &Session) -> ExecParams {
    if sess.shell_environment_policy.use_profile {
        let maybe_command = sess
            .user_shell
            .format_default_shell_invocation(params.command.clone());
        if let Some(command) = maybe_command {
            return ExecParams { command, ..params };
        }
    }
    params
}

async fn handle_run_agent(
    sess: &Session,
    arguments: String,
    sub_id: String,
    call_id: String,
) -> ResponseInputItem {
    let params_for_event = serde_json::from_str(&arguments).ok();
    let arguments_clone = arguments.clone();
    let call_id_clone = call_id.clone();
    execute_custom_tool(
        sess,
        &sub_id,
        call_id,
        "agent_run".to_string(),
        params_for_event,
        || async move {
    match serde_json::from_str::<RunAgentParams>(&arguments_clone) {
        Ok(params) => {
            let mut manager = AGENT_MANAGER.write().await;

            // Handle model parameter (can be string or array)
            let models = match params.model {
                Some(serde_json::Value::String(model)) => vec![model],
                Some(serde_json::Value::Array(models)) => models
                    .into_iter()
                    .filter_map(|m| m.as_str().map(String::from))
                    .collect(),
                _ => vec!["codex".to_string()], // Default model
            };

            let batch_id = if models.len() > 1 {
                Some(Uuid::new_v4().to_string())
            } else {
                None
            };

            let mut agent_ids = Vec::new();
            for model in models {
                // Check if this model is configured and enabled
                let agent_config = sess.agents.iter().find(|a| {
                    a.name.to_lowercase() == model.to_lowercase()
                        || a.command.to_lowercase() == model.to_lowercase()
                });

                if let Some(config) = agent_config {
                    if !config.enabled {
                        continue; // Skip disabled agents
                    }

                    // Override read_only if agent is configured as read-only
                    let read_only = config.read_only || params.read_only.unwrap_or(false);

                    let agent_id = manager
                        .create_agent_with_config(
                            model,
                            params.task.clone(),
                            params.context.clone(),
                            params.output.clone(),
                            params.files.clone().unwrap_or_default(),
                            read_only,
                            batch_id.clone(),
                            config.clone(),
                        )
                        .await;
                    agent_ids.push(agent_id);
                } else {
                    // Use default configuration for unknown agents
                    let agent_id = manager
                        .create_agent(
                            model,
                            params.task.clone(),
                            params.context.clone(),
                            params.output.clone(),
                            params.files.clone().unwrap_or_default(),
                            params.read_only.unwrap_or(false),
                            batch_id.clone(),
                        )
                        .await;
                    agent_ids.push(agent_id);
                }
            }

            // Send agent status update event
            drop(manager); // Release the write lock first
            if agent_ids.len() > 0 {
                send_agent_status_update(sess).await;
            }

            let response = if let Some(batch_id) = batch_id {
                serde_json::json!({
                    "batch_id": batch_id,
                    "agent_ids": agent_ids,
                    "status": "started",
                    "message": format!("Started {} agents", agent_ids.len())
                })
            } else {
                serde_json::json!({
                    "agent_id": agent_ids[0],
                    "status": "started",
                    "message": "Agent started successfully"
                })
            };

            ResponseInputItem::FunctionCallOutput {
                call_id: call_id_clone,
                output: FunctionCallOutputPayload {
                    content: response.to_string(),
                    success: Some(true),
                },
            }
        }
        Err(e) => ResponseInputItem::FunctionCallOutput {
            call_id: call_id_clone,
            output: FunctionCallOutputPayload {
                content: format!("Invalid agent_run arguments: {}", e),
                success: None,
            },
        },
    }
        },
    ).await
}

async fn handle_check_agent_status(
    sess: &Session,
    arguments: String,
    sub_id: String,
    call_id: String,
) -> ResponseInputItem {
    let params_for_event = serde_json::from_str(&arguments).ok();
    let arguments_clone = arguments.clone();
    let call_id_clone = call_id.clone();
    execute_custom_tool(
        sess,
        &sub_id,
        call_id,
        "agent_check".to_string(),
        params_for_event,
        || async move {
    match serde_json::from_str::<CheckAgentStatusParams>(&arguments_clone) {
        Ok(params) => {
            let manager = AGENT_MANAGER.read().await;

            if let Some(agent) = manager.get_agent(&params.agent_id) {
                // Limit progress in the response; write full progress to file if large
                let max_progress_lines = 50usize;
                let total_progress = agent.progress.len();
                let progress_preview: Vec<String> = if total_progress > max_progress_lines {
                    agent
                        .progress
                        .iter()
                        .skip(total_progress - max_progress_lines)
                        .cloned()
                        .collect()
                } else {
                    agent.progress.clone()
                };

                let mut progress_file: Option<String> = None;
                if total_progress > max_progress_lines {
                    let cwd = sess.get_cwd().to_path_buf();
                    drop(manager);
                    let dir = match ensure_agent_dir(&cwd, &agent.id) {
                        Ok(d) => d,
                        Err(e) => {
                            return ResponseInputItem::FunctionCallOutput {
                                call_id: call_id_clone,
                                output: FunctionCallOutputPayload {
                                    content: format!("Failed to prepare agent progress file: {}", e),
                                    success: Some(false),
                                },
                            };
                        }
                    };
                    // Re-acquire manager to get fresh progress after potential delay
                    let manager = AGENT_MANAGER.read().await;
                    if let Some(agent) = manager.get_agent(&params.agent_id) {
                        let joined = agent.progress.join("\n");
                        match write_agent_file(&dir, "progress.log", &joined) {
                            Ok(p) => progress_file = Some(p.display().to_string()),
                            Err(e) => {
                                return ResponseInputItem::FunctionCallOutput {
                                    call_id: call_id_clone,
                                    output: FunctionCallOutputPayload {
                                        content: format!("Failed to write progress file: {}", e),
                                        success: Some(false),
                                    },
                                };
                            }
                        }
                    }
                } else {
                    drop(manager);
                }

                let response = serde_json::json!({
                    "agent_id": params.agent_id,
                    "status": agent.status,
                    "model": agent.model,
                    "created_at": agent.created_at,
                    "started_at": agent.started_at,
                    "completed_at": agent.completed_at,
                    "progress_preview": progress_preview,
                    "progress_total": total_progress,
                    "progress_file": progress_file,
                    "error": agent.error,
                    "worktree_path": agent.worktree_path,
                    "branch_name": agent.branch_name,
                });

                ResponseInputItem::FunctionCallOutput {
                    call_id: call_id_clone,
                    output: FunctionCallOutputPayload {
                        content: response.to_string(),
                        success: Some(true),
                    },
                }
            } else {
                ResponseInputItem::FunctionCallOutput {
                    call_id: call_id_clone,
                    output: FunctionCallOutputPayload {
                        content: format!("Agent not found: {}", params.agent_id),
                        success: Some(false),
                    },
                }
            }
        }
        Err(e) => ResponseInputItem::FunctionCallOutput {
            call_id: call_id_clone,
            output: FunctionCallOutputPayload {
                content: format!("Invalid agent_check arguments: {}", e),
                success: None,
            },
        },
    }
        },
    ).await
}

async fn handle_get_agent_result(
    sess: &Session,
    arguments: String,
    sub_id: String,
    call_id: String,
) -> ResponseInputItem {
    let params_for_event = serde_json::from_str(&arguments).ok();
    let arguments_clone = arguments.clone();
    let call_id_clone = call_id.clone();
    execute_custom_tool(
        sess,
        &sub_id,
        call_id,
        "agent_result".to_string(),
        params_for_event,
        || async move {
    match serde_json::from_str::<GetAgentResultParams>(&arguments_clone) {
        Ok(params) => {
            let manager = AGENT_MANAGER.read().await;

            if let Some(agent) = manager.get_agent(&params.agent_id) {
                let cwd = sess.get_cwd().to_path_buf();
                let dir = match ensure_agent_dir(&cwd, &params.agent_id) {
                    Ok(d) => d,
                    Err(e) => {
                        return ResponseInputItem::FunctionCallOutput {
                            call_id: call_id_clone,
                            output: FunctionCallOutputPayload {
                                content: format!("Failed to prepare agent output dir: {}", e),
                                success: Some(false),
                            },
                        };
                    }
                };

                match agent.status {
                    AgentStatus::Completed => {
                        let output_text = agent.result.unwrap_or_default();
                        let (preview, total_lines) = preview_first_n_lines(&output_text, 500);
                        let file_path = match write_agent_file(&dir, "result.txt", &output_text) {
                            Ok(p) => p.display().to_string(),
                            Err(e) => format!("Failed to write result file: {}", e),
                        };
                        let response = serde_json::json!({
                            "agent_id": params.agent_id,
                            "status": agent.status,
                            "output_preview": preview,
                            "output_total_lines": total_lines,
                            "output_file": file_path,
                        });
                        ResponseInputItem::FunctionCallOutput {
                            call_id: call_id_clone,
                            output: FunctionCallOutputPayload {
                                content: response.to_string(),
                                success: Some(true),
                            },
                        }
                    }
                    AgentStatus::Failed => {
                        let error_text = agent.error.unwrap_or_else(|| "Unknown error".to_string());
                        let (preview, total_lines) = preview_first_n_lines(&error_text, 500);
                        let file_path = match write_agent_file(&dir, "error.txt", &error_text) {
                            Ok(p) => p.display().to_string(),
                            Err(e) => format!("Failed to write error file: {}", e),
                        };
                        let response = serde_json::json!({
                            "agent_id": params.agent_id,
                            "status": agent.status,
                            "error_preview": preview,
                            "error_total_lines": total_lines,
                            "error_file": file_path,
                        });
                        ResponseInputItem::FunctionCallOutput {
                            call_id: call_id_clone,
                            output: FunctionCallOutputPayload {
                                content: response.to_string(),
                                success: Some(false),
                            },
                        }
                    }
                    _ => ResponseInputItem::FunctionCallOutput {
                        call_id: call_id_clone,
                        output: FunctionCallOutputPayload {
                            content: format!(
                                "Agent is still {}: cannot get result yet",
                                serde_json::to_string(&agent.status)
                                    .unwrap_or_else(|_| "running".to_string())
                            ),
                            success: Some(false),
                        },
                    },
                }
            } else {
                ResponseInputItem::FunctionCallOutput {
                    call_id: call_id_clone,
                    output: FunctionCallOutputPayload {
                        content: format!("Agent not found: {}", params.agent_id),
                        success: Some(false),
                    },
                }
            }
        }
        Err(e) => ResponseInputItem::FunctionCallOutput {
            call_id: call_id_clone,
            output: FunctionCallOutputPayload {
                content: format!("Invalid agent_result arguments: {}", e),
                success: None,
            },
        },
    }
        },
    ).await
}

async fn handle_cancel_agent(
    sess: &Session,
    arguments: String,
    sub_id: String,
    call_id: String,
) -> ResponseInputItem {
    let params_for_event = serde_json::from_str(&arguments).ok();
    let arguments_clone = arguments.clone();
    let call_id_clone = call_id.clone();
    execute_custom_tool(
        sess,
        &sub_id,
        call_id,
        "agent_cancel".to_string(),
        params_for_event,
        || async move {
    match serde_json::from_str::<CancelAgentParams>(&arguments_clone) {
        Ok(params) => {
            let mut manager = AGENT_MANAGER.write().await;

            if let Some(agent_id) = params.agent_id {
                if manager.cancel_agent(&agent_id).await {
                    ResponseInputItem::FunctionCallOutput {
                        call_id: call_id_clone,
                        output: FunctionCallOutputPayload {
                            content: format!("Agent {} cancelled", agent_id),
                            success: Some(true),
                        },
                    }
                } else {
                    ResponseInputItem::FunctionCallOutput {
                        call_id: call_id_clone,
                        output: FunctionCallOutputPayload {
                            content: format!("Failed to cancel agent {}", agent_id),
                            success: Some(false),
                        },
                    }
                }
            } else if let Some(batch_id) = params.batch_id {
                let count = manager.cancel_batch(&batch_id).await;
                ResponseInputItem::FunctionCallOutput {
                    call_id: call_id_clone,
                    output: FunctionCallOutputPayload {
                        content: format!("Cancelled {} agents in batch {}", count, batch_id),
                        success: Some(true),
                    },
                }
            } else {
                ResponseInputItem::FunctionCallOutput {
                    call_id: call_id_clone,
                    output: FunctionCallOutputPayload {
                        content: "Either agent_id or batch_id must be provided".to_string(),
                        success: Some(false),
                    },
                }
            }
        }
        Err(e) => ResponseInputItem::FunctionCallOutput {
            call_id: call_id_clone,
            output: FunctionCallOutputPayload {
                content: format!("Invalid agent_cancel arguments: {}", e),
                success: None,
            },
        },
    }
        },
    ).await
}

async fn handle_wait_for_agent(
    sess: &Session,
    arguments: String,
    sub_id: String,
    call_id: String,
) -> ResponseInputItem {
    let params_for_event = serde_json::from_str(&arguments).ok();
    let arguments_clone = arguments.clone();
    let call_id_clone = call_id.clone();
    execute_custom_tool(
        sess,
        &sub_id,
        call_id,
        "agent_wait".to_string(),
        params_for_event,
        || async move {
    match serde_json::from_str::<WaitForAgentParams>(&arguments_clone) {
        Ok(params) => {
            let timeout =
                std::time::Duration::from_secs(params.timeout_seconds.unwrap_or(300).min(600));
            let start = std::time::Instant::now();

            loop {
                if start.elapsed() > timeout {
                    return ResponseInputItem::FunctionCallOutput {
                        call_id: call_id_clone,
                        output: FunctionCallOutputPayload {
                            content: "Timeout waiting for agent completion".to_string(),
                            success: Some(false),
                        },
                    };
                }

                let manager = AGENT_MANAGER.read().await;

                if let Some(agent_id) = &params.agent_id {
                    if let Some(agent) = manager.get_agent(agent_id) {
                        if matches!(
                            agent.status,
                            AgentStatus::Completed | AgentStatus::Failed | AgentStatus::Cancelled
                        ) {
                            // Include output/error preview and file path
                            let cwd = sess.get_cwd().to_path_buf();
                            let dir = ensure_agent_dir(&cwd, &agent.id).unwrap_or_else(|_| cwd.clone());
                            let (preview_key, file_key, preview, file_path, total_lines) = match agent.status {
                                AgentStatus::Completed => {
                                    let text = agent.result.clone().unwrap_or_default();
                                    let (p, total) = preview_first_n_lines(&text, 500);
                                    let fp = write_agent_file(&dir, "result.txt", &text)
                                        .map(|p| p.display().to_string())
                                        .unwrap_or_else(|e| format!("Failed to write result file: {}", e));
                                    ("output_preview", "output_file", p, fp, total)
                                }
                                AgentStatus::Failed => {
                                    let text = agent.error.clone().unwrap_or_else(|| "Unknown error".to_string());
                                    let (p, total) = preview_first_n_lines(&text, 500);
                                    let fp = write_agent_file(&dir, "error.txt", &text)
                                        .map(|p| p.display().to_string())
                                        .unwrap_or_else(|e| format!("Failed to write error file: {}", e));
                                    ("error_preview", "error_file", p, fp, total)
                                }
                                AgentStatus::Cancelled => {
                                    let text = "Agent cancelled".to_string();
                                    let (p, total) = preview_first_n_lines(&text, 500);
                                    let fp = write_agent_file(&dir, "status.txt", &text)
                                        .map(|p| p.display().to_string())
                                        .unwrap_or_else(|e| format!("Failed to write status file: {}", e));
                                    ("status_preview", "status_file", p, fp, total)
                                }
                                _ => unreachable!(),
                            };

                            let mut response = serde_json::json!({
                                "agent_id": agent.id,
                                "status": agent.status,
                                "wait_time_seconds": start.elapsed().as_secs(),
                                "total_lines": total_lines,
                            });
                            if let Some(obj) = response.as_object_mut() {
                                obj.insert(preview_key.to_string(), serde_json::Value::String(preview));
                                obj.insert(file_key.to_string(), serde_json::Value::String(file_path));
                            }
                            return ResponseInputItem::FunctionCallOutput {
                                call_id: call_id_clone,
                                output: FunctionCallOutputPayload {
                                    content: response.to_string(),
                                    success: Some(true),
                                },
                            };
                        }
                    }
                } else if let Some(batch_id) = &params.batch_id {
                    let agents = manager.list_agents(None, Some(batch_id.clone()), false);

                    // Separate terminal vs non-terminal agents
                    let mut completed_agents: Vec<_> = agents
                        .iter()
                        .filter(|t| {
                            matches!(
                                t.status,
                                AgentStatus::Completed
                                    | AgentStatus::Failed
                                    | AgentStatus::Cancelled
                            )
                        })
                        .cloned()
                        .collect();
                    let any_in_progress = agents.iter().any(|a| {
                        matches!(a.status, AgentStatus::Pending | AgentStatus::Running)
                    });

                    if params.return_all.unwrap_or(false) {
                        // Wait for ALL agents in the batch to reach a terminal state
                        if !any_in_progress {
                            let response = serde_json::json!({
                                "batch_id": batch_id,
                                "completed_agents": completed_agents.iter().map(|t| t.id.clone()).collect::<Vec<_>>(),
                                "wait_time_seconds": start.elapsed().as_secs(),
                            });
                            return ResponseInputItem::FunctionCallOutput {
                                call_id: call_id_clone,
                                output: FunctionCallOutputPayload {
                                    content: response.to_string(),
                                    success: Some(true),
                                },
                            };
                        }
                    } else {
                        // Sequential behavior: return the next unseen completed agent if available
                        let mut state = sess.state.lock().unwrap();
                        let seen = state
                            .seen_completed_agents_by_batch
                            .entry(batch_id.clone())
                            .or_default();

                        // Find the first completed agent that we haven't returned yet
                        if let Some(unseen) = completed_agents
                            .iter()
                            .find(|a| !seen.contains(&a.id))
                            .cloned()
                        {
                            // Record as seen and return immediately
                            seen.insert(unseen.id.clone());
                            drop(state);

                            // Include output/error preview for the unseen completed agent
                            let cwd = sess.get_cwd().to_path_buf();
                            let dir = ensure_agent_dir(&cwd, &unseen.id).unwrap_or_else(|_| cwd.clone());
                            let (preview_key, file_key, preview, file_path, total_lines) = match unseen.status {
                                AgentStatus::Completed => {
                                    let text = unseen.result.clone().unwrap_or_default();
                                    let (p, total) = preview_first_n_lines(&text, 500);
                                    let fp = write_agent_file(&dir, "result.txt", &text)
                                        .map(|p| p.display().to_string())
                                        .unwrap_or_else(|e| format!("Failed to write result file: {}", e));
                                    ("output_preview", "output_file", p, fp, total)
                                }
                                AgentStatus::Failed => {
                                    let text = unseen.error.clone().unwrap_or_else(|| "Unknown error".to_string());
                                    let (p, total) = preview_first_n_lines(&text, 500);
                                    let fp = write_agent_file(&dir, "error.txt", &text)
                                        .map(|p| p.display().to_string())
                                        .unwrap_or_else(|e| format!("Failed to write error file: {}", e));
                                    ("error_preview", "error_file", p, fp, total)
                                }
                                AgentStatus::Cancelled => {
                                    let text = "Agent cancelled".to_string();
                                    let (p, total) = preview_first_n_lines(&text, 500);
                                    let fp = write_agent_file(&dir, "status.txt", &text)
                                        .map(|p| p.display().to_string())
                                        .unwrap_or_else(|e| format!("Failed to write status file: {}", e));
                                    ("status_preview", "status_file", p, fp, total)
                                }
                                _ => unreachable!(),
                            };

                            let mut response = serde_json::json!({
                                "agent_id": unseen.id,
                                "status": unseen.status,
                                "wait_time_seconds": start.elapsed().as_secs(),
                                "total_lines": total_lines,
                            });
                            if let Some(obj) = response.as_object_mut() {
                                obj.insert(preview_key.to_string(), serde_json::Value::String(preview));
                                obj.insert(file_key.to_string(), serde_json::Value::String(file_path));
                            }
                            return ResponseInputItem::FunctionCallOutput {
                                call_id: call_id_clone,
                                output: FunctionCallOutputPayload {
                                    content: response.to_string(),
                                    success: Some(true),
                                },
                            };
                        }

                        // If all agents in the batch are terminal and all have been seen, return immediately
                        if !any_in_progress && !completed_agents.is_empty() {
                            // Mark all as seen to keep state consistent
                            for a in &completed_agents {
                                seen.insert(a.id.clone());
                            }
                            drop(state);

                            let response = serde_json::json!({
                                "batch_id": batch_id,
                                "status": "no_agents_remaining",
                                "wait_time_seconds": start.elapsed().as_secs(),
                            });
                            return ResponseInputItem::FunctionCallOutput {
                                call_id: call_id_clone,
                                output: FunctionCallOutputPayload {
                                    content: response.to_string(),
                                    success: Some(true),
                                },
                            };
                        }
                    }
                }

                drop(manager);
                tokio::time::sleep(std::time::Duration::from_secs(1)).await;
            }
        }
        Err(e) => ResponseInputItem::FunctionCallOutput {
            call_id: call_id_clone,
            output: FunctionCallOutputPayload {
                content: format!("Invalid wait_for_agent arguments: {}", e),
                success: None,
            },
        },
    }
        },
    ).await
}

async fn handle_list_agents(
    sess: &Session,
    arguments: String,
    sub_id: String,
    call_id: String,
) -> ResponseInputItem {
    let params_for_event = serde_json::from_str(&arguments).ok();
    let arguments_clone = arguments.clone();
    let call_id_clone = call_id.clone();
    execute_custom_tool(
        sess,
        &sub_id,
        call_id,
        "agent_list".to_string(),
        params_for_event,
        || async move {
    match serde_json::from_str::<ListAgentsParams>(&arguments_clone) {
        Ok(params) => {
            let manager = AGENT_MANAGER.read().await;

            let status_filter =
                params
                    .status_filter
                    .and_then(|s| match s.to_lowercase().as_str() {
                        "pending" => Some(AgentStatus::Pending),
                        "running" => Some(AgentStatus::Running),
                        "completed" => Some(AgentStatus::Completed),
                        "failed" => Some(AgentStatus::Failed),
                        "cancelled" => Some(AgentStatus::Cancelled),
                        _ => None,
                    });

            let agents = manager.list_agents(
                status_filter,
                params.batch_id,
                params.recent_only.unwrap_or(false),
            );

            // Count running agents for status update
            let running_count = agents
                .iter()
                .filter(|a| a.status == AgentStatus::Running)
                .count();
            if running_count > 0 {
                let status_msg = format!(
                    "🤖 {} agent{} currently running",
                    running_count,
                    if running_count != 1 { "s" } else { "" }
                );
                let event = Event {
                    id: "agent-status".to_string(),
                    msg: EventMsg::BackgroundEvent(BackgroundEventEvent {
                        message: status_msg,
                    }),
                };
                let _ = sess.tx_event.send(event).await;
            }

            // Add status counts to summary
            let pending_count = agents
                .iter()
                .filter(|a| a.status == AgentStatus::Pending)
                .count();
            let running_count = agents
                .iter()
                .filter(|a| a.status == AgentStatus::Running)
                .count();
            let completed_count = agents
                .iter()
                .filter(|a| a.status == AgentStatus::Completed)
                .count();
            let failed_count = agents
                .iter()
                .filter(|a| a.status == AgentStatus::Failed)
                .count();
            let cancelled_count = agents
                .iter()
                .filter(|a| a.status == AgentStatus::Cancelled)
                .count();

            let summary = serde_json::json!({
                "total_agents": agents.len(),
                "status_counts": {
                    "pending": pending_count,
                    "running": running_count,
                    "completed": completed_count,
                    "failed": failed_count,
                    "cancelled": cancelled_count,
                },
                "agents": agents.iter().map(|t| {
                    serde_json::json!({
                        "id": t.id,
                        "model": t.model,
                        "status": t.status,
                        "created_at": t.created_at,
                        "batch_id": t.batch_id,
                        "worktree_path": t.worktree_path,
                        "branch_name": t.branch_name,
                    })
                }).collect::<Vec<_>>(),
            });

            ResponseInputItem::FunctionCallOutput {
                call_id: call_id_clone,
                output: FunctionCallOutputPayload {
                    content: summary.to_string(),
                    success: Some(true),
                },
            }
        }
        Err(e) => ResponseInputItem::FunctionCallOutput {
            call_id: call_id_clone,
            output: FunctionCallOutputPayload {
                content: format!("Invalid list_agents arguments: {}", e),
                success: None,
            },
        },
    }
        },
    ).await
}

async fn handle_container_exec_with_params(
    params: ExecParams,
    sess: &Session,
    turn_diff_tracker: &mut TurnDiffTracker,
    sub_id: String,
    call_id: String,
) -> ResponseInputItem {
    // check if this was a patch, and apply it if so
    let apply_patch_exec = match maybe_parse_apply_patch_verified(&params.command, &params.cwd) {
        MaybeApplyPatchVerified::Body(changes) => {
            match apply_patch::apply_patch(sess, &sub_id, &call_id, changes).await {
                InternalApplyPatchInvocation::Output(item) => return item,
                InternalApplyPatchInvocation::DelegateToExec(apply_patch_exec) => {
                    Some(apply_patch_exec)
                }
            }
        }
        MaybeApplyPatchVerified::CorrectnessError(parse_error) => {
            // It looks like an invocation of `apply_patch`, but we
            // could not resolve it into a patch that would apply
            // cleanly. Return to model for resample.
            return ResponseInputItem::FunctionCallOutput {
                call_id,
                output: FunctionCallOutputPayload {
                    content: format!("error: {parse_error:#}"),
                    success: None,
                },
            };
        }
        MaybeApplyPatchVerified::ShellParseError(error) => {
            trace!("Failed to parse shell command, {error:?}");
            None
        }
        MaybeApplyPatchVerified::NotApplyPatch => None,
    };

    let (params, safety, command_for_display) = match &apply_patch_exec {
        Some(ApplyPatchExec {
            action: ApplyPatchAction { patch, cwd, .. },
            user_explicitly_approved_this_action,
        }) => {
            let path_to_codex = std::env::current_exe()
                .ok()
                .map(|p| p.to_string_lossy().to_string());
            let Some(path_to_codex) = path_to_codex else {
                return ResponseInputItem::FunctionCallOutput {
                    call_id,
                    output: FunctionCallOutputPayload {
                        content: "failed to determine path to codex executable".to_string(),
                        success: None,
                    },
                };
            };

            let params = ExecParams {
                command: vec![
                    path_to_codex,
                    CODEX_APPLY_PATCH_ARG1.to_string(),
                    patch.clone(),
                ],
                cwd: cwd.clone(),
                timeout_ms: params.timeout_ms,
                env: HashMap::new(),
                with_escalated_permissions: params.with_escalated_permissions,
                justification: params.justification.clone(),
            };
            let safety = if *user_explicitly_approved_this_action {
                SafetyCheck::AutoApprove {
                    sandbox_type: SandboxType::None,
                }
            } else {
                assess_safety_for_untrusted_command(
                    sess.approval_policy,
                    &sess.sandbox_policy,
                    params.with_escalated_permissions.unwrap_or(false),
                )
            };
            (
                params,
                safety,
                vec!["apply_patch".to_string(), patch.clone()],
            )
        }
        None => {
            let safety = {
                let state = sess.state.lock().unwrap();
                assess_command_safety(
                    &params.command,
                    sess.approval_policy,
                    &sess.sandbox_policy,
                    &state.approved_commands,
                    params.with_escalated_permissions.unwrap_or(false),
                )
            };
            let command_for_display = params.command.clone();
            (params, safety, command_for_display)
        }
    };

    let sandbox_type = match safety {
        SafetyCheck::AutoApprove { sandbox_type } => sandbox_type,
        SafetyCheck::AskUser => {
            let rx_approve = sess
                .request_command_approval(
                    sub_id.clone(),
                    call_id.clone(),
                    params.command.clone(),
                    params.cwd.clone(),
                    params.justification.clone(),
                )
                .await;
            match rx_approve.await.unwrap_or_default() {
                ReviewDecision::Approved => (),
                ReviewDecision::ApprovedForSession => {
                    sess.add_approved_command(params.command.clone());
                }
                ReviewDecision::Denied | ReviewDecision::Abort => {
                    return ResponseInputItem::FunctionCallOutput {
                        call_id,
                        output: FunctionCallOutputPayload {
                            content: "exec command rejected by user".to_string(),
                            success: None,
                        },
                    };
                }
            }
            // No sandboxing is applied because the user has given
            // explicit approval. Often, we end up in this case because
            // the command cannot be run in a sandbox, such as
            // installing a new dependency that requires network access.
            SandboxType::None
        }
        SafetyCheck::Reject { reason } => {
            return ResponseInputItem::FunctionCallOutput {
                call_id,
                output: FunctionCallOutputPayload {
                    content: format!("exec command rejected: {reason}"),
                    success: None,
                },
            };
        }
    };

    let exec_command_context = ExecCommandContext {
        sub_id: sub_id.clone(),
        call_id: call_id.clone(),
        command_for_display: command_for_display.clone(),
        cwd: params.cwd.clone(),
        apply_patch: apply_patch_exec.map(
            |ApplyPatchExec {
                 action,
                 user_explicitly_approved_this_action,
             }| ApplyPatchCommandContext {
                user_explicitly_approved_this_action,
                changes: convert_apply_patch_to_protocol(&action),
            },
        ),
    };

    let params = maybe_run_with_user_profile(params, sess);
    let output_result = sess
        .run_exec_with_events(
            turn_diff_tracker,
            exec_command_context.clone(),
            ExecInvokeArgs {
                params: params.clone(),
                sandbox_type,
                sandbox_policy: &sess.sandbox_policy,
                codex_linux_sandbox_exe: &sess.codex_linux_sandbox_exe,
                stdout_stream: Some(StdoutStream {
                    sub_id: sub_id.clone(),
                    call_id: call_id.clone(),
                    tx_event: sess.tx_event.clone(),
                }),
            },
        )
        .await;

    match output_result {
        Ok(output) => {
            let ExecToolCallOutput { exit_code, .. } = &output;

            let is_success = *exit_code == 0;
            let content = format_exec_output(output);
            ResponseInputItem::FunctionCallOutput {
                call_id: call_id.clone(),
                output: FunctionCallOutputPayload {
                    content,
                    success: Some(is_success),
                },
            }
        }
        Err(CodexErr::Sandbox(error)) => {
            handle_sandbox_error(
                turn_diff_tracker,
                params,
                exec_command_context,
                error,
                sandbox_type,
                sess,
            )
            .await
        }
        Err(e) => ResponseInputItem::FunctionCallOutput {
            call_id: call_id.clone(),
            output: FunctionCallOutputPayload {
                content: format!("execution error: {e}"),
                success: None,
            },
        },
    }
}

async fn handle_sandbox_error(
    turn_diff_tracker: &mut TurnDiffTracker,
    params: ExecParams,
    exec_command_context: ExecCommandContext,
    error: SandboxErr,
    sandbox_type: SandboxType,
    sess: &Session,
) -> ResponseInputItem {
    let call_id = exec_command_context.call_id.clone();
    let sub_id = exec_command_context.sub_id.clone();
    let cwd = exec_command_context.cwd.clone();

    // Early out if either the user never wants to be asked for approval, or
    // we're letting the model manage escalation requests. Otherwise, continue
    match sess.approval_policy {
        AskForApproval::Never | AskForApproval::OnRequest => {
            return ResponseInputItem::FunctionCallOutput {
                call_id,
                output: FunctionCallOutputPayload {
                    content: format!(
                        "failed in sandbox {sandbox_type:?} with execution error: {error}"
                    ),
                    success: Some(false),
                },
            };
        }
        AskForApproval::UnlessTrusted | AskForApproval::OnFailure => (),
    }

    // similarly, if the command timed out, we can simply return this failure to the model
    if matches!(error, SandboxErr::Timeout) {
        return ResponseInputItem::FunctionCallOutput {
            call_id,
            output: FunctionCallOutputPayload {
                content: format!(
                    "command timed out after {} milliseconds",
                    params.timeout_duration().as_millis()
                ),
                success: Some(false),
            },
        };
    }

    // Note that when `error` is `SandboxErr::Denied`, it could be a false
    // positive. That is, it may have exited with a non-zero exit code, not
    // because the sandbox denied it, but because that is its expected behavior,
    // i.e., a grep command that did not match anything. Ideally we would
    // include additional metadata on the command to indicate whether non-zero
    // exit codes merit a retry.

    // For now, we categorically ask the user to retry without sandbox and
    // emit the raw error as a background event.
    sess.notify_background_event(&sub_id, format!("Execution failed: {error}"))
        .await;

    let rx_approve = sess
        .request_command_approval(
            sub_id.clone(),
            call_id.clone(),
            params.command.clone(),
            cwd.clone(),
            Some("command failed; retry without sandbox?".to_string()),
        )
        .await;

    match rx_approve.await.unwrap_or_default() {
        ReviewDecision::Approved | ReviewDecision::ApprovedForSession => {
            // Persist this command as pre‑approved for the
            // remainder of the session so future
            // executions skip the sandbox directly.
            // TODO(ragona): Isn't this a bug? It always saves the command in an | fork?
            sess.add_approved_command(params.command.clone());
            // Inform UI we are retrying without sandbox.
            sess.notify_background_event(&sub_id, "retrying command without sandbox")
                .await;

            // This is an escalated retry; the policy will not be
            // examined and the sandbox has been set to `None`.
            let retry_output_result = sess
                .run_exec_with_events(
                    turn_diff_tracker,
                    exec_command_context.clone(),
                    ExecInvokeArgs {
                        params,
                        sandbox_type: SandboxType::None,
                        sandbox_policy: &sess.sandbox_policy,
                        codex_linux_sandbox_exe: &sess.codex_linux_sandbox_exe,
                        stdout_stream: Some(StdoutStream {
                            sub_id: sub_id.clone(),
                            call_id: call_id.clone(),
                            tx_event: sess.tx_event.clone(),
                        }),
                    },
                )
                .await;

            match retry_output_result {
                Ok(retry_output) => {
                    let ExecToolCallOutput { exit_code, .. } = &retry_output;

                    let is_success = *exit_code == 0;
                    let content = format_exec_output(retry_output);

                    ResponseInputItem::FunctionCallOutput {
                        call_id: call_id.clone(),
                        output: FunctionCallOutputPayload {
                            content,
                            success: Some(is_success),
                        },
                    }
                }
                Err(e) => ResponseInputItem::FunctionCallOutput {
                    call_id: call_id.clone(),
                    output: FunctionCallOutputPayload {
                        content: format!("retry failed: {e}"),
                        success: None,
                    },
                },
            }
        }
        ReviewDecision::Denied | ReviewDecision::Abort => {
            // Fall through to original failure handling.
            ResponseInputItem::FunctionCallOutput {
                call_id,
                output: FunctionCallOutputPayload {
                    content: "exec command rejected by user".to_string(),
                    success: None,
                },
            }
        }
    }
}

/// Exec output is a pre-serialized JSON payload
fn format_exec_output(exec_output: ExecToolCallOutput) -> String {
    let ExecToolCallOutput {
        exit_code,
        stdout,
        stderr,
        duration,
    } = exec_output;

    #[derive(Serialize)]
    struct ExecMetadata {
        exit_code: i32,
        duration_seconds: f32,
    }

    #[derive(Serialize)]
    struct ExecOutput<'a> {
        output: &'a str,
        metadata: ExecMetadata,
    }

    // round to 1 decimal place
    let duration_seconds = ((duration.as_secs_f32()) * 10.0).round() / 10.0;

    let is_success = exit_code == 0;
    let output = if is_success { stdout } else { stderr };

    let mut formatted_output = output.text;
    if let Some(truncated_after_lines) = output.truncated_after_lines {
        formatted_output.push_str(&format!(
            "\n\n[Output truncated after {truncated_after_lines} lines: too many lines or bytes.]",
        ));
    }

    let payload = ExecOutput {
        output: &formatted_output,
        metadata: ExecMetadata {
            exit_code,
            duration_seconds,
        },
    };

    #[expect(clippy::expect_used)]
    serde_json::to_string(&payload).expect("serialize ExecOutput")
}

fn get_last_assistant_message_from_turn(responses: &[ResponseItem]) -> Option<String> {
    responses.iter().rev().find_map(|item| {
        if let ResponseItem::Message { role, content, .. } = item {
            if role == "assistant" {
                content.iter().rev().find_map(|ci| {
                    if let ContentItem::OutputText { text } = ci {
                        Some(text.clone())
                    } else {
                        None
                    }
                })
            } else {
                None
            }
        } else {
            None
        }
    })
}

async fn drain_to_completed(sess: &Session, sub_id: &str, prompt: &Prompt) -> CodexResult<()> {
    let mut stream = sess.client.clone().stream(prompt).await?;
    loop {
        let maybe_event = stream.next().await;
        let Some(event) = maybe_event else {
            return Err(CodexErr::Stream(
                "stream closed before response.completed".into(),
                None,
            ));
        };
        match event {
            Ok(ResponseEvent::OutputItemDone(item)) => {
                // Record only to in-memory conversation history; avoid state snapshot.
                let mut state = sess.state.lock().unwrap();
                state.history.record_items(std::slice::from_ref(&item));
            }
            Ok(ResponseEvent::Completed {
                response_id: _,
                token_usage,
            }) => {
                let token_usage = match token_usage {
                    Some(usage) => usage,
                    None => {
                        return Err(CodexErr::Stream(
                            "token_usage was None in ResponseEvent::Completed".into(),
                            None,
                        ));
                    }
                };
                sess.tx_event
                    .send(Event {
                        id: sub_id.to_string(),
                        msg: EventMsg::TokenCount(token_usage),
                    })
                    .await
                    .ok();
                return Ok(());
            }
            Ok(_) => continue,
            Err(e) => return Err(e),
        }
    }
}

/// Capture a screenshot from the browser and store it for the next model request
async fn capture_browser_screenshot(_sess: &Session) -> Result<(PathBuf, String), String> {
    let browser_manager = codex_browser::global::get_browser_manager()
        .await
        .ok_or_else(|| "No browser manager available".to_string())?;

    if !browser_manager.is_enabled().await {
        return Err("Browser manager is not enabled".to_string());
    }

    // Get current URL first
    let url = browser_manager
        .get_current_url()
        .await
        .unwrap_or_else(|| "Browser".to_string());
    tracing::debug!("Attempting to capture screenshot at URL: {}", url);

    match browser_manager.capture_screenshot().await {
        Ok(screenshots) => {
            if let Some(first_screenshot) = screenshots.first() {
                tracing::info!(
                    "Captured browser screenshot: {} at URL: {}",
                    first_screenshot.display(),
                    url
                );
                Ok((first_screenshot.clone(), url))
            } else {
                let msg = format!("Screenshot capture returned empty results at URL: {}", url);
                tracing::warn!("{}", msg);
                Err(msg)
            }
        }
        Err(e) => {
            let msg = format!("Failed to capture screenshot at {}: {}", url, e);
            tracing::warn!("{}", msg);
            Err(msg)
        }
    }
}

/// Send agent status update event to the TUI
async fn send_agent_status_update(sess: &Session) {
    let manager = AGENT_MANAGER.read().await;

    // Collect all active agents (not completed/failed/cancelled)
    let agents: Vec<crate::protocol::AgentInfo> = manager
        .get_all_agents()
        .filter(|agent| {
            !matches!(
                agent.status,
                AgentStatus::Completed | AgentStatus::Failed | AgentStatus::Cancelled
            )
        })
        .map(|agent| crate::protocol::AgentInfo {
            id: agent.id.clone(),
            name: agent.model.clone(), // Use model name as the display name
            status: match agent.status {
                AgentStatus::Pending => "pending".to_string(),
                AgentStatus::Running => "running".to_string(),
                AgentStatus::Completed => "completed".to_string(),
                AgentStatus::Failed => "failed".to_string(),
                AgentStatus::Cancelled => "cancelled".to_string(),
            },
            model: Some(agent.model.clone()),
        })
        .collect();

    let event = Event {
        id: "agent_status".to_string(),
        msg: EventMsg::AgentStatusUpdate(AgentStatusUpdateEvent {
            agents,
            context: None,
            task: None,
        }),
    };

    // Send event asynchronously
    let tx_event = sess.tx_event.clone();
    tokio::spawn(async move {
        if let Err(e) = tx_event.send(event).await {
            tracing::error!("Failed to send agent status update event: {}", e);
        }
    });
}

/// Add a screenshot to pending screenshots for the next model request
fn add_pending_screenshot(sess: &Session, screenshot_path: PathBuf, url: String) {
    // Do not queue screenshots for next turn anymore; we inject fresh per-turn.
    tracing::info!("Captured screenshot; updating UI and using per-turn injection");

    // Also send an immediate event to update the TUI display
    let event = Event {
        id: "browser_screenshot".to_string(),
        msg: EventMsg::BrowserScreenshotUpdate(BrowserScreenshotUpdateEvent {
            screenshot_path,
            url,
        }),
    };

    // Send event asynchronously to avoid blocking
    let tx_event = sess.tx_event.clone();
    tokio::spawn(async move {
        if let Err(e) = tx_event.send(event).await {
            tracing::error!("Failed to send browser screenshot update event: {}", e);
        }
    });
}

/// Consume pending screenshots and return them as ResponseInputItems
#[allow(dead_code)]
fn consume_pending_screenshots(sess: &Session) -> Vec<ResponseInputItem> {
    let mut pending = sess.pending_browser_screenshots.lock().unwrap();
    let screenshots = pending.drain(..).collect::<Vec<_>>();

    screenshots
        .into_iter()
        .map(|path| {
            let metadata = format!(
                "[EPHEMERAL:browser_screenshot] Browser screenshot at {}",
                chrono::Utc::now().format("%Y-%m-%d %H:%M:%S UTC")
            );

            // Read the screenshot file and create an ephemeral image
            match std::fs::read(&path) {
                Ok(bytes) => {
                    let mime = mime_guess::from_path(&path)
                        .first()
                        .map(|m| m.to_string())
                        .unwrap_or_else(|| "image/png".to_string());
                    let encoded = base64::engine::general_purpose::STANDARD.encode(bytes);

                    ResponseInputItem::Message {
                        role: "user".to_string(),
                        content: vec![
                            ContentItem::InputText { text: metadata },
                            ContentItem::InputImage {
                                image_url: format!("data:{mime};base64,{encoded}"),
                                detail: Some("high".to_string()),
                            },
                        ],
                    }
                }
                Err(e) => {
                    tracing::error!("Failed to read screenshot {}: {}", path.display(), e);
                    ResponseInputItem::Message {
                        role: "user".to_string(),
                        content: vec![ContentItem::InputText {
                            text: format!("Failed to load browser screenshot: {}", e),
                        }],
                    }
                }
            }
        })
        .collect()
}

/// Helper function to wrap custom tool calls with events
async fn execute_custom_tool<F, Fut>(
    sess: &Session,
    sub_id: &str,
    call_id: String,
    tool_name: String,
    parameters: Option<serde_json::Value>,
    tool_fn: F,
) -> ResponseInputItem
where
    F: FnOnce() -> Fut,
    Fut: std::future::Future<Output = ResponseInputItem>,
{
    use crate::protocol::{CustomToolCallBeginEvent, CustomToolCallEndEvent};
    use std::time::Instant;

    // Send begin event
    let begin_event = Event {
        id: sub_id.to_string(),
        msg: EventMsg::CustomToolCallBegin(CustomToolCallBeginEvent {
            call_id: call_id.clone(),
            tool_name: tool_name.clone(),
            parameters: parameters.clone(),
        }),
    };
    sess.send_event(begin_event).await;

    // Execute the tool
    let start = Instant::now();
    let result = tool_fn().await;
    let duration = start.elapsed();

    // Extract success/failure from result. Prefer explicit success flag when available.
    let (success, message) = match &result {
        ResponseInputItem::FunctionCallOutput { output, .. } => {
            let content = &output.content;
            let success_flag = output.success;
            (success_flag.unwrap_or(true), content.clone())
        }
        _ => (true, String::from("Tool completed")),
    };

    // Send end event
    let end_event = Event {
        id: sub_id.to_string(),
        msg: EventMsg::CustomToolCallEnd(CustomToolCallEndEvent {
            call_id: call_id.clone(),
            tool_name,
            parameters,
            duration,
            result: if success { Ok(message) } else { Err(message) },
        }),
    };
    sess.send_event(end_event).await;

    result
}

async fn handle_browser_open(
    sess: &Session,
    arguments: String,
    sub_id: String,
    call_id: String,
) -> ResponseInputItem {
    // Parse arguments as JSON for the event
    let params = serde_json::from_str(&arguments).ok();

    let sess_clone = sess;
    let arguments_clone = arguments.clone();
    let call_id_clone = call_id.clone();

    execute_custom_tool(
        sess,
        &sub_id,
        call_id,
        "browser_open".to_string(),
        params,
        || async move {
            // Parse the URL from arguments
            let args: Result<Value, _> = serde_json::from_str(&arguments_clone);

            match args {
                Ok(json) => {
                    let url = json
                        .get("url")
                        .and_then(|v| v.as_str())
                        .unwrap_or("about:blank");

                    // Use the global browser manager (create if needed)
                    let browser_manager = {
                        let existing_global = codex_browser::global::get_browser_manager().await;
                        if let Some(existing) = existing_global {
                            tracing::info!("Using existing global browser manager");
                            Some(existing)
                        } else {
                            tracing::info!("Creating new browser manager");
                            let new_manager =
                                codex_browser::global::get_or_create_browser_manager().await;
                            // Enable the browser
                            new_manager.set_enabled_sync(true);
                            Some(new_manager)
                        }
                    };

                    if let Some(browser_manager) = browser_manager {
                        // Clear any lingering node highlight from previous commands
                        let _ = browser_manager
                            .execute_cdp("Overlay.hideHighlight", serde_json::json!({}))
                            .await;
                        // Navigate to the URL with detailed timing logs
                        let step_start = std::time::Instant::now();
                        tracing::info!("[browser_open] begin goto: {}", url);
                        match browser_manager.goto(url).await {
                            Ok(_) => {
                                tracing::info!(
                                    "[browser_open] goto success: {} in {:?}",
                                    url,
                                    step_start.elapsed()
                                );
                                ResponseInputItem::FunctionCallOutput {
                                    call_id: call_id_clone.clone(),
                                    output: FunctionCallOutputPayload {
                                        content: format!("Browser opened to: {}", url),
                                        success: Some(true),
                                    },
                                }
                            }
                            Err(e) => ResponseInputItem::FunctionCallOutput {
                                call_id: call_id_clone.clone(),
                                output: FunctionCallOutputPayload {
                                    content: format!(
                                        "Failed to navigate browser to {}: {}",
                                        url, e
                                    ),
                                    success: Some(false),
                                },
                            },
                        }
                    } else {
                        ResponseInputItem::FunctionCallOutput {
                            call_id: call_id_clone.clone(),
                            output: FunctionCallOutputPayload {
                                content: "Failed to initialize browser manager.".to_string(),
                                success: Some(false),
                            },
                        }
                    }
                }
                Err(e) => ResponseInputItem::FunctionCallOutput {
                    call_id: call_id_clone,
                    output: FunctionCallOutputPayload {
                        content: format!("Failed to parse browser_open arguments: {}", e),
                        success: Some(false),
                    },
                },
            }
        },
    )
    .await
}

/// Get the browser manager for the session (always uses global)
async fn get_browser_manager_for_session(
    _sess: &Session,
) -> Option<Arc<codex_browser::BrowserManager>> {
    // Always use the global browser manager
    codex_browser::global::get_browser_manager().await
}

async fn handle_browser_close(
    sess: &Session,
    sub_id: String,
    call_id: String,
) -> ResponseInputItem {
    let sess_clone = sess;
    let call_id_clone = call_id.clone();

    execute_custom_tool(
        sess,
        &sub_id,
        call_id,
        "browser_close".to_string(),
        None,
        || async move {
            let browser_manager = get_browser_manager_for_session(sess_clone).await;
            if let Some(browser_manager) = browser_manager {
                // Clear any lingering highlight before closing
                let _ = browser_manager
                    .execute_cdp("Overlay.hideHighlight", serde_json::json!({}))
                    .await;
                match browser_manager.stop().await {
                    Ok(_) => {
                        // Clear the browser manager from global
                        codex_browser::global::clear_browser_manager().await;
                        ResponseInputItem::FunctionCallOutput {
                            call_id: call_id_clone.clone(),
                            output: FunctionCallOutputPayload {
                                content: "Browser closed. Screenshot capture disabled.".to_string(),
                                success: Some(true),
                            },
                        }
                    }
                    Err(e) => ResponseInputItem::FunctionCallOutput {
                        call_id: call_id_clone.clone(),
                        output: FunctionCallOutputPayload {
                            content: format!("Failed to close browser: {}", e),
                            success: Some(false),
                        },
                    },
                }
            } else {
                ResponseInputItem::FunctionCallOutput {
                    call_id: call_id_clone,
                    output: FunctionCallOutputPayload {
                        content: "Browser is not currently open.".to_string(),
                        success: Some(false),
                    },
                }
            }
        },
    )
    .await
}

async fn handle_browser_status(
    sess: &Session,
    sub_id: String,
    call_id: String,
) -> ResponseInputItem {
    let sess_clone = sess;
    let call_id_clone = call_id.clone();

    execute_custom_tool(
        sess,
        &sub_id,
        call_id,
        "browser_status".to_string(),
        None,
        || async move {
            let browser_manager = get_browser_manager_for_session(sess_clone).await;
            if let Some(browser_manager) = browser_manager {
                let _ = browser_manager
                    .execute_cdp("Overlay.hideHighlight", serde_json::json!({}))
                    .await;
                let status = browser_manager.get_status().await;
                let status_msg = if status.enabled {
                    if let Some(url) = status.current_url {
                        format!("Browser status: Enabled, currently at {}", url)
                    } else {
                        "Browser status: Enabled, no page loaded".to_string()
                    }
                } else {
                    "Browser status: Disabled".to_string()
                };

                ResponseInputItem::FunctionCallOutput {
                    call_id: call_id_clone.clone(),
                    output: FunctionCallOutputPayload {
                        content: status_msg,
                        success: Some(true),
                    },
                }
            } else {
                ResponseInputItem::FunctionCallOutput {
                    call_id: call_id_clone,
                    output: FunctionCallOutputPayload {
                        content:
                            "Browser is not initialized. Use browser_open to start the browser."
                                .to_string(),
                        success: Some(false),
                    },
                }
            }
        },
    )
    .await
}

async fn handle_browser_click(
    sess: &Session,
    arguments: String,
    sub_id: String,
    call_id: String,
) -> ResponseInputItem {
    let params = serde_json::from_str::<serde_json::Value>(&arguments).ok();
    let sess_clone = sess;
    let call_id_clone = call_id.clone();

    execute_custom_tool(
        sess,
        &sub_id,
        call_id,
        "browser_click".to_string(),
        params.clone(),
        || async move {
            let browser_manager = get_browser_manager_for_session(sess_clone).await;

            if let Some(browser_manager) = browser_manager {
                let _ = browser_manager
                    .execute_cdp("Overlay.hideHighlight", serde_json::json!({}))
                    .await;
                // Determine click type: default 'click', or 'mousedown'/'mouseup'
                let click_type = params
                    .as_ref()
                    .and_then(|v| v.get("type"))
                    .and_then(|v| v.as_str())
                    .unwrap_or("click")
                    .to_lowercase();

                // Optional absolute coordinates
                let (mut target_x, mut target_y) = (None, None);
                if let Some(p) = params.as_ref() {
                    if let Some(vx) = p.get("x").and_then(|v| v.as_f64()) {
                        target_x = Some(vx);
                    }
                    if let Some(vy) = p.get("y").and_then(|v| v.as_f64()) {
                        target_y = Some(vy);
                    }
                }

                // If x or y provided, resolve missing coord from current position, then move
                if target_x.is_some() || target_y.is_some() {
                    // get current cursor for missing values
                    match browser_manager.get_cursor_position().await {
                        Ok((cx, cy)) => {
                            let x = target_x.unwrap_or(cx);
                            let y = target_y.unwrap_or(cy);
                            if let Err(e) = browser_manager.move_mouse(x, y).await {
                                return ResponseInputItem::FunctionCallOutput {
                                    call_id: call_id_clone.clone(),
                                    output: FunctionCallOutputPayload {
                                        content: format!("Failed to move before click: {}", e),
                                        success: Some(false),
                                    },
                                };
                            }
                        }
                        Err(e) => {
                            return ResponseInputItem::FunctionCallOutput {
                                call_id: call_id_clone.clone(),
                                output: FunctionCallOutputPayload {
                                    content: format!("Failed to get current cursor position: {}", e),
                                    success: Some(false),
                                },
                            };
                        }
                    }
                }

                // Perform the action at current (possibly moved) position
                let action_result = match click_type.as_str() {
                    "mousedown" => match browser_manager.mouse_down_at_current().await {
                        Ok((x, y)) => Ok((x, y, "Mouse down".to_string())),
                        Err(e) => Err(e),
                    },
                    "mouseup" => match browser_manager.mouse_up_at_current().await {
                        Ok((x, y)) => Ok((x, y, "Mouse up".to_string())),
                        Err(e) => Err(e),
                    },
                    "click" | _ => match browser_manager.click_at_current().await {
                        Ok((x, y)) => Ok((x, y, "Clicked".to_string())),
                        Err(e) => Err(e),
                    },
                };

                match action_result {
                    Ok((x, y, label)) => {
                        ResponseInputItem::FunctionCallOutput {
                            call_id: call_id_clone.clone(),
                            output: FunctionCallOutputPayload {
                                content: format!("{} at ({}, {})", label, x, y),
                                success: Some(true),
                            },
                        }
                    }
                    Err(e) => ResponseInputItem::FunctionCallOutput {
                        call_id: call_id_clone.clone(),
                        output: FunctionCallOutputPayload {
                            content: format!("Failed to perform mouse action: {}", e),
                            success: Some(false),
                        },
                    },
                }
    } else {
        ResponseInputItem::FunctionCallOutput {
            call_id: call_id_clone,
            output: FunctionCallOutputPayload {
                content: "Browser is not initialized. Use browser_open to start the browser."
                    .to_string(),
                success: Some(false),
            },
        }
    }
        },
    )
    .await
}

async fn handle_browser_move(
    sess: &Session,
    arguments: String,
    sub_id: String,
    call_id: String,
) -> ResponseInputItem {
    let params = serde_json::from_str(&arguments).ok();
    let sess_clone = sess;
    let arguments_clone = arguments.clone();
    let call_id_clone = call_id.clone();

    execute_custom_tool(
        sess,
        &sub_id,
        call_id,
        "browser_move".to_string(),
        params,
        || async move {
            let browser_manager = get_browser_manager_for_session(sess_clone).await;

            if let Some(browser_manager) = browser_manager {
                let _ = browser_manager
                    .execute_cdp("Overlay.hideHighlight", serde_json::json!({}))
                    .await;
                let args: Result<Value, _> = serde_json::from_str(&arguments_clone);
                match args {
                    Ok(json) => {
                        // Check if we have relative movement (dx, dy) or absolute (x, y)
                        let has_dx = json.get("dx").is_some();
                        let has_dy = json.get("dy").is_some();
                        let has_x = json.get("x").is_some();
                        let has_y = json.get("y").is_some();

                        let result = if has_dx || has_dy {
                            // Relative movement
                            let dx = json.get("dx").and_then(|v| v.as_f64()).unwrap_or(0.0);
                            let dy = json.get("dy").and_then(|v| v.as_f64()).unwrap_or(0.0);
                            browser_manager.move_mouse_relative(dx, dy).await
                        } else if has_x || has_y {
                            // Absolute movement
                            let x = json.get("x").and_then(|v| v.as_f64()).unwrap_or(0.0);
                            let y = json.get("y").and_then(|v| v.as_f64()).unwrap_or(0.0);
                            browser_manager.move_mouse(x, y).await.map(|_| (x, y))
                        } else {
                            // No parameters provided, just return current position
                            browser_manager.get_cursor_position().await
                        };

                        match result {
                            Ok((x, y)) => {
                                ResponseInputItem::FunctionCallOutput {
                                    call_id: call_id_clone.clone(),
                                    output: FunctionCallOutputPayload {
                                        content: format!("Moved mouse position to ({}, {})", x, y),
                                        success: Some(true),
                                    },
                                }
                            }
                            Err(e) => ResponseInputItem::FunctionCallOutput {
                                call_id: call_id_clone.clone(),
                                output: FunctionCallOutputPayload {
                                    content: format!("Failed to move mouse: {}", e),
                                    success: Some(false),
                                },
                            },
                        }
                    }
                    Err(e) => ResponseInputItem::FunctionCallOutput {
                        call_id: call_id_clone.clone(),
                        output: FunctionCallOutputPayload {
                            content: format!("Failed to parse browser_move arguments: {}", e),
                            success: Some(false),
                        },
                    },
                }
            } else {
                ResponseInputItem::FunctionCallOutput {
                    call_id: call_id_clone,
                    output: FunctionCallOutputPayload {
                        content: "Browser is not initialized. Use browser_open to start the browser."
                            .to_string(),
                        success: Some(false),
                    },
                }
            }
        },
    )
    .await
}

async fn handle_browser_type(
    sess: &Session,
    arguments: String,
    sub_id: String,
    call_id: String,
) -> ResponseInputItem {
    let params = serde_json::from_str(&arguments).ok();
    let sess_clone = sess;
    let arguments_clone = arguments.clone();
    let call_id_clone = call_id.clone();

    execute_custom_tool(
        sess,
        &sub_id,
        call_id,
        "browser_type".to_string(),
        params,
        || async move {
            let browser_manager = get_browser_manager_for_session(sess_clone).await;
            if let Some(browser_manager) = browser_manager {
                let _ = browser_manager
                    .execute_cdp("Overlay.hideHighlight", serde_json::json!({}))
                    .await;
                let args: Result<Value, _> = serde_json::from_str(&arguments_clone);
                match args {
                    Ok(json) => {
                        let text = json.get("text").and_then(|v| v.as_str()).unwrap_or("");

                        match browser_manager.type_text(text).await {
                            Ok(_) => {
                                ResponseInputItem::FunctionCallOutput {
                                    call_id: call_id_clone.clone(),
                                    output: FunctionCallOutputPayload {
                                        content: format!("Typed: {}", text),
                                        success: Some(true),
                                    },
                                }
                            }
                            Err(e) => ResponseInputItem::FunctionCallOutput {
                                call_id: call_id_clone.clone(),
                                output: FunctionCallOutputPayload {
                                    content: format!("Failed to type text: {}", e),
                                    success: Some(false),
                                },
                            },
                        }
                    }
                    Err(e) => ResponseInputItem::FunctionCallOutput {
                        call_id: call_id_clone.clone(),
                        output: FunctionCallOutputPayload {
                            content: format!("Failed to parse browser_type arguments: {}", e),
                            success: Some(false),
                        },
                    },
                }
            } else {
                ResponseInputItem::FunctionCallOutput {
                    call_id: call_id_clone,
                    output: FunctionCallOutputPayload {
                        content:
                            "Browser is not initialized. Use browser_open to start the browser."
                                .to_string(),
                        success: Some(false),
                    },
                }
            }
        },
    )
    .await
}

async fn handle_browser_key(
    sess: &Session,
    arguments: String,
    sub_id: String,
    call_id: String,
) -> ResponseInputItem {
    let params = serde_json::from_str(&arguments).ok();
    let sess_clone = sess;
    let arguments_clone = arguments.clone();
    let call_id_clone = call_id.clone();

    execute_custom_tool(
        sess,
        &sub_id,
        call_id,
        "browser_key".to_string(),
        params,
        || async move {
            let browser_manager = get_browser_manager_for_session(sess_clone).await;
            if let Some(browser_manager) = browser_manager {
                let _ = browser_manager
                    .execute_cdp("Overlay.hideHighlight", serde_json::json!({}))
                    .await;
                let args: Result<Value, _> = serde_json::from_str(&arguments_clone);
                match args {
                    Ok(json) => {
                        let key = json.get("key").and_then(|v| v.as_str()).unwrap_or("");

                        match browser_manager.press_key(key).await {
                            Ok(_) => {
                                ResponseInputItem::FunctionCallOutput {
                                    call_id: call_id_clone.clone(),
                                    output: FunctionCallOutputPayload {
                                        content: format!("Pressed key: {}", key),
                                        success: Some(true),
                                    },
                                }
                            }
                            Err(e) => ResponseInputItem::FunctionCallOutput {
                                call_id: call_id_clone.clone(),
                                output: FunctionCallOutputPayload {
                                    content: format!("Failed to press key: {}", e),
                                    success: Some(false),
                                },
                            },
                        }
                    }
                    Err(e) => ResponseInputItem::FunctionCallOutput {
                        call_id: call_id_clone,
                        output: FunctionCallOutputPayload {
                            content: format!("Failed to parse browser_key arguments: {}", e),
                            success: Some(false),
                        },
                    },
                }
            } else {
                ResponseInputItem::FunctionCallOutput {
                    call_id: call_id_clone,
                    output: FunctionCallOutputPayload {
                        content:
                            "Browser is not initialized. Use browser_open to start the browser."
                                .to_string(),
                        success: Some(false),
                    },
                }
            }
        },
    )
    .await
}

async fn handle_browser_javascript(
    sess: &Session,
    arguments: String,
    sub_id: String,
    call_id: String,
) -> ResponseInputItem {
    let params = serde_json::from_str(&arguments).ok();
    let sess_clone = sess;
    let arguments_clone = arguments.clone();
    let call_id_clone = call_id.clone();

    execute_custom_tool(
        sess,
        &sub_id,
        call_id,
        "browser_javascript".to_string(),
        params,
        || async move {
            let browser_manager = get_browser_manager_for_session(sess_clone).await;
            if let Some(browser_manager) = browser_manager {
                let _ = browser_manager
                    .execute_cdp("Overlay.hideHighlight", serde_json::json!({}))
                    .await;
                let args: Result<Value, _> = serde_json::from_str(&arguments_clone);
                match args {
                    Ok(json) => {
                        let code = json.get("code").and_then(|v| v.as_str()).unwrap_or("");

                        match browser_manager.execute_javascript(code).await {
                            Ok(result) => {
                                // Log the JavaScript execution result
                                tracing::info!("JavaScript execution returned: {:?}", result);

                                // Format the result for the LLM
                                let formatted_result = if let Some(obj) = result.as_object() {
                                    // Check if it's our wrapped result format
                                    if let (Some(success), Some(value)) =
                                        (obj.get("success"), obj.get("value"))
                                    {
                                        let logs = obj.get("logs").and_then(|v| v.as_array());
                                        let mut output = String::new();

                                        if let Some(logs) = logs {
                                            if !logs.is_empty() {
                                                output.push_str("Console logs:\n");
                                                for log in logs {
                                                    if let Some(log_str) = log.as_str() {
                                                        output
                                                            .push_str(&format!("  {}\n", log_str));
                                                    }
                                                }
                                                output.push_str("\n");
                                            }
                                        }

                                        if success.as_bool().unwrap_or(false) {
                                            output.push_str("Result: ");
                                            output.push_str(
                                                &serde_json::to_string_pretty(value)
                                                    .unwrap_or_else(|_| "null".to_string()),
                                            );
                                        } else if let Some(error) = obj.get("error") {
                                            output.push_str("Error: ");
                                            output.push_str(&error.to_string());
                                        }

                                        output
                                    } else {
                                        // Fallback to raw JSON if not in expected format
                                        serde_json::to_string_pretty(&result)
                                            .unwrap_or_else(|_| "null".to_string())
                                    }
                                } else {
                                    // Not an object, return as-is
                                    serde_json::to_string_pretty(&result)
                                        .unwrap_or_else(|_| "null".to_string())
                                };

                                tracing::info!("Returning to LLM: {}", formatted_result);

                                ResponseInputItem::FunctionCallOutput {
                                    call_id: call_id_clone.clone(),
                                    output: FunctionCallOutputPayload {
                                        content: formatted_result,
                                        success: Some(true),
                                    },
                                }
                            }
                            Err(e) => ResponseInputItem::FunctionCallOutput {
                                call_id: call_id_clone.clone(),
                                output: FunctionCallOutputPayload {
                                    content: format!("Failed to execute JavaScript: {}", e),
                                    success: Some(false),
                                },
                            },
                        }
                    }
                    Err(e) => ResponseInputItem::FunctionCallOutput {
                        call_id: call_id_clone,
                        output: FunctionCallOutputPayload {
                            content: format!("Failed to parse browser_javascript arguments: {}", e),
                            success: Some(false),
                        },
                    },
                }
            } else {
                ResponseInputItem::FunctionCallOutput {
                    call_id: call_id_clone,
                    output: FunctionCallOutputPayload {
                        content:
                            "Browser is not initialized. Use browser_open to start the browser."
                                .to_string(),
                        success: Some(false),
                    },
                }
            }
        },
    )
    .await
}

async fn handle_browser_scroll(
    sess: &Session,
    arguments: String,
    sub_id: String,
    call_id: String,
) -> ResponseInputItem {
    let params = serde_json::from_str(&arguments).ok();
    let sess_clone = sess;
    let arguments_clone = arguments.clone();
    let call_id_clone = call_id.clone();

    execute_custom_tool(
        sess,
        &sub_id,
        call_id,
        "browser_scroll".to_string(),
        params,
        || async move {
            let browser_manager = get_browser_manager_for_session(sess_clone).await;
            if let Some(browser_manager) = browser_manager {
                let _ = browser_manager
                    .execute_cdp("Overlay.hideHighlight", serde_json::json!({}))
                    .await;
                let args: Result<Value, _> = serde_json::from_str(&arguments_clone);
                match args {
                    Ok(json) => {
                        let dx = json.get("dx").and_then(|v| v.as_f64()).unwrap_or(0.0);
                        let dy = json.get("dy").and_then(|v| v.as_f64()).unwrap_or(0.0);

                        match browser_manager.scroll_by(dx, dy).await {
                    Ok(_) => {
                        ResponseInputItem::FunctionCallOutput {
                            call_id: call_id_clone.clone(),
                            output: FunctionCallOutputPayload {
                                content: format!("Scrolled by ({}, {})", dx, dy),
                                success: Some(true),
                            },
                        }
                    }
                    Err(e) => ResponseInputItem::FunctionCallOutput {
                        call_id: call_id_clone.clone(),
                        output: FunctionCallOutputPayload {
                            content: format!("Failed to scroll: {}", e),
                            success: Some(false),
                        },
                    },
                }
            }
            Err(e) => ResponseInputItem::FunctionCallOutput {
                call_id: call_id_clone,
                output: FunctionCallOutputPayload {
                    content: format!("Failed to parse browser_scroll arguments: {}", e),
                    success: Some(false),
                },
            },
        }
    } else {
        ResponseInputItem::FunctionCallOutput {
            call_id: call_id_clone,
            output: FunctionCallOutputPayload {
                content: "Browser is not initialized. Use browser_open to start the browser.".to_string(),
                success: Some(false),
            },
        }
    }
        },
    )
    .await
}

async fn handle_browser_console(
    sess: &Session,
    arguments: String,
    sub_id: String,
    call_id: String,
) -> ResponseInputItem {
    let params = serde_json::from_str(&arguments).ok();
    let sess_clone = sess;
    let arguments_clone = arguments.clone();
    let call_id_clone = call_id.clone();

    execute_custom_tool(
        sess,
        &sub_id,
        call_id,
        "browser_console".to_string(),
        params,
        || async move {
            let browser_manager = get_browser_manager_for_session(sess_clone).await;
            if let Some(browser_manager) = browser_manager {
                let args: Result<Value, _> = serde_json::from_str(&arguments_clone);
                let lines = match args {
                    Ok(json) => json.get("lines").and_then(|v| v.as_u64()).map(|n| n as usize),
                    Err(_) => None,
                };

                match browser_manager.get_console_logs(lines).await {
                    Ok(logs) => {
                        // Format the logs for display
                        let formatted = if let Some(logs_array) = logs.as_array() {
                            if logs_array.is_empty() {
                                "No console logs captured.".to_string()
                            } else {
                                let mut output = String::new();
                                output.push_str("Console logs:\n");
                                for log in logs_array {
                                    if let Some(log_obj) = log.as_object() {
                                        let timestamp = log_obj.get("timestamp")
                                            .and_then(|v| v.as_str())
                                            .unwrap_or("");
                                        let level = log_obj.get("level")
                                            .and_then(|v| v.as_str())
                                            .unwrap_or("log");
                                        let message = log_obj.get("message")
                                            .and_then(|v| v.as_str())
                                            .unwrap_or("");
                                        
                                        output.push_str(&format!("[{}] [{}] {}\n", timestamp, level.to_uppercase(), message));
                                    }
                                }
                                output
                            }
                        } else {
                            "No console logs captured.".to_string()
                        };

                        ResponseInputItem::FunctionCallOutput {
                            call_id: call_id_clone,
                            output: FunctionCallOutputPayload {
                                content: formatted,
                                success: Some(true),
                            },
                        }
                    }
                    Err(e) => ResponseInputItem::FunctionCallOutput {
                        call_id: call_id_clone,
                        output: FunctionCallOutputPayload {
                            content: format!("Failed to get console logs: {}", e),
                            success: Some(false),
                        },
                    },
                }
            } else {
                ResponseInputItem::FunctionCallOutput {
                    call_id: call_id_clone,
                    output: FunctionCallOutputPayload {
                        content: "Browser is not enabled. Use browser_open to enable it first.".to_string(),
                        success: Some(false),
                    },
                }
            }
        },
    )
    .await
}

async fn handle_browser_cdp(
    sess: &Session,
    arguments: String,
    sub_id: String,
    call_id: String,
) -> ResponseInputItem {
    let params = serde_json::from_str(&arguments).ok();
    let sess_clone = sess;
    let arguments_clone = arguments.clone();
    let call_id_clone = call_id.clone();

    execute_custom_tool(
        sess,
        &sub_id,
        call_id,
        "browser_cdp".to_string(),
        params,
        || async move {
            let browser_manager = get_browser_manager_for_session(sess_clone).await;
            if let Some(browser_manager) = browser_manager {
                let _ = browser_manager
                    .execute_cdp("Overlay.hideHighlight", serde_json::json!({}))
                    .await;
                let args: Result<Value, _> = serde_json::from_str(&arguments_clone);
                match args {
                    Ok(json) => {
                        let method = json
                            .get("method")
                            .and_then(|v| v.as_str())
                            .unwrap_or("")
                            .to_string();
                        let params = json.get("params").cloned().unwrap_or_else(|| Value::Object(serde_json::Map::new()));
                        let target = json
                            .get("target")
                            .and_then(|v| v.as_str())
                            .unwrap_or("page");

                        if method.is_empty() {
                            return ResponseInputItem::FunctionCallOutput {
                                call_id: call_id_clone,
                                output: FunctionCallOutputPayload {
                                    content: "Missing required field: method".to_string(),
                                    success: Some(false),
                                },
                            };
                        }

                        let exec_res = if target == "browser" {
                            browser_manager.execute_cdp_browser(&method, params).await
                        } else {
                            browser_manager.execute_cdp(&method, params).await
                        };

                        match exec_res {
                            Ok(result) => {
                                let pretty = serde_json::to_string_pretty(&result)
                                    .unwrap_or_else(|_| "<non-serializable result>".to_string());
                                ResponseInputItem::FunctionCallOutput {
                                    call_id: call_id_clone,
                                    output: FunctionCallOutputPayload {
                                        content: pretty,
                                        success: Some(true),
                                    },
                                }
                            }
                            Err(e) => ResponseInputItem::FunctionCallOutput {
                                call_id: call_id_clone,
                                output: FunctionCallOutputPayload {
                                    content: format!("Failed to execute CDP command: {}", e),
                                    success: Some(false),
                                },
                            },
                        }
                    }
                    Err(e) => ResponseInputItem::FunctionCallOutput {
                        call_id: call_id_clone,
                        output: FunctionCallOutputPayload {
                            content: format!("Failed to parse browser_cdp arguments: {}", e),
                            success: Some(false),
                        },
                    },
                }
            } else {
                ResponseInputItem::FunctionCallOutput {
                    call_id: call_id_clone,
                    output: FunctionCallOutputPayload {
                        content: "Browser is not initialized. Use browser_open to start the browser.".to_string(),
                        success: Some(false),
                    },
                }
            }
        },
    )
    .await
}

async fn handle_browser_inspect(
    sess: &Session,
    arguments: String,
    sub_id: String,
    call_id: String,
) -> ResponseInputItem {
    use serde_json::json;
    let params = serde_json::from_str(&arguments).ok();
    let sess_clone = sess;
    let arguments_clone = arguments.clone();
    let call_id_clone = call_id.clone();

    execute_custom_tool(
        sess,
        &sub_id,
        call_id,
        "browser_inspect".to_string(),
        params,
        || async move {
            let browser_manager = get_browser_manager_for_session(sess_clone).await;
            if let Some(browser_manager) = browser_manager {
                let args: Result<Value, _> = serde_json::from_str(&arguments_clone);
                match args {
                    Ok(json) => {
                        // Determine target element: by id, by coords, or by cursor
                        let id_attr = json.get("id").and_then(|v| v.as_str()).map(|s| s.to_string());
                        let mut x = json.get("x").and_then(|v| v.as_f64());
                        let mut y = json.get("y").and_then(|v| v.as_f64());

                        if (x.is_none() || y.is_none()) && id_attr.is_none() {
                            // No coords provided; use current cursor
                            if let Ok((cx, cy)) = browser_manager.get_cursor_position().await {
                                x = Some(cx);
                                y = Some(cy);
                            }
                        }

                        // Resolve nodeId
                        let node_id_value = if let Some(id_attr) = id_attr.clone() {
                            // Use DOM.getDocument -> DOM.querySelector with selector `#id`
                            let doc = browser_manager
                                .execute_cdp("DOM.getDocument", json!({}))
                                .await
                                .map_err(|e| e);
                            let root_id = match doc {
                                Ok(v) => v.get("root").and_then(|r| r.get("nodeId")).and_then(|n| n.as_u64()),
                                Err(_) => None,
                            };
                            if let Some(root_node_id) = root_id {
                                let sel = format!("#{}", id_attr);
                                let q = browser_manager
                                    .execute_cdp(
                                        "DOM.querySelector",
                                        json!({"nodeId": root_node_id, "selector": sel}),
                                    )
                                    .await;
                                match q {
                                    Ok(v) => v.get("nodeId").cloned(),
                                    Err(_) => None,
                                }
                            } else {
                                None
                            }
                        } else if let (Some(x), Some(y)) = (x, y) {
                            // Use DOM.getNodeForLocation
                            let res = browser_manager
                                .execute_cdp(
                                    "DOM.getNodeForLocation",
                                    json!({
                                        "x": x,
                                        "y": y,
                                        "includeUserAgentShadowDOM": true
                                    }),
                                )
                                .await;
                            match res {
                                Ok(v) => {
                                    // Prefer nodeId; if absent, push backendNodeId
                                    if let Some(n) = v.get("nodeId").cloned() {
                                        Some(n)
                                    } else if let Some(backend) = v.get("backendNodeId").and_then(|b| b.as_u64()) {
                                        let pushed = browser_manager
                                            .execute_cdp(
                                                "DOM.pushNodesByBackendIdsToFrontend",
                                                json!({ "backendNodeIds": [backend] }),
                                            )
                                            .await
                                            .ok();
                                        pushed
                                            .and_then(|pv| pv.get("nodeIds").and_then(|arr| arr.as_array().cloned()))
                                            .and_then(|arr| arr.first().cloned())
                                    } else {
                                        None
                                    }
                                }
                                Err(_) => None,
                            }
                        } else {
                            None
                        };

                        let node_id = match node_id_value.and_then(|v| v.as_u64()) {
                            Some(id) => id,
                            None => {
                                return ResponseInputItem::FunctionCallOutput {
                                    call_id: call_id_clone,
                                    output: FunctionCallOutputPayload {
                                        content: "Failed to resolve target node for inspection".to_string(),
                                        success: Some(false),
                                    },
                                };
                            }
                        };

                        // Enable CSS domain to get matched rules
                        let _ = browser_manager.execute_cdp("CSS.enable", json!({})).await;

                        // Gather details
                        let attrs = browser_manager
                            .execute_cdp("DOM.getAttributes", json!({"nodeId": node_id}))
                            .await
                            .unwrap_or_else(|_| json!({}));
                        let outer = browser_manager
                            .execute_cdp("DOM.getOuterHTML", json!({"nodeId": node_id}))
                            .await
                            .unwrap_or_else(|_| json!({}));
                        let box_model = browser_manager
                            .execute_cdp("DOM.getBoxModel", json!({"nodeId": node_id}))
                            .await
                            .unwrap_or_else(|_| json!({}));
                        let styles = browser_manager
                            .execute_cdp("CSS.getMatchedStylesForNode", json!({"nodeId": node_id}))
                            .await
                            .unwrap_or_else(|_| json!({}));

                        // Highlight the inspected node using Overlay domain (no screenshot capture here)
                        let _ = browser_manager.execute_cdp("Overlay.enable", json!({})).await;
                        let highlight_config = json!({
                            "showInfo": true,
                            "showStyles": false,
                            "showRulers": false,
                            "contentColor": {"r": 111, "g": 168, "b": 220, "a": 0.20},
                            "paddingColor": {"r": 147, "g": 196, "b": 125, "a": 0.55},
                            "borderColor": {"r": 255, "g": 229, "b": 153, "a": 0.60},
                            "marginColor": {"r": 246, "g": 178, "b": 107, "a": 0.60}
                        });
                        let _ = browser_manager.execute_cdp(
                            "Overlay.highlightNode",
                            json!({ "nodeId": node_id, "highlightConfig": highlight_config })
                        ).await;
                        // Do not hide here; keep highlight until the next browser command.

                        // Format output
                        let mut out = String::new();
                        if let (Some(ix), Some(iy)) = (x, y) {
                            out.push_str(&format!("Target: coordinates ({}, {})\n", ix, iy));
                        }
                        if let Some(id_attr) = id_attr {
                            out.push_str(&format!("Target: id '#{}'\n", id_attr));
                        }
                        out.push_str(&format!("NodeId: {}\n", node_id));

                        // Attributes
                        if let Some(arr) = attrs.get("attributes").and_then(|v| v.as_array()) {
                            out.push_str("Attributes:\n");
                            let mut it = arr.iter();
                            while let (Some(k), Some(v)) = (it.next(), it.next()) {
                                out.push_str(&format!("  {}=\"{}\"\n", k.as_str().unwrap_or(""), v.as_str().unwrap_or("")));
                            }
                        }

                        // Outer HTML
                        if let Some(html) = outer.get("outerHTML").and_then(|v| v.as_str()) {
                            let one = html.replace('\n', " ");
                            let snippet: String = one.chars().take(800).collect();
                            out.push_str("\nOuterHTML (truncated):\n");
                            out.push_str(&snippet);
                            if one.len() > snippet.len() { out.push_str("…"); }
                            out.push('\n');
                        }

                        // Box Model summary
                        if box_model.get("model").is_some() {
                            out.push_str("\nBoxModel: available (content/padding/border/margin)\n");
                        }

                        // Matched styles summary
                        if let Some(rules) = styles.get("matchedCSSRules").and_then(|v| v.as_array()) {
                            out.push_str(&format!("Matched CSS rules: {}\n", rules.len()));
                        }

                        // No inline screenshot capture; result reflects DOM details only.

                        ResponseInputItem::FunctionCallOutput {
                            call_id: call_id_clone,
                            output: FunctionCallOutputPayload { content: out, success: Some(true) },
                        }
                    }
                    Err(e) => ResponseInputItem::FunctionCallOutput {
                        call_id: call_id_clone,
                        output: FunctionCallOutputPayload {
                            content: format!("Failed to parse browser_inspect arguments: {}", e),
                            success: Some(false),
                        },
                    },
                }
            } else {
                ResponseInputItem::FunctionCallOutput {
                    call_id: call_id_clone,
                    output: FunctionCallOutputPayload {
                        content: "Browser is not initialized. Use browser_open to start the browser.".to_string(),
                        success: Some(false),
                    },
                }
            }
        },
    )
    .await
}

async fn handle_browser_history(
    sess: &Session,
    arguments: String,
    sub_id: String,
    call_id: String,
) -> ResponseInputItem {
    let params = serde_json::from_str(&arguments).ok();
    let sess_clone = sess;
    let arguments_clone = arguments.clone();
    let call_id_clone = call_id.clone();

    execute_custom_tool(
        sess,
        &sub_id,
        call_id,
        "browser_history".to_string(),
        params,
        || async move {
            let browser_manager = get_browser_manager_for_session(sess_clone).await;
            if let Some(browser_manager) = browser_manager {
                let args: Result<Value, _> = serde_json::from_str(&arguments_clone);
                match args {
                    Ok(json) => {
                        let direction =
                            json.get("direction").and_then(|v| v.as_str()).unwrap_or("");

                        if direction != "back" && direction != "forward" {
                            return ResponseInputItem::FunctionCallOutput {
                                call_id: call_id_clone,
                                output: FunctionCallOutputPayload {
                                    content: format!(
                                        "Unsupported direction: {} (expected 'back' or 'forward')",
                                        direction
                                    ),
                                    success: Some(false),
                                },
                            };
                        }

                        let action_res = if direction == "back" {
                            browser_manager.history_back().await
                        } else {
                            browser_manager.history_forward().await
                        };

                        match action_res {
                            Ok(_) => {
                                ResponseInputItem::FunctionCallOutput {
                                    call_id: call_id_clone.clone(),
                                    output: FunctionCallOutputPayload {
                                        content: format!("History {} triggered", direction),
                                        success: Some(true),
                                    },
                                }
                            }
                            Err(e) => ResponseInputItem::FunctionCallOutput {
                                call_id: call_id_clone.clone(),
                                output: FunctionCallOutputPayload {
                                    content: format!("Failed to navigate history: {}", e),
                                    success: Some(false),
                                },
                            },
                        }
                    }
                    Err(e) => ResponseInputItem::FunctionCallOutput {
                        call_id: call_id_clone,
                        output: FunctionCallOutputPayload {
                            content: format!("Failed to parse browser_history arguments: {}", e),
                            success: Some(false),
                        },
                    },
                }
            } else {
                ResponseInputItem::FunctionCallOutput {
                    call_id: call_id_clone,
                    output: FunctionCallOutputPayload {
                        content:
                            "Browser is not initialized. Use browser_open to start the browser."
                                .to_string(),
                        success: Some(false),
                    },
                }
            }
        },
    )
    .await
}<|MERGE_RESOLUTION|>--- conflicted
+++ resolved
@@ -505,233 +505,10 @@
 }
 
 impl Session {
-<<<<<<< HEAD
     pub fn set_agent(&self, agent: AgentAgent) {
         let mut state = self.state.lock().unwrap();
         if let Some(current_agent) = state.current_agent.take() {
             current_agent.abort(TurnAbortReason::Replaced);
-=======
-    async fn new(
-        configure_session: ConfigureSession,
-        config: Arc<Config>,
-        auth: Option<CodexAuth>,
-        tx_event: Sender<Event>,
-    ) -> anyhow::Result<(Arc<Self>, TurnContext)> {
-        let ConfigureSession {
-            provider,
-            model,
-            model_reasoning_effort,
-            model_reasoning_summary,
-            user_instructions,
-            base_instructions,
-            approval_policy,
-            sandbox_policy,
-            disable_response_storage,
-            notify,
-            cwd,
-            resume_path,
-        } = configure_session;
-        debug!("Configuring session: model={model}; provider={provider:?}");
-        if !cwd.is_absolute() {
-            return Err(anyhow::anyhow!("cwd is not absolute: {cwd:?}"));
-        }
-
-        // Error messages to dispatch after SessionConfigured is sent.
-        let mut post_session_configured_error_events = Vec::<Event>::new();
-
-        // Kick off independent async setup tasks in parallel to reduce startup latency.
-        //
-        // - initialize RolloutRecorder with new or resumed session info
-        // - spin up MCP connection manager
-        // - perform default shell discovery
-        // - load history metadata
-        let rollout_fut = async {
-            match resume_path.as_ref() {
-                Some(path) => RolloutRecorder::resume(path, cwd.clone())
-                    .await
-                    .map(|(rec, saved)| (saved.session_id, Some(saved), rec)),
-                None => {
-                    let session_id = Uuid::new_v4();
-                    RolloutRecorder::new(&config, session_id, user_instructions.clone())
-                        .await
-                        .map(|rec| (session_id, None, rec))
-                }
-            }
-        };
-
-        let mcp_fut = McpConnectionManager::new(config.mcp_servers.clone());
-        let default_shell_fut = shell::default_user_shell();
-        let history_meta_fut = crate::message_history::history_metadata(&config);
-
-        // Join all independent futures.
-        let (rollout_res, mcp_res, default_shell, (history_log_id, history_entry_count)) =
-            tokio::join!(rollout_fut, mcp_fut, default_shell_fut, history_meta_fut);
-
-        // Handle rollout result, which determines the session_id.
-        struct RolloutResult {
-            session_id: Uuid,
-            rollout_recorder: Option<RolloutRecorder>,
-            restored_items: Option<Vec<ResponseItem>>,
-        }
-        let rollout_result = match rollout_res {
-            Ok((session_id, maybe_saved, recorder)) => {
-                let restored_items: Option<Vec<ResponseItem>> =
-                    maybe_saved.and_then(|saved_session| {
-                        if saved_session.items.is_empty() {
-                            None
-                        } else {
-                            Some(saved_session.items)
-                        }
-                    });
-                RolloutResult {
-                    session_id,
-                    rollout_recorder: Some(recorder),
-                    restored_items,
-                }
-            }
-            Err(e) => {
-                if let Some(path) = resume_path.as_ref() {
-                    return Err(anyhow::anyhow!(
-                        "failed to resume rollout from {path:?}: {e}"
-                    ));
-                }
-
-                let message = format!("failed to initialize rollout recorder: {e}");
-                post_session_configured_error_events.push(Event {
-                    id: INITIAL_SUBMIT_ID.to_owned(),
-                    msg: EventMsg::Error(ErrorEvent {
-                        message: message.clone(),
-                    }),
-                });
-                warn!("{message}");
-
-                RolloutResult {
-                    session_id: Uuid::new_v4(),
-                    rollout_recorder: None,
-                    restored_items: None,
-                }
-            }
-        };
-
-        let RolloutResult {
-            session_id,
-            rollout_recorder,
-            restored_items,
-        } = rollout_result;
-
-        // Create the mutable state for the Session.
-        let mut state = State {
-            history: ConversationHistory::new(),
-            ..Default::default()
-        };
-        if let Some(restored_items) = restored_items {
-            state.history.record_items(&restored_items);
-        }
-
-        // Handle MCP manager result and record any startup failures.
-        let (mcp_connection_manager, failed_clients) = match mcp_res {
-            Ok((mgr, failures)) => (mgr, failures),
-            Err(e) => {
-                let message = format!("Failed to create MCP connection manager: {e:#}");
-                error!("{message}");
-                post_session_configured_error_events.push(Event {
-                    id: INITIAL_SUBMIT_ID.to_owned(),
-                    msg: EventMsg::Error(ErrorEvent { message }),
-                });
-                (McpConnectionManager::default(), Default::default())
-            }
-        };
-
-        // Surface individual client start-up failures to the user.
-        if !failed_clients.is_empty() {
-            for (server_name, err) in failed_clients {
-                let message = format!("MCP client for `{server_name}` failed to start: {err:#}");
-                error!("{message}");
-                post_session_configured_error_events.push(Event {
-                    id: INITIAL_SUBMIT_ID.to_owned(),
-                    msg: EventMsg::Error(ErrorEvent { message }),
-                });
-            }
-        }
-
-        // Now that `session_id` is final (may have been updated by resume),
-        // construct the model client.
-        let client = ModelClient::new(
-            config.clone(),
-            auth.clone(),
-            provider.clone(),
-            model_reasoning_effort,
-            model_reasoning_summary,
-            session_id,
-        );
-        let turn_context = TurnContext {
-            client,
-            tools_config: ToolsConfig::new(
-                &config.model_family,
-                approval_policy,
-                sandbox_policy.clone(),
-                config.include_plan_tool,
-                config.include_apply_patch_tool,
-            ),
-            user_instructions,
-            base_instructions,
-            approval_policy,
-            sandbox_policy,
-            shell_environment_policy: config.shell_environment_policy.clone(),
-            cwd,
-            disable_response_storage,
-        };
-        let sess = Arc::new(Session {
-            session_id,
-            tx_event: tx_event.clone(),
-            mcp_connection_manager,
-            notify,
-            state: Mutex::new(state),
-            rollout: Mutex::new(rollout_recorder),
-            codex_linux_sandbox_exe: config.codex_linux_sandbox_exe.clone(),
-            user_shell: default_shell,
-            show_raw_agent_reasoning: config.show_raw_agent_reasoning,
-        });
-
-        // record the initial user instructions and environment context,
-        // regardless of whether we restored items.
-        let mut conversation_items = Vec::<ResponseItem>::with_capacity(2);
-        if let Some(user_instructions) = turn_context.user_instructions.as_deref() {
-            conversation_items.push(Prompt::format_user_instructions_message(user_instructions));
-        }
-        conversation_items.push(ResponseItem::from(EnvironmentContext::new(
-            Some(turn_context.cwd.clone()),
-            Some(turn_context.approval_policy),
-            Some(turn_context.sandbox_policy.clone()),
-            Some(sess.user_shell.clone()),
-        )));
-        sess.record_conversation_items(&conversation_items).await;
-
-        // Dispatch the SessionConfiguredEvent first and then report any errors.
-        let events = std::iter::once(Event {
-            id: INITIAL_SUBMIT_ID.to_owned(),
-            msg: EventMsg::SessionConfigured(SessionConfiguredEvent {
-                session_id,
-                model,
-                history_log_id,
-                history_entry_count,
-            }),
-        })
-        .chain(post_session_configured_error_events.into_iter());
-        for event in events {
-            if let Err(e) = tx_event.send(event).await {
-                error!("failed to send event: {e:?}");
-            }
-        }
-
-        Ok((sess, turn_context))
-    }
-
-    pub fn set_task(&self, task: AgentTask) {
-        let mut state = self.state.lock_unchecked();
-        if let Some(current_task) = state.current_task.take() {
-            current_task.abort(TurnAbortReason::Replaced);
->>>>>>> e4c275d6
         }
         state.current_agent = Some(agent);
     }
@@ -1624,7 +1401,6 @@
                     }
                 }
 
-<<<<<<< HEAD
                 // Gather history metadata for SessionConfiguredEvent.
                 let (history_log_id, history_entry_count) =
                     crate::message_history::history_metadata(&config).await;
@@ -1661,19 +1437,6 @@
                         }
                     });
                     agent_manager_initialized = true;
-=======
-                // Install the new persistent context for subsequent tasks/turns.
-                turn_context = Arc::new(new_turn_context);
-                if cwd.is_some() || approval_policy.is_some() || sandbox_policy.is_some() {
-                    sess.record_conversation_items(&[ResponseItem::from(EnvironmentContext::new(
-                        cwd,
-                        approval_policy,
-                        sandbox_policy,
-                        // Shell is not configurable from turn to turn
-                        None,
-                    ))])
-                    .await;
->>>>>>> e4c275d6
                 }
             }
             Op::UserInput { items } => {
