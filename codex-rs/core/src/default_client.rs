<<<<<<< HEAD
pub const DEFAULT_ORIGINATOR: &str = "codex_cli_rs";
=======
use reqwest::header::HeaderValue;
use std::sync::LazyLock;
use std::sync::Mutex;

/// Set this to add a suffix to the User-Agent string.
///
/// It is not ideal that we're using a global singleton for this.
/// This is primarily designed to differentiate MCP clients from each other.
/// Because there can only be one MCP server per process, it should be safe for this to be a global static.
/// However, future users of this should use this with caution as a result.
/// In addition, we want to be confident that this value is used for ALL clients and doing that requires a
/// lot of wiring and it's easy to miss code paths by doing so.
/// See https://github.com/openai/codex/pull/3388/files for an example of what that would look like.
/// Finally, we want to make sure this is set for ALL mcp clients without needing to know a special env var
/// or having to set data that they already specified in the mcp initialize request somewhere else.
///
/// A space is automatically added between the suffix and the rest of the User-Agent string.
/// The full user agent string is returned from the mcp initialize response.
/// Parenthesis will be added by Codex. This should only specify what goes inside of the parenthesis.
pub static USER_AGENT_SUFFIX: LazyLock<Mutex<Option<String>>> = LazyLock::new(|| Mutex::new(None));
>>>>>>> 8636bff4

pub fn get_codex_user_agent(originator: Option<&str>) -> String {
    let build_version = codex_version::version();
    let os_info = os_info::get();
    let prefix = format!(
        "{}/{build_version} ({} {}; {}) {}",
        originator.unwrap_or(DEFAULT_ORIGINATOR),
        os_info.os_type(),
        os_info.version(),
        os_info.architecture().unwrap_or("unknown"),
        crate::terminal::user_agent()
    );
    let suffix = USER_AGENT_SUFFIX
        .lock()
        .ok()
        .and_then(|guard| guard.clone());
    let suffix = suffix
        .as_deref()
        .map(str::trim)
        .filter(|value| !value.is_empty())
        .map_or_else(String::new, |value| format!(" ({value})"));

    let candidate = format!("{prefix}{suffix}");
    sanitize_user_agent(candidate, &prefix)
}

/// Sanitize the user agent string.
///
/// Invalid characters are replaced with an underscore.
///
/// If the user agent fails to parse, it falls back to fallback and then to ORIGINATOR.
fn sanitize_user_agent(candidate: String, fallback: &str) -> String {
    if HeaderValue::from_str(candidate.as_str()).is_ok() {
        return candidate;
    }

    let sanitized: String = candidate
        .chars()
        .map(|ch| if matches!(ch, ' '..='~') { ch } else { '_' })
        .collect();
    if !sanitized.is_empty() && HeaderValue::from_str(sanitized.as_str()).is_ok() {
        tracing::warn!(
            "Sanitized Codex user agent because provided suffix contained invalid header characters"
        );
        sanitized
    } else if HeaderValue::from_str(fallback).is_ok() {
        tracing::warn!(
            "Falling back to base Codex user agent because provided suffix could not be sanitized"
        );
        fallback.to_string()
    } else {
        tracing::warn!(
            "Falling back to default Codex originator because base user agent string is invalid"
        );
        ORIGINATOR.value.clone()
    }
}

/// Create a reqwest client with default `originator` and `User-Agent` headers set.
pub fn create_client(originator: &str) -> reqwest::Client {
    use reqwest::header::HeaderMap;
    use reqwest::header::HeaderValue;

    let mut headers = HeaderMap::new();
    let originator_value = HeaderValue::from_str(originator)
        .unwrap_or_else(|_| HeaderValue::from_static(DEFAULT_ORIGINATOR));
    headers.insert("originator", originator_value);
    let ua = get_codex_user_agent(Some(originator));

    match reqwest::Client::builder()
        // Set UA via dedicated helper to avoid header validation pitfalls
        .user_agent(ua)
        .default_headers(headers)
        .build()
    {
        Ok(client) => client,
        Err(_) => reqwest::Client::new(),
    }
}

#[cfg(test)]
mod tests {
    use super::*;

    #[test]
    fn test_get_codex_user_agent() {
        let user_agent = get_codex_user_agent(None);
        assert!(user_agent.starts_with("codex_cli_rs/"));
    }

    #[tokio::test]
    async fn test_create_client_sets_default_headers() {
        use wiremock::Mock;
        use wiremock::MockServer;
        use wiremock::ResponseTemplate;
        use wiremock::matchers::method;
        use wiremock::matchers::path;

        let originator = "test_originator";
        let client = create_client(originator);

        // Spin up a local mock server and capture a request.
        let server = MockServer::start().await;
        Mock::given(method("GET"))
            .and(path("/"))
            .respond_with(ResponseTemplate::new(200))
            .mount(&server)
            .await;

        let resp = client
            .get(server.uri())
            .send()
            .await
            .expect("failed to send request");
        assert!(resp.status().is_success());

        let requests = server
            .received_requests()
            .await
            .expect("failed to fetch received requests");
        assert!(!requests.is_empty());
        let headers = &requests[0].headers;

        // originator header is set to the provided value
        let originator_header = headers
            .get("originator")
            .expect("originator header missing");
        assert_eq!(originator_header.to_str().unwrap(), originator);

        // User-Agent matches the computed Codex UA for that originator
        let expected_ua = get_codex_user_agent(Some(originator));
        let ua_header = headers
            .get("user-agent")
            .expect("user-agent header missing");
        assert_eq!(ua_header.to_str().unwrap(), expected_ua);
    }

    #[test]
    fn test_invalid_suffix_is_sanitized() {
        let prefix = "codex_cli_rs/0.0.0";
        let suffix = "bad\rsuffix";

        assert_eq!(
            sanitize_user_agent(format!("{prefix} ({suffix})"), prefix),
            "codex_cli_rs/0.0.0 (bad_suffix)"
        );
    }

    #[test]
    fn test_invalid_suffix_is_sanitized2() {
        let prefix = "codex_cli_rs/0.0.0";
        let suffix = "bad\0suffix";

        assert_eq!(
            sanitize_user_agent(format!("{prefix} ({suffix})"), prefix),
            "codex_cli_rs/0.0.0 (bad_suffix)"
        );
    }

    #[test]
    #[cfg(target_os = "macos")]
    fn test_macos() {
        use regex_lite::Regex;
        let user_agent = get_codex_user_agent(None);
        let re = Regex::new(
            r"^codex_cli_rs/\d+\.\d+\.\d+ \(Mac OS \d+\.\d+\.\d+; (x86_64|arm64)\) (\S+)$",
        )
        .unwrap();
        assert!(re.is_match(&user_agent));
    }
}<|MERGE_RESOLUTION|>--- conflicted
+++ resolved
@@ -1,9 +1,8 @@
-<<<<<<< HEAD
-pub const DEFAULT_ORIGINATOR: &str = "codex_cli_rs";
-=======
 use reqwest::header::HeaderValue;
 use std::sync::LazyLock;
 use std::sync::Mutex;
+
+pub const DEFAULT_ORIGINATOR: &str = "codex_cli_rs";
 
 /// Set this to add a suffix to the User-Agent string.
 ///
@@ -21,8 +20,8 @@
 /// The full user agent string is returned from the mcp initialize response.
 /// Parenthesis will be added by Codex. This should only specify what goes inside of the parenthesis.
 pub static USER_AGENT_SUFFIX: LazyLock<Mutex<Option<String>>> = LazyLock::new(|| Mutex::new(None));
->>>>>>> 8636bff4
 
+/// Get the Codex User-Agent string using the provided originator or default.
 pub fn get_codex_user_agent(originator: Option<&str>) -> String {
     let build_version = codex_version::version();
     let os_info = os_info::get();
@@ -46,6 +45,11 @@
 
     let candidate = format!("{prefix}{suffix}");
     sanitize_user_agent(candidate, &prefix)
+}
+
+/// Get the Codex User-Agent string using the default originator.
+pub fn get_codex_user_agent_default() -> String {
+    get_codex_user_agent(None)
 }
 
 /// Sanitize the user agent string.
@@ -76,7 +80,7 @@
         tracing::warn!(
             "Falling back to default Codex originator because base user agent string is invalid"
         );
-        ORIGINATOR.value.clone()
+        DEFAULT_ORIGINATOR.to_string()
     }
 }
 
