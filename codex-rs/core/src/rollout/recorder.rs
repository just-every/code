--- conflicted
+++ resolved
@@ -59,7 +59,6 @@
 #[derive(Clone)]
 pub struct RolloutRecorder {
     tx: Sender<RolloutCmd>,
-    pub(crate) rollout_path: PathBuf,
 }
 
 enum RolloutCmd {
@@ -78,58 +77,12 @@
         get_conversations(codex_home, page_size, cursor).await
     }
 
-<<<<<<< HEAD
     pub async fn new(
         config: &Config,
         uuid: Uuid,
         instructions: Option<String>,
-    ) -> std::io::Result<Self> {
+    ) -> std::io::Result<(Self, PathBuf)> {
         let LogFileInfo { file, session_id, timestamp, path } = create_log_file(config, uuid)?;
-=======
-    /// Attempt to create a new [`RolloutRecorder`]. If the sessions directory
-    /// cannot be created or the rollout file cannot be opened we return the
-    /// error so the caller can decide whether to disable persistence.
-    pub async fn new(config: &Config, params: RolloutRecorderParams) -> std::io::Result<Self> {
-        let (file, rollout_path, meta) = match params {
-            RolloutRecorderParams::Create {
-                conversation_id,
-                instructions,
-            } => {
-                let LogFileInfo {
-                    file,
-                    path,
-                    conversation_id: session_id,
-                    timestamp,
-                } = create_log_file(config, conversation_id)?;
-
-                let timestamp_format: &[FormatItem] = format_description!(
-                    "[year]-[month]-[day]T[hour]:[minute]:[second].[subsecond digits:3]Z"
-                );
-                let timestamp = timestamp
-                    .to_offset(time::UtcOffset::UTC)
-                    .format(timestamp_format)
-                    .map_err(|e| IoError::other(format!("failed to format timestamp: {e}")))?;
-
-                (
-                    tokio::fs::File::from_std(file),
-                    path,
-                    Some(SessionMeta {
-                        timestamp,
-                        id: session_id,
-                        instructions,
-                    }),
-                )
-            }
-            RolloutRecorderParams::Resume { path } => (
-                tokio::fs::OpenOptions::new()
-                    .append(true)
-                    .open(&path)
-                    .await?,
-                path,
-                None,
-            ),
-        };
->>>>>>> 2a76a08a
 
         let timestamp_format: &[FormatItem] = format_description!(
             "[year]-[month]-[day]T[hour]:[minute]:[second].[subsecond digits:3]Z"
@@ -139,11 +92,10 @@
             .map_err(|e| IoError::other(format!("failed to format timestamp: {e}")))?;
 
         let (tx, rx) = mpsc::channel::<RolloutCmd>(256);
-<<<<<<< HEAD
         let index_ctx = Some(IndexContext::new(
             config.codex_home.clone(),
             config.cwd.clone(),
-            path,
+            path.clone(),
             Some(config.model.clone()),
         ));
         tokio::task::spawn(rollout_writer(
@@ -152,16 +104,7 @@
             Some(SessionMeta { timestamp, id: session_id, instructions }),
             index_ctx,
         ));
-        Ok(Self { tx })
-=======
-
-        // Spawn a Tokio task that owns the file handle and performs async
-        // writes. Using `tokio::fs::File` keeps everything on the async I/O
-        // driver instead of blocking the runtime.
-        tokio::task::spawn(rollout_writer(file, rx, meta, cwd));
-
-        Ok(Self { tx, rollout_path })
->>>>>>> 2a76a08a
+        Ok((Self { tx }, path))
     }
 
     pub async fn resume(config: &Config, path: &Path) -> std::io::Result<(Self, SavedSession)> {
@@ -295,18 +238,7 @@
 
 struct LogFileInfo {
     file: File,
-<<<<<<< HEAD
     session_id: Uuid,
-=======
-
-    /// Full path to the rollout file.
-    path: PathBuf,
-
-    /// Session ID (also embedded in filename).
-    conversation_id: ConversationId,
-
-    /// Timestamp for the start of the session.
->>>>>>> 2a76a08a
     timestamp: OffsetDateTime,
     path: PathBuf,
 }
@@ -326,22 +258,8 @@
         .map_err(|e| IoError::other(format!("failed to format timestamp: {e}")))?;
     let filename = format!("rollout-{date_str}-{session_id}.jsonl");
     let path = dir.join(filename);
-<<<<<<< HEAD
     let file = std::fs::OpenOptions::new().append(true).create(true).open(&path)?;
     Ok(LogFileInfo { file, session_id, timestamp, path })
-=======
-    let file = std::fs::OpenOptions::new()
-        .append(true)
-        .create(true)
-        .open(&path)?;
-
-    Ok(LogFileInfo {
-        file,
-        path,
-        conversation_id,
-        timestamp,
-    })
->>>>>>> 2a76a08a
 }
 
 async fn rollout_writer(
