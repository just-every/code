//! Types used to define the fields of [`crate::config::Config`].

// Note this file should generally be restricted to simple struct/enum
// definitions that do not contain business logic.

use std::collections::HashMap;
use std::path::PathBuf;
use wildmatch::WildMatchPattern;

use serde::Deserialize;

/// Configuration for external agent models
#[derive(Deserialize, Debug, Clone, PartialEq)]
#[serde(rename_all = "kebab-case")]
pub struct AgentConfig {
    /// Name of the agent (e.g., "claude", "gemini", "gpt-4")
    pub name: String,

    /// Command to execute the agent (e.g., "claude", "gemini")
    pub command: String,

    /// Optional arguments to pass to the agent command
    #[serde(default)]
    pub args: Vec<String>,

    /// Whether this agent can only run in read-only mode
    #[serde(default)]
    pub read_only: bool,

    /// Whether this agent is enabled
    #[serde(default = "default_true")]
    pub enabled: bool,

    /// Optional description of the agent
    #[serde(default)]
    pub description: Option<String>,

    /// Optional environment variables for the agent
    #[serde(default)]
    pub env: Option<HashMap<String, String>>,
}

fn default_true() -> bool {
    true
}

#[derive(Deserialize, Debug, Clone, PartialEq)]
pub struct McpServerConfig {
    pub command: String,

    #[serde(default)]
    pub args: Vec<String>,

    #[serde(default)]
    pub env: Option<HashMap<String, String>>,
}

#[derive(Deserialize, Debug, Copy, Clone, PartialEq)]
pub enum UriBasedFileOpener {
    #[serde(rename = "vscode")]
    VsCode,

    #[serde(rename = "vscode-insiders")]
    VsCodeInsiders,

    #[serde(rename = "windsurf")]
    Windsurf,

    #[serde(rename = "cursor")]
    Cursor,

    /// Option to disable the URI-based file opener.
    #[serde(rename = "none")]
    None,
}

impl UriBasedFileOpener {
    pub fn get_scheme(&self) -> Option<&str> {
        match self {
            UriBasedFileOpener::VsCode => Some("vscode"),
            UriBasedFileOpener::VsCodeInsiders => Some("vscode-insiders"),
            UriBasedFileOpener::Windsurf => Some("windsurf"),
            UriBasedFileOpener::Cursor => Some("cursor"),
            UriBasedFileOpener::None => None,
        }
    }
}

/// Settings that govern if and what will be written to `~/.codex/history.jsonl`.
#[derive(Deserialize, Debug, Clone, PartialEq, Default)]
pub struct History {
    /// If true, history entries will not be written to disk.
    pub persistence: HistoryPersistence,

    /// If set, the maximum size of the history file in bytes.
    /// TODO(mbolin): Not currently honored.
    pub max_bytes: Option<usize>,
}

#[derive(Deserialize, Debug, Copy, Clone, PartialEq, Default)]
#[serde(rename_all = "kebab-case")]
pub enum HistoryPersistence {
    /// Save all history entries to disk.
    #[default]
    SaveAll,
    /// Do not write history to disk.
    None,
}

/// Collection of settings that are specific to the TUI.
#[derive(Deserialize, Debug, Clone, PartialEq, Default)]
pub struct Tui {
    /// Theme configuration for the TUI
    #[serde(default)]
    pub theme: ThemeConfig,
    
    /// Whether to show reasoning content expanded by default (can be toggled with Ctrl+R/T)
    #[serde(default)]
    pub show_reasoning: bool,
}

/// Theme configuration for the TUI
#[derive(Deserialize, Debug, Clone, PartialEq)]
pub struct ThemeConfig {
    /// Name of the predefined theme to use
    #[serde(default)]
    pub name: ThemeName,

    /// Custom color overrides (optional)
    #[serde(default)]
    pub colors: ThemeColors,
}

impl Default for ThemeConfig {
    fn default() -> Self {
        Self {
            name: ThemeName::default(),
            colors: ThemeColors::default(),
        }
    }
}

/// Available predefined themes
#[derive(Deserialize, Debug, Clone, Copy, PartialEq, Default)]
#[serde(rename_all = "kebab-case")]
pub enum ThemeName {
    // Light themes (at top)
    #[default]
    LightPhoton,
    LightPrismRainbow,
    LightVividTriad,
    LightPorcelain,
    LightSandbar,
    LightGlacier,
    // Dark themes (below)
    DarkCarbonNight,
    DarkShinobiDusk,
    DarkOledBlackPro,
    DarkAmberTerminal,
    DarkAuroraFlux,
    DarkCharcoalRainbow,
    DarkZenGarden,
    DarkPaperLightPro,
    Custom,
}

/// Theme colors that can be customized
#[derive(Deserialize, Debug, Clone, PartialEq, Default)]
pub struct ThemeColors {
    // Primary colors
    pub primary: Option<String>,
    pub secondary: Option<String>,
    pub background: Option<String>,
    pub foreground: Option<String>,

    // UI elements
    pub border: Option<String>,
    pub border_focused: Option<String>,
    pub selection: Option<String>,
    pub cursor: Option<String>,

    // Status colors
    pub success: Option<String>,
    pub warning: Option<String>,
    pub error: Option<String>,
    pub info: Option<String>,

    // Text colors
    pub text: Option<String>,
    pub text_dim: Option<String>,
    pub text_bright: Option<String>,

    // Syntax/special colors
    pub keyword: Option<String>,
    pub string: Option<String>,
    pub comment: Option<String>,
    pub function: Option<String>,

    // Animation colors
    pub spinner: Option<String>,
    pub progress: Option<String>,
}

/// Browser configuration for integrated screenshot capabilities.
#[derive(Deserialize, Debug, Clone, PartialEq, Default)]
pub struct BrowserConfig {
    #[serde(default)]
    pub enabled: bool,

    #[serde(default)]
    pub viewport: Option<BrowserViewportConfig>,

    #[serde(default)]
    pub wait: Option<BrowserWaitStrategy>,

    #[serde(default)]
    pub fullpage: bool,

    #[serde(default)]
    pub segments_max: Option<usize>,

    #[serde(default)]
    pub idle_timeout_ms: Option<u64>,

    #[serde(default)]
    pub format: Option<BrowserImageFormat>,
}

#[derive(Deserialize, Debug, Clone, PartialEq)]
pub struct BrowserViewportConfig {
    pub width: u32,
    pub height: u32,

    #[serde(default)]
    pub device_scale_factor: Option<f64>,

    #[serde(default)]
    pub mobile: bool,
}

#[derive(Deserialize, Debug, Clone, PartialEq)]
#[serde(untagged)]
pub enum BrowserWaitStrategy {
    Event(String),
    Delay { delay_ms: u64 },
}

#[derive(Deserialize, Debug, Clone, Copy, PartialEq)]
#[serde(rename_all = "lowercase")]
pub enum BrowserImageFormat {
    Png,
    Webp,
}

#[derive(Deserialize, Debug, Clone, PartialEq, Default)]
pub struct SandboxWorkspaceWrite {
    #[serde(default)]
    pub writable_roots: Vec<PathBuf>,
    #[serde(default)]
    pub network_access: bool,
    #[serde(default)]
    pub exclude_tmpdir_env_var: bool,
    #[serde(default)]
    pub exclude_slash_tmp: bool,
}

#[derive(Deserialize, Debug, Clone, PartialEq, Default)]
#[serde(rename_all = "kebab-case")]
pub enum ShellEnvironmentPolicyInherit {
    /// "Core" environment variables for the platform. On UNIX, this would
    /// include HOME, LOGNAME, PATH, SHELL, and USER, among others.
    Core,

    /// Inherits the full environment from the parent process.
    #[default]
    All,

    /// Do not inherit any environment variables from the parent process.
    None,
}

/// Policy for building the `env` when spawning a process via either the
/// `shell` or `local_shell` tool.
#[derive(Deserialize, Debug, Clone, PartialEq, Default)]
pub struct ShellEnvironmentPolicyToml {
    pub inherit: Option<ShellEnvironmentPolicyInherit>,

    pub ignore_default_excludes: Option<bool>,

    /// List of regular expressions.
    pub exclude: Option<Vec<String>>,

    pub r#set: Option<HashMap<String, String>>,

    /// List of regular expressions.
    pub include_only: Option<Vec<String>>,

    pub experimental_use_profile: Option<bool>,
}

pub type EnvironmentVariablePattern = WildMatchPattern<'*', '?'>;

/// Deriving the `env` based on this policy works as follows:
/// 1. Create an initial map based on the `inherit` policy.
/// 2. If `ignore_default_excludes` is false, filter the map using the default
///    exclude pattern(s), which are: `"*KEY*"` and `"*TOKEN*"`.
/// 3. If `exclude` is not empty, filter the map using the provided patterns.
/// 4. Insert any entries from `r#set` into the map.
/// 5. If non-empty, filter the map using the `include_only` patterns.
#[derive(Debug, Clone, PartialEq, Default)]
pub struct ShellEnvironmentPolicy {
    /// Starting point when building the environment.
    pub inherit: ShellEnvironmentPolicyInherit,

    /// True to skip the check to exclude default environment variables that
    /// contain "KEY" or "TOKEN" in their name.
    pub ignore_default_excludes: bool,

    /// Environment variable names to exclude from the environment.
    pub exclude: Vec<EnvironmentVariablePattern>,

    /// (key, value) pairs to insert in the environment.
    pub r#set: HashMap<String, String>,

    /// Environment variable names to retain in the environment.
    pub include_only: Vec<EnvironmentVariablePattern>,

    /// If true, the shell profile will be used to run the command.
    pub use_profile: bool,
}

impl From<ShellEnvironmentPolicyToml> for ShellEnvironmentPolicy {
    fn from(toml: ShellEnvironmentPolicyToml) -> Self {
        // Default to inheriting the full environment when not specified.
        let inherit = toml.inherit.unwrap_or(ShellEnvironmentPolicyInherit::All);
        let ignore_default_excludes = toml.ignore_default_excludes.unwrap_or(false);
        let exclude = toml
            .exclude
            .unwrap_or_default()
            .into_iter()
            .map(|s| EnvironmentVariablePattern::new_case_insensitive(&s))
            .collect();
        let r#set = toml.r#set.unwrap_or_default();
        let include_only = toml
            .include_only
            .unwrap_or_default()
            .into_iter()
            .map(|s| EnvironmentVariablePattern::new_case_insensitive(&s))
            .collect();
        let use_profile = toml.experimental_use_profile.unwrap_or(false);

        Self {
            inherit,
            ignore_default_excludes,
            exclude,
            r#set,
            include_only,
            use_profile,
        }
    }
<<<<<<< HEAD
}

/// See https://platform.openai.com/docs/guides/reasoning?api-mode=responses#get-started-with-reasoning
#[derive(Debug, Serialize, Deserialize, Default, Clone, Copy, PartialEq, Eq, Display)]
#[serde(rename_all = "lowercase")]
#[strum(serialize_all = "lowercase")]
pub enum ReasoningEffort {
    /// Minimal reasoning. Accepts legacy value "none" for backwards compatibility.
    #[serde(alias = "none")]
    Minimal,
    Low,
    #[default]
    Medium,
    High,
    /// Deprecated: previously disabled reasoning. Kept for internal use only.
    #[serde(skip)]
    None,
}

/// A summary of the reasoning performed by the model. This can be useful for
/// debugging and understanding the model's reasoning process.
/// See https://platform.openai.com/docs/guides/reasoning?api-mode=responses#reasoning-summaries
#[derive(Debug, Serialize, Deserialize, Default, Clone, Copy, PartialEq, Eq, Display)]
#[serde(rename_all = "lowercase")]
#[strum(serialize_all = "lowercase")]
pub enum ReasoningSummary {
    #[default]
    Auto,
    Concise,
    Detailed,
    /// Option to disable reasoning summaries.
    None,
}

/// Text verbosity level for OpenAI API responses.
/// Controls the level of detail in the model's text responses.
#[derive(Debug, Serialize, Deserialize, Default, Clone, Copy, PartialEq, Eq, Display)]
#[serde(rename_all = "lowercase")]
#[strum(serialize_all = "lowercase")]
pub enum TextVerbosity {
    Low,
    #[default]
    Medium,
    High,
}

impl From<codex_protocol::config_types::ReasoningEffort> for ReasoningEffort {
    fn from(v: codex_protocol::config_types::ReasoningEffort) -> Self {
        match v {
            codex_protocol::config_types::ReasoningEffort::Minimal => ReasoningEffort::Minimal,
            codex_protocol::config_types::ReasoningEffort::Low => ReasoningEffort::Low,
            codex_protocol::config_types::ReasoningEffort::Medium => ReasoningEffort::Medium,
            codex_protocol::config_types::ReasoningEffort::High => ReasoningEffort::High,
        }
    }
}

impl From<codex_protocol::config_types::ReasoningSummary> for ReasoningSummary {
    fn from(v: codex_protocol::config_types::ReasoningSummary) -> Self {
        match v {
            codex_protocol::config_types::ReasoningSummary::Auto => ReasoningSummary::Auto,
            codex_protocol::config_types::ReasoningSummary::Concise => ReasoningSummary::Concise,
            codex_protocol::config_types::ReasoningSummary::Detailed => ReasoningSummary::Detailed,
            codex_protocol::config_types::ReasoningSummary::None => ReasoningSummary::None,
        }
    }
=======
>>>>>>> ecb38804
}<|MERGE_RESOLUTION|>--- conflicted
+++ resolved
@@ -358,7 +358,6 @@
             use_profile,
         }
     }
-<<<<<<< HEAD
 }
 
 /// See https://platform.openai.com/docs/guides/reasoning?api-mode=responses#get-started-with-reasoning
@@ -425,6 +424,4 @@
             codex_protocol::config_types::ReasoningSummary::None => ReasoningSummary::None,
         }
     }
-=======
->>>>>>> ecb38804
 }