//! Types used to define the fields of [`crate::config::Config`].

// Note this file should generally be restricted to simple struct/enum
// definitions that do not contain business logic.

use std::collections::HashMap;
use std::path::PathBuf;
use wildmatch::WildMatchPattern;

use serde::Deserialize;
use serde::Serialize;
use strum_macros::Display;

/// Configuration for external agent models
#[derive(Deserialize, Debug, Clone, PartialEq)]
#[serde(rename_all = "kebab-case")]
pub struct AgentConfig {
    /// Name of the agent (e.g., "claude", "gemini", "gpt-4")
    pub name: String,

    /// Command to execute the agent (e.g., "claude", "gemini")
    pub command: String,

    /// Optional arguments to pass to the agent command
    #[serde(default)]
    pub args: Vec<String>,

    /// Whether this agent can only run in read-only mode
    #[serde(default)]
    pub read_only: bool,

    /// Whether this agent is enabled
    #[serde(default = "default_true")]
    pub enabled: bool,

    /// Optional description of the agent
    #[serde(default)]
    pub description: Option<String>,

    /// Optional environment variables for the agent
    #[serde(default)]
    pub env: Option<HashMap<String, String>>,
}

fn default_true() -> bool {
    true
}

/// GitHub integration settings.
#[derive(Deserialize, Debug, Clone, PartialEq, Default)]
pub struct GithubConfig {
    /// When true, Codex watches for GitHub Actions workflow runs after a
    /// successful `git push` and reports failures as background messages.
    /// Enabled by default; can be disabled via `~/.code/config.toml` under
    /// `[github]` with `check_workflows_on_push = false`.
    #[serde(default = "default_true")]
    pub check_workflows_on_push: bool,
}

#[derive(Deserialize, Debug, Clone, PartialEq)]
pub struct McpServerConfig {
    pub command: String,

    #[serde(default)]
    pub args: Vec<String>,

    #[serde(default)]
    pub env: Option<HashMap<String, String>>,

    /// Optional per-server startup timeout in milliseconds.
    /// Applies to both the initial `initialize` handshake and the first
    /// `tools/list` request during startup. If unset, defaults to 10_000ms.
    #[serde(default)]
    pub startup_timeout_ms: Option<u64>,
}

#[derive(Deserialize, Debug, Copy, Clone, PartialEq)]
pub enum UriBasedFileOpener {
    #[serde(rename = "vscode")]
    VsCode,

    #[serde(rename = "vscode-insiders")]
    VsCodeInsiders,

    #[serde(rename = "windsurf")]
    Windsurf,

    #[serde(rename = "cursor")]
    Cursor,

    /// Option to disable the URI-based file opener.
    #[serde(rename = "none")]
    None,
}

impl UriBasedFileOpener {
    pub fn get_scheme(&self) -> Option<&str> {
        match self {
            UriBasedFileOpener::VsCode => Some("vscode"),
            UriBasedFileOpener::VsCodeInsiders => Some("vscode-insiders"),
            UriBasedFileOpener::Windsurf => Some("windsurf"),
            UriBasedFileOpener::Cursor => Some("cursor"),
            UriBasedFileOpener::None => None,
        }
    }
}

/// Settings that govern if and what will be written to `~/.codex/history.jsonl`.
#[derive(Deserialize, Debug, Clone, PartialEq, Default)]
pub struct History {
    /// If true, history entries will not be written to disk.
    pub persistence: HistoryPersistence,

    /// If set, the maximum size of the history file in bytes.
    /// TODO(mbolin): Not currently honored.
    pub max_bytes: Option<usize>,
}

#[derive(Deserialize, Debug, Copy, Clone, PartialEq, Default)]
#[serde(rename_all = "kebab-case")]
pub enum HistoryPersistence {
    /// Save all history entries to disk.
    #[default]
    SaveAll,
    /// Do not write history to disk.
    None,
}

#[derive(Debug, Clone, PartialEq, Eq, Deserialize)]
#[serde(untagged)]
pub enum Notifications {
    Enabled(bool),
    Custom(Vec<String>),
}

impl Default for Notifications {
    fn default() -> Self {
        Self::Enabled(false)
    }
}

/// Collection of settings that are specific to the TUI.
#[derive(Deserialize, Debug, Clone, PartialEq)]
pub struct Tui {
    /// Theme configuration for the TUI
    #[serde(default)]
    pub theme: ThemeConfig,

    /// Syntax highlighting configuration (Markdown fenced code blocks)
    #[serde(default)]
    pub highlight: HighlightConfig,

    /// Whether to show reasoning content expanded by default (can be toggled with Ctrl+R/T)
    #[serde(default)]
    pub show_reasoning: bool,

    /// Streaming/animation behavior for assistant/reasoning output
    #[serde(default)]
    pub stream: StreamConfig,

    /// Loading spinner style selection
    #[serde(default)]
    pub spinner: SpinnerSelection,

    /// Whether to use the terminal's Alternate Screen (full-screen) mode.
    /// When false, Codex renders nothing and leaves the standard terminal
    /// buffer visible; users can toggle back to Alternate Screen at runtime
    /// with Ctrl+T. Defaults to true.
    #[serde(default = "default_true")]
    pub alternate_screen: bool,
}

// Important: Provide a manual Default so that when no config file exists and we
// construct `Config` via `unwrap_or_default()`, we still honor the intended
// default of `alternate_screen = true`. Deriving `Default` would set booleans to
// `false`, which caused fresh installs (or a temporary CODEX_HOME) to start in
// standard-terminal mode until the user pressed Ctrl+T.
impl Default for Tui {
    fn default() -> Self {
        Self {
            theme: ThemeConfig::default(),
            highlight: HighlightConfig::default(),
            show_reasoning: false,
            stream: StreamConfig::default(),
            spinner: SpinnerSelection::default(),
            alternate_screen: true,
        }
    }
}

/// Streaming behavior configuration for the TUI.
#[derive(Deserialize, Debug, Clone, PartialEq)]
pub struct StreamConfig {
    /// Emit the Answer header immediately when a stream begins (before first newline).
    #[serde(default)]
    pub answer_header_immediate: bool,

    /// Show an ellipsis placeholder in the Answer body while waiting for first text.
    #[serde(default = "default_true")]
    pub show_answer_ellipsis: bool,

    /// Commit animation pacing in milliseconds (lines per CommitTick).
    /// If unset, defaults to 50ms; in responsive profile, defaults to 30ms.
    #[serde(default)]
    pub commit_tick_ms: Option<u64>,

    /// Soft-commit timeout (ms) when no newline arrives; commits partial content.
    /// If unset, disabled; in responsive profile, defaults to 400ms.
    #[serde(default)]
    pub soft_commit_timeout_ms: Option<u64>,

    /// Soft-commit when this many chars have streamed without a newline.
    /// If unset, disabled; in responsive profile, defaults to 160 chars.
    #[serde(default)]
    pub soft_commit_chars: Option<usize>,

    /// Relax list hold-back: allow list lines with content; only withhold bare markers.
    #[serde(default)]
    pub relax_list_holdback: bool,

    /// Relax code hold-back: allow committing inside an open fenced code block
    /// except the very last partial line.
    #[serde(default)]
    pub relax_code_holdback: bool,

    /// Convenience switch enabling a snappier preset for the above values.
    /// Explicit values above still take precedence if set.
    #[serde(default)]
    pub responsive: bool,
}

impl Default for StreamConfig {
    fn default() -> Self {
        Self {
            answer_header_immediate: false,
            show_answer_ellipsis: true,
            commit_tick_ms: None,
            soft_commit_timeout_ms: None,
            soft_commit_chars: None,
            relax_list_holdback: false,
            relax_code_holdback: false,
            responsive: false,
        }
    }
}

#[derive(Deserialize, Debug, Clone, PartialEq, Eq, Default, Hash)]
#[serde(rename_all = "kebab-case")]
pub enum ReasoningSummaryFormat {
    #[default]
    None,
    Experimental,
}

/// Theme configuration for the TUI
#[derive(Deserialize, Debug, Clone, PartialEq)]
pub struct ThemeConfig {
    /// Name of the predefined theme to use
    #[serde(default)]
    pub name: ThemeName,

    /// Custom color overrides (optional)
    #[serde(default)]
    pub colors: ThemeColors,

    /// Optional display name when using a custom theme generated by the user.
    /// Not used for built-in themes. If `name == Custom` and this is set, the
    /// UI may display it in place of the generic "Custom" label.
    #[serde(default)]
    pub label: Option<String>,

    /// Optional hint whether the custom theme targets a dark background.
    /// When present and `name == Custom`, the UI can show "Dark - <label>"
    /// or "Light - <label>" in lists.
    #[serde(default)]
    pub is_dark: Option<bool>,
}

impl Default for ThemeConfig {
    fn default() -> Self {
        Self {
            name: ThemeName::default(),
            colors: ThemeColors::default(),
            label: None,
            is_dark: None,
        }
    }
}

/// Selected loading spinner style.
#[derive(Deserialize, Debug, Clone, PartialEq)]
pub struct SpinnerSelection {
    /// Name of the spinner to use. Accepts one of the names from
    /// sindresorhus/cli-spinners (kebab-case), or custom names supported
    /// by Codex. Defaults to "diamond".
    #[serde(default = "default_spinner_name")] 
    pub name: String,
    /// Custom spinner definitions saved by the user
    #[serde(default)]
    pub custom: std::collections::HashMap<String, CustomSpinner>,
}

fn default_spinner_name() -> String { "diamond".to_string() }

impl Default for SpinnerSelection {
    fn default() -> Self {
        Self { name: default_spinner_name(), custom: Default::default() }
    }
}

/// User-defined custom spinner
#[derive(Deserialize, Debug, Clone, PartialEq)]
pub struct CustomSpinner {
    pub interval: u64,
    pub frames: Vec<String>,
    /// Optional human-readable label to display in the UI
    #[serde(default)]
    pub label: Option<String>,
}

/// Configuration for syntax highlighting in Markdown code blocks.
///
/// `theme` accepts the following values:
/// - "auto" (default): choose a sensible built-in syntect theme based on
///   whether the current UI theme is light or dark.
/// - "<name>": use a specific syntect theme by name from the default ThemeSet.
#[derive(Deserialize, Debug, Clone, PartialEq, Default)]
<<<<<<< HEAD
pub struct HighlightConfig {
    /// Theme selection preference (see docstring for accepted values)
    #[serde(default)]
    pub theme: Option<String>,
}

/// Available predefined themes
#[derive(Deserialize, Debug, Clone, Copy, PartialEq, Default)]
#[serde(rename_all = "kebab-case")]
pub enum ThemeName {
    // Light themes (at top)
    #[default]
    LightPhoton,
    LightPrismRainbow,
    LightVividTriad,
    LightPorcelain,
    LightSandbar,
    LightGlacier,
    // Dark themes (below)
    DarkCarbonNight,
    DarkShinobiDusk,
    DarkOledBlackPro,
    DarkAmberTerminal,
    DarkAuroraFlux,
    DarkCharcoalRainbow,
    DarkZenGarden,
    DarkPaperLightPro,
    Custom,
}

/// Theme colors that can be customized
#[derive(Deserialize, Debug, Clone, PartialEq, Default)]
pub struct ThemeColors {
    // Primary colors
    pub primary: Option<String>,
    pub secondary: Option<String>,
    pub background: Option<String>,
    pub foreground: Option<String>,

    // UI elements
    pub border: Option<String>,
    pub border_focused: Option<String>,
    pub selection: Option<String>,
    pub cursor: Option<String>,

    // Status colors
    pub success: Option<String>,
    pub warning: Option<String>,
    pub error: Option<String>,
    pub info: Option<String>,

    // Text colors
    pub text: Option<String>,
    pub text_dim: Option<String>,
    pub text_bright: Option<String>,

    // Syntax/special colors
    pub keyword: Option<String>,
    pub string: Option<String>,
    pub comment: Option<String>,
    pub function: Option<String>,

    // Animation colors
    pub spinner: Option<String>,
    pub progress: Option<String>,
}

/// Browser configuration for integrated screenshot capabilities.
#[derive(Deserialize, Debug, Clone, PartialEq, Default)]
pub struct BrowserConfig {
    #[serde(default)]
    pub enabled: bool,

    #[serde(default)]
    pub viewport: Option<BrowserViewportConfig>,

    #[serde(default)]
    pub wait: Option<BrowserWaitStrategy>,

    #[serde(default)]
    pub fullpage: bool,

    #[serde(default)]
    pub segments_max: Option<usize>,

    #[serde(default)]
    pub idle_timeout_ms: Option<u64>,

    #[serde(default)]
    pub format: Option<BrowserImageFormat>,
}

#[derive(Deserialize, Debug, Clone, PartialEq)]
pub struct BrowserViewportConfig {
    pub width: u32,
    pub height: u32,

    #[serde(default)]
    pub device_scale_factor: Option<f64>,

    #[serde(default)]
    pub mobile: bool,
}

#[derive(Deserialize, Debug, Clone, PartialEq)]
#[serde(untagged)]
pub enum BrowserWaitStrategy {
    Event(String),
    Delay { delay_ms: u64 },
}

#[derive(Deserialize, Debug, Clone, Copy, PartialEq)]
#[serde(rename_all = "lowercase")]
pub enum BrowserImageFormat {
    Png,
    Webp,
=======
pub struct Tui {
    /// Enable desktop notifications from the TUI when the terminal is unfocused.
    /// Defaults to `false`.
    pub notifications: Notifications,
>>>>>>> 0560079c
}

#[derive(Deserialize, Debug, Clone, PartialEq, Default)]
pub struct SandboxWorkspaceWrite {
    #[serde(default)]
    pub writable_roots: Vec<PathBuf>,
    #[serde(default)]
    pub network_access: bool,
    #[serde(default)]
    pub exclude_tmpdir_env_var: bool,
    #[serde(default)]
    pub exclude_slash_tmp: bool,
    /// When true, do not protect the top-level `.git` folder under a writable
    /// root. Defaults to true (historical behavior allows Git writes).
    #[serde(default = "crate::config_types::default_true_bool")]
    pub allow_git_writes: bool,
}

// Serde helper: default to true for `allow_git_writes` when omitted.
pub(crate) const fn default_true_bool() -> bool { true }

#[derive(Deserialize, Debug, Clone, PartialEq, Default)]
#[serde(rename_all = "kebab-case")]
pub enum ShellEnvironmentPolicyInherit {
    /// "Core" environment variables for the platform. On UNIX, this would
    /// include HOME, LOGNAME, PATH, SHELL, and USER, among others.
    Core,

    /// Inherits the full environment from the parent process.
    #[default]
    All,

    /// Do not inherit any environment variables from the parent process.
    None,
}

/// Policy for building the `env` when spawning a process via either the
/// `shell` or `local_shell` tool.
#[derive(Deserialize, Debug, Clone, PartialEq, Default)]
pub struct ShellEnvironmentPolicyToml {
    pub inherit: Option<ShellEnvironmentPolicyInherit>,

    pub ignore_default_excludes: Option<bool>,

    /// List of regular expressions.
    pub exclude: Option<Vec<String>>,

    pub r#set: Option<HashMap<String, String>>,

    /// List of regular expressions.
    pub include_only: Option<Vec<String>>,

    pub experimental_use_profile: Option<bool>,
}

pub type EnvironmentVariablePattern = WildMatchPattern<'*', '?'>;

/// Deriving the `env` based on this policy works as follows:
/// 1. Create an initial map based on the `inherit` policy.
/// 2. If `ignore_default_excludes` is false, filter the map using the default
///    exclude pattern(s), which are: `"*KEY*"` and `"*TOKEN*"`.
/// 3. If `exclude` is not empty, filter the map using the provided patterns.
/// 4. Insert any entries from `r#set` into the map.
/// 5. If non-empty, filter the map using the `include_only` patterns.
#[derive(Debug, Clone, PartialEq, Default)]
pub struct ShellEnvironmentPolicy {
    /// Starting point when building the environment.
    pub inherit: ShellEnvironmentPolicyInherit,

    /// True to skip the check to exclude default environment variables that
    /// contain "KEY" or "TOKEN" in their name.
    pub ignore_default_excludes: bool,

    /// Environment variable names to exclude from the environment.
    pub exclude: Vec<EnvironmentVariablePattern>,

    /// (key, value) pairs to insert in the environment.
    pub r#set: HashMap<String, String>,

    /// Environment variable names to retain in the environment.
    pub include_only: Vec<EnvironmentVariablePattern>,

    /// If true, the shell profile will be used to run the command.
    pub use_profile: bool,
}

impl From<ShellEnvironmentPolicyToml> for ShellEnvironmentPolicy {
    fn from(toml: ShellEnvironmentPolicyToml) -> Self {
        // Default to inheriting the full environment when not specified.
        let inherit = toml.inherit.unwrap_or(ShellEnvironmentPolicyInherit::All);
        let ignore_default_excludes = toml.ignore_default_excludes.unwrap_or(false);
        let exclude = toml
            .exclude
            .unwrap_or_default()
            .into_iter()
            .map(|s| EnvironmentVariablePattern::new_case_insensitive(&s))
            .collect();
        let r#set = toml.r#set.unwrap_or_default();
        let include_only = toml
            .include_only
            .unwrap_or_default()
            .into_iter()
            .map(|s| EnvironmentVariablePattern::new_case_insensitive(&s))
            .collect();
        let use_profile = toml.experimental_use_profile.unwrap_or(false);

        Self {
            inherit,
            ignore_default_excludes,
            exclude,
            r#set,
            include_only,
            use_profile,
        }
    }
}

/// See https://platform.openai.com/docs/guides/reasoning?api-mode=responses#get-started-with-reasoning
#[derive(Debug, Serialize, Deserialize, Default, Clone, Copy, PartialEq, Eq, Display)]
#[serde(rename_all = "lowercase")]
#[strum(serialize_all = "lowercase")]
pub enum ReasoningEffort {
    /// Minimal reasoning. Accepts legacy value "none" for backwards compatibility.
    #[serde(alias = "none")]
    Minimal,
    Low,
    #[default]
    Medium,
    High,
    /// Deprecated: previously disabled reasoning. Kept for internal use only.
    #[serde(skip)]
    None,
}

/// A summary of the reasoning performed by the model. This can be useful for
/// debugging and understanding the model's reasoning process.
/// See https://platform.openai.com/docs/guides/reasoning?api-mode=responses#reasoning-summaries
#[derive(Debug, Serialize, Deserialize, Default, Clone, Copy, PartialEq, Eq, Display)]
#[serde(rename_all = "lowercase")]
#[strum(serialize_all = "lowercase")]
pub enum ReasoningSummary {
    #[default]
    Auto,
    Concise,
    Detailed,
    /// Option to disable reasoning summaries.
    None,
}

/// Text verbosity level for OpenAI API responses.
/// Controls the level of detail in the model's text responses.
#[derive(Debug, Serialize, Deserialize, Default, Clone, Copy, PartialEq, Eq, Display)]
#[serde(rename_all = "lowercase")]
#[strum(serialize_all = "lowercase")]
pub enum TextVerbosity {
    Low,
    #[default]
    Medium,
    High,
}

impl From<codex_protocol::config_types::ReasoningEffort> for ReasoningEffort {
    fn from(v: codex_protocol::config_types::ReasoningEffort) -> Self {
        match v {
            codex_protocol::config_types::ReasoningEffort::Minimal => ReasoningEffort::Minimal,
            codex_protocol::config_types::ReasoningEffort::Low => ReasoningEffort::Low,
            codex_protocol::config_types::ReasoningEffort::Medium => ReasoningEffort::Medium,
            codex_protocol::config_types::ReasoningEffort::High => ReasoningEffort::High,
        }
    }
}

impl From<codex_protocol::config_types::ReasoningSummary> for ReasoningSummary {
    fn from(v: codex_protocol::config_types::ReasoningSummary) -> Self {
        match v {
            codex_protocol::config_types::ReasoningSummary::Auto => ReasoningSummary::Auto,
            codex_protocol::config_types::ReasoningSummary::Concise => ReasoningSummary::Concise,
            codex_protocol::config_types::ReasoningSummary::Detailed => ReasoningSummary::Detailed,
            codex_protocol::config_types::ReasoningSummary::None => ReasoningSummary::None,
        }
    }
}<|MERGE_RESOLUTION|>--- conflicted
+++ resolved
@@ -161,6 +161,11 @@
     /// Loading spinner style selection
     #[serde(default)]
     pub spinner: SpinnerSelection,
+
+    /// Enable desktop notifications from the TUI when the terminal is unfocused.
+    /// Defaults to `false`.
+    #[serde(default)]
+    pub notifications: Notifications,
 
     /// Whether to use the terminal's Alternate Screen (full-screen) mode.
     /// When false, Codex renders nothing and leaves the standard terminal
@@ -183,6 +188,7 @@
             show_reasoning: false,
             stream: StreamConfig::default(),
             spinner: SpinnerSelection::default(),
+            notifications: Notifications::default(),
             alternate_screen: true,
         }
     }
@@ -325,7 +331,6 @@
 ///   whether the current UI theme is light or dark.
 /// - "<name>": use a specific syntect theme by name from the default ThemeSet.
 #[derive(Deserialize, Debug, Clone, PartialEq, Default)]
-<<<<<<< HEAD
 pub struct HighlightConfig {
     /// Theme selection preference (see docstring for accepted values)
     #[serde(default)]
@@ -442,12 +447,6 @@
 pub enum BrowserImageFormat {
     Png,
     Webp,
-=======
-pub struct Tui {
-    /// Enable desktop notifications from the TUI when the terminal is unfocused.
-    /// Defaults to `false`.
-    pub notifications: Notifications,
->>>>>>> 0560079c
 }
 
 #[derive(Deserialize, Debug, Clone, PartialEq, Default)]
