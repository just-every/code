--- conflicted
+++ resolved
@@ -35,10 +35,7 @@
 use toml_edit::Item as TomlItem;
 
 const OPENAI_DEFAULT_MODEL: &str = "gpt-5";
-<<<<<<< HEAD
-=======
 pub const GPT5_HIGH_MODEL: &str = "gpt-5-high-new";
->>>>>>> 8d56d2f6
 
 /// Maximum number of bytes of the documentation that will be embedded. Larger
 /// files are *silently truncated* to this size so we do not take up too much of
