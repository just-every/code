--- conflicted
+++ resolved
@@ -96,23 +96,6 @@
     approved: &HashSet<ApprovedCommandPattern>,
     with_escalated_permissions: bool,
 ) -> SafetyCheck {
-<<<<<<< HEAD
-=======
-    // Some commands look dangerous. Even if they are run inside a sandbox,
-    // unless the user has explicitly approved them, we should ask,
-    // or reject if the approval_policy tells us not to ask.
-    if command_might_be_dangerous(command) && !approved.contains(command) {
-        if approval_policy == AskForApproval::Never {
-            return SafetyCheck::Reject {
-                reason: "dangerous command detected; rejected by user approval settings"
-                    .to_string(),
-            };
-        }
-
-        return SafetyCheck::AskUser;
-    }
-
->>>>>>> 5c67dc3a
     // A command is "trusted" because either:
     // - it belongs to a set of commands we consider "safe" by default, or
     // - the user has explicitly approved the command for this session
