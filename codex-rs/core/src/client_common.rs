--- conflicted
+++ resolved
@@ -1,23 +1,14 @@
-<<<<<<< HEAD
 use crate::config_types::ReasoningEffort as ReasoningEffortConfig;
 use crate::config_types::ReasoningSummary as ReasoningSummaryConfig;
 use crate::config_types::TextVerbosity as TextVerbosityConfig;
 use crate::environment_context::EnvironmentContext;
-=======
-use crate::config_types::Verbosity as VerbosityConfig;
->>>>>>> 311ad0ce
 use crate::error::Result;
 use crate::model_family::ModelFamily;
 use crate::openai_tools::OpenAiTool;
 use crate::protocol::TokenUsage;
 use codex_apply_patch::APPLY_PATCH_TOOL_INSTRUCTIONS;
-<<<<<<< HEAD
-=======
-use codex_protocol::config_types::ReasoningEffort as ReasoningEffortConfig;
-use codex_protocol::config_types::ReasoningSummary as ReasoningSummaryConfig;
 use codex_protocol::models::ContentItem;
 use codex_protocol::models::ResponseItem;
->>>>>>> 311ad0ce
 use futures::Stream;
 use serde::Serialize;
 use std::borrow::Cow;
@@ -202,7 +193,6 @@
     pub(crate) summary: ReasoningSummaryConfig,
 }
 
-<<<<<<< HEAD
 /// Text configuration for verbosity level in OpenAI API responses.
 #[derive(Debug, Serialize)]
 pub(crate) struct Text {
@@ -213,25 +203,12 @@
 #[derive(Debug, Serialize, Default, Clone, Copy)]
 #[serde(rename_all = "lowercase")]
 pub(crate) enum OpenAiTextVerbosity {
-=======
-/// Controls under the `text` field in the Responses API for GPT-5.
-#[derive(Debug, Serialize, Default, Clone, Copy)]
-pub(crate) struct TextControls {
-    #[serde(skip_serializing_if = "Option::is_none")]
-    pub(crate) verbosity: Option<OpenAiVerbosity>,
-}
-
-#[derive(Debug, Serialize, Default, Clone, Copy)]
-#[serde(rename_all = "lowercase")]
-pub(crate) enum OpenAiVerbosity {
->>>>>>> 311ad0ce
     Low,
     #[default]
     Medium,
     High,
 }
 
-<<<<<<< HEAD
 impl From<TextVerbosityConfig> for OpenAiTextVerbosity {
     fn from(verbosity: TextVerbosityConfig) -> Self {
         match verbosity {
@@ -305,16 +282,6 @@
         screenshot_positions.len(),
         positions_to_keep.len()
     );
-=======
-impl From<VerbosityConfig> for OpenAiVerbosity {
-    fn from(v: VerbosityConfig) -> Self {
-        match v {
-            VerbosityConfig::Low => OpenAiVerbosity::Low,
-            VerbosityConfig::Medium => OpenAiVerbosity::Medium,
-            VerbosityConfig::High => OpenAiVerbosity::High,
-        }
-    }
->>>>>>> 311ad0ce
 }
 
 /// Request object that is serialized as JSON and POST'ed when using the
@@ -339,8 +306,6 @@
     pub(crate) include: Vec<String>,
     #[serde(skip_serializing_if = "Option::is_none")]
     pub(crate) prompt_cache_key: Option<String>,
-    #[serde(skip_serializing_if = "Option::is_none")]
-    pub(crate) text: Option<TextControls>,
 }
 
 pub(crate) fn create_reasoning_param_for_request(
@@ -355,13 +320,7 @@
     }
 }
 
-pub(crate) fn create_text_param_for_request(
-    verbosity: Option<VerbosityConfig>,
-) -> Option<TextControls> {
-    verbosity.map(|v| TextControls {
-        verbosity: Some(v.into()),
-    })
-}
+// Removed legacy TextControls helper; use `Text` with `OpenAiTextVerbosity` instead.
 
 pub(crate) struct ResponseStream {
     pub(crate) rx_event: mpsc::Receiver<Result<ResponseEvent>>,
@@ -408,9 +367,7 @@
             stream: true,
             include: vec![],
             prompt_cache_key: None,
-            text: Some(TextControls {
-                verbosity: Some(OpenAiVerbosity::Low),
-            }),
+            text: Some(Text { verbosity: OpenAiTextVerbosity::Low }),
         };
 
         let v = serde_json::to_value(&req).expect("json");
