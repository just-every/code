--- conflicted
+++ resolved
@@ -7,24 +7,14 @@
 workspace = true
 
 [dependencies]
-<<<<<<< HEAD
-anyhow = "1"
-clap = { version = "4", features = ["derive"] }
-codex-common = { path = "../common", features = ["cli"] }
-codex-core = { path = "../core" }
-codex-protocol = { path = "../protocol" }
-serde = { version = "1", features = ["derive"] }
-serde_json = "1"
-tokio = { version = "1", features = ["full"] }
-=======
 anyhow = { workspace = true }
 clap = { workspace = true, features = ["derive"] }
 codex-common = { workspace = true, features = ["cli"] }
 codex-core = { workspace = true }
+codex-protocol = { workspace = true }
 serde = { workspace = true, features = ["derive"] }
 serde_json = { workspace = true }
 tokio = { workspace = true, features = ["full"] }
->>>>>>> e5fe50d3
 
 [dev-dependencies]
 tempfile = { workspace = true }