--- conflicted
+++ resolved
@@ -1,76 +1,145 @@
-use std::collections::HashMap;
-use std::path::PathBuf;
-use std::sync::Arc;
-use std::sync::atomic::{AtomicBool, Ordering};
-
+use crate::error_code::INTERNAL_ERROR_CODE;
+use crate::error_code::INVALID_REQUEST_ERROR_CODE;
+use crate::fuzzy_file_search::run_fuzzy_file_search;
+use crate::outgoing_message::OutgoingMessageSender;
+use crate::outgoing_message::OutgoingNotification;
+use codex_app_server_protocol::AddConversationListenerParams;
+use codex_app_server_protocol::AddConversationSubscriptionResponse;
+use codex_app_server_protocol::ApplyPatchApprovalParams;
+use codex_app_server_protocol::ApplyPatchApprovalResponse;
+use codex_app_server_protocol::ArchiveConversationParams;
+use codex_app_server_protocol::ArchiveConversationResponse;
+use codex_app_server_protocol::ClientRequest;
+use codex_app_server_protocol::ExecCommandApprovalParams;
+use codex_app_server_protocol::ExecCommandApprovalResponse;
+use codex_app_server_protocol::mcp_protocol::AuthStatusChangeNotification;
+use codex_app_server_protocol::mcp_protocol::ConversationSummary;
+use codex_app_server_protocol::mcp_protocol::ExecOneOffCommandParams;
+// ExecOneOffCommandResponse removed from protocol, defined locally
+use codex_app_server_protocol::GetUserAgentResponse;
+use codex_app_server_protocol::GetUserSavedConfigResponse;
+use codex_app_server_protocol::GitDiffToRemoteResponse;
+use codex_app_server_protocol::InputItem as WireInputItem;
+use codex_app_server_protocol::InterruptConversationParams;
+use codex_app_server_protocol::InterruptConversationResponse;
+use codex_app_server_protocol::JSONRPCErrorError;
+use codex_app_server_protocol::ListConversationsParams;
+use codex_app_server_protocol::ListConversationsResponse;
+use codex_app_server_protocol::LoginApiKeyParams;
+use codex_app_server_protocol::LoginChatGptCompleteNotification;
+use codex_app_server_protocol::LoginChatGptResponse;
+use codex_app_server_protocol::NewConversationParams;
+use codex_app_server_protocol::NewConversationResponse;
+use codex_app_server_protocol::RemoveConversationListenerParams;
+use codex_app_server_protocol::RemoveConversationSubscriptionResponse;
+use codex_app_server_protocol::RequestId;
+use codex_app_server_protocol::mcp_protocol::FuzzyFileSearchParams;
+use codex_app_server_protocol::mcp_protocol::FuzzyFileSearchResponse;
+use codex_app_server_protocol::mcp_protocol::LoginApiKeyResponse;
+use serde::{Deserialize, Serialize};
+// Result type removed from mcp_protocol, using mcp_types::Result instead
+use codex_app_server_protocol::ResumeConversationParams;
+use codex_app_server_protocol::SendUserMessageParams;
+use codex_app_server_protocol::SendUserMessageResponse;
+use codex_app_server_protocol::SendUserTurnParams;
+use codex_app_server_protocol::SendUserTurnResponse;
+use codex_app_server_protocol::ServerNotification;
+use mcp_types::Result as JsonRpcResult;
+// ServerRequestPayload removed, using method constants instead
+use codex_app_server_protocol::SessionConfiguredNotification;
+use codex_app_server_protocol::SetDefaultModelParams;
+use codex_app_server_protocol::SetDefaultModelResponse;
+use codex_app_server_protocol::UserInfoResponse;
+use codex_app_server_protocol::UserSavedConfig;
+use codex_app_server_protocol::{APPLY_PATCH_APPROVAL_METHOD, EXEC_COMMAND_APPROVAL_METHOD};
 use codex_core::AuthManager;
 use codex_core::CodexConversation;
 use codex_core::ConversationManager;
+use codex_core::Cursor as RolloutCursor;
+use codex_core::INTERACTIVE_SESSION_SOURCES;
 use codex_core::NewConversation;
+use codex_core::RolloutRecorder;
+use codex_core::SessionMeta;
+use codex_core::auth::CLIENT_ID;
+use codex_core::auth::get_auth_file;
+use codex_core::auth::login_with_api_key;
+use codex_core::auth::try_read_auth_json;
 use codex_core::config::Config;
 use codex_core::config::ConfigOverrides;
+use codex_core::config::ConfigToml;
+use codex_core::config::load_config_as_toml;
+use codex_core::config_edit::CONFIG_KEY_EFFORT;
+use codex_core::config_edit::CONFIG_KEY_MODEL;
+use codex_core::config_edit::persist_overrides_and_clear_if_none;
+use codex_core::default_client::get_codex_user_agent;
+use codex_core::exec::ExecParams;
+use codex_core::exec_env::create_env;
+use codex_core::get_platform_sandbox;
 use codex_core::git_info::git_diff_to_remote;
 use codex_core::protocol::ApplyPatchApprovalRequestEvent;
 use codex_core::protocol::Event;
 use codex_core::protocol::EventMsg;
 use codex_core::protocol::ExecApprovalRequestEvent;
-use codex_protocol::mcp_protocol::FuzzyFileSearchParams;
-use codex_protocol::mcp_protocol::FuzzyFileSearchResponse;
-use codex_protocol::protocol::ReviewDecision;
-use mcp_types::JSONRPCErrorError;
-use mcp_types::RequestId;
+use codex_core::protocol::InputItem as CoreInputItem;
+use codex_core::protocol::Op;
+use codex_core::protocol::ReviewDecision;
+use codex_login::ServerOptions as LoginServerOptions;
+use codex_login::ShutdownHandle;
+use codex_login::run_login_server;
+use codex_protocol::ConversationId;
+use codex_protocol::models::ContentItem;
+use codex_protocol::models::ResponseItem;
+use codex_protocol::protocol::InputMessageKind;
+use codex_protocol::protocol::USER_MESSAGE_BEGIN;
+use codex_utils_json_to_toml::json_to_toml;
+use std::collections::HashMap;
+use std::ffi::OsStr;
+use std::path::PathBuf;
+use std::sync::Arc;
+use std::sync::atomic::AtomicBool;
+use std::sync::atomic::Ordering;
+use std::time::Duration;
+use tokio::select;
 use tokio::sync::Mutex;
 use tokio::sync::oneshot;
 use tracing::error;
+use tracing::info;
+use tracing::warn;
 use uuid::Uuid;
 
-use crate::error_code::INTERNAL_ERROR_CODE;
-use crate::error_code::INVALID_REQUEST_ERROR_CODE;
-use codex_utils_json_to_toml::json_to_toml;
-use crate::outgoing_message::OutgoingMessageSender;
-use crate::outgoing_message::OutgoingNotification;
-use crate::fuzzy_file_search::run_fuzzy_file_search;
-use codex_protocol::protocol::TurnAbortReason;
-use codex_core::protocol::InputItem as CoreInputItem;
-use codex_core::protocol::Op;
-use codex_core::protocol as core_protocol;
-use codex_protocol::mcp_protocol::APPLY_PATCH_APPROVAL_METHOD;
-use codex_protocol::mcp_protocol::AddConversationListenerParams;
-use codex_protocol::mcp_protocol::AddConversationSubscriptionResponse;
-use codex_protocol::mcp_protocol::ApplyPatchApprovalParams;
-use codex_protocol::mcp_protocol::ApplyPatchApprovalResponse;
-use codex_protocol::mcp_protocol::ClientRequest;
-use codex_protocol::mcp_protocol::ConversationId;
-use codex_protocol::mcp_protocol::EXEC_COMMAND_APPROVAL_METHOD;
-use codex_protocol::mcp_protocol::ExecCommandApprovalParams;
-use codex_protocol::mcp_protocol::ExecCommandApprovalResponse;
-use codex_protocol::mcp_protocol::InputItem as WireInputItem;
-use codex_protocol::mcp_protocol::InterruptConversationParams;
-use codex_protocol::mcp_protocol::InterruptConversationResponse;
-// Unused login-related and diff param imports removed
-use codex_protocol::mcp_protocol::GitDiffToRemoteResponse;
-use codex_protocol::mcp_protocol::NewConversationParams;
-use codex_protocol::mcp_protocol::NewConversationResponse;
-use codex_protocol::mcp_protocol::RemoveConversationListenerParams;
-use codex_protocol::mcp_protocol::RemoveConversationSubscriptionResponse;
-use codex_protocol::mcp_protocol::SendUserMessageParams;
-use codex_protocol::mcp_protocol::SendUserMessageResponse;
-use codex_protocol::mcp_protocol::SendUserTurnParams;
-use codex_protocol::mcp_protocol::SendUserTurnResponse;
-
-// Removed deprecated ChatGPT login support scaffolding
+// Duration before a ChatGPT login attempt is abandoned.
+const LOGIN_CHATGPT_TIMEOUT: Duration = Duration::from_secs(10 * 60);
+
+// ExecOneOffCommandResponse was removed from protocol, defined locally
+#[derive(Serialize, Deserialize, Debug, Clone)]
+struct ExecOneOffCommandResponse {
+    exit_code: i32,
+    stdout: String,
+    stderr: String,
+}
+
+struct ActiveLogin {
+    shutdown_handle: ShutdownHandle,
+    login_id: Uuid,
+}
+
+impl ActiveLogin {
+    fn drop(&self) {
+        self.shutdown_handle.shutdown();
+    }
+}
 
 /// Handles JSON-RPC messages for Codex conversations.
-pub struct CodexMessageProcessor {
-    _auth_manager: Arc<AuthManager>,
+pub(crate) struct CodexMessageProcessor {
+    auth_manager: Arc<AuthManager>,
     conversation_manager: Arc<ConversationManager>,
     outgoing: Arc<OutgoingMessageSender>,
     codex_linux_sandbox_exe: Option<PathBuf>,
-    _config: Arc<Config>,
+    config: Arc<Config>,
     conversation_listeners: HashMap<Uuid, oneshot::Sender<()>>,
+    active_login: Arc<Mutex<Option<ActiveLogin>>>,
     // Queue of pending interrupt requests per conversation. We reply when TurnAborted arrives.
-    pending_interrupts: Arc<Mutex<HashMap<Uuid, Vec<RequestId>>>>,
-    #[allow(dead_code)]
+    pending_interrupts: Arc<Mutex<HashMap<ConversationId, Vec<RequestId>>>>,
     pending_fuzzy_searches: Arc<Mutex<HashMap<String, Arc<AtomicBool>>>>,
 }
 
@@ -83,12 +152,13 @@
         config: Arc<Config>,
     ) -> Self {
         Self {
-            _auth_manager: auth_manager,
+            auth_manager,
             conversation_manager,
             outgoing,
             codex_linux_sandbox_exe,
-            _config: config,
+            config,
             conversation_listeners: HashMap::new(),
+            active_login: Arc::new(Mutex::new(None)),
             pending_interrupts: Arc::new(Mutex::new(HashMap::new())),
             pending_fuzzy_searches: Arc::new(Mutex::new(HashMap::new())),
         }
@@ -105,9 +175,21 @@
                 // created before processing any subsequent messages.
                 self.process_new_conversation(request_id, params).await;
             }
+            ClientRequest::ListConversations { request_id, params } => {
+                self.handle_list_conversations(request_id, params).await;
+            }
+            ClientRequest::ResumeConversation { request_id, params } => {
+                self.handle_resume_conversation(request_id, params).await;
+            }
+            ClientRequest::ArchiveConversation { request_id, params } => {
+                self.archive_conversation(request_id, params).await;
+            }
             ClientRequest::SendUserMessage { request_id, params } => {
                 self.send_user_message(request_id, params).await;
             }
+            ClientRequest::SendUserTurn { request_id, params } => {
+                self.send_user_turn(request_id, params).await;
+            }
             ClientRequest::InterruptConversation { request_id, params } => {
                 self.interrupt_conversation(request_id, params).await;
             }
@@ -117,20 +199,94 @@
             ClientRequest::RemoveConversationListener { request_id, params } => {
                 self.remove_conversation_listener(request_id, params).await;
             }
-            ClientRequest::SendUserTurn { request_id, params } => {
-                self.send_user_turn_compat(request_id, params).await;
-            }
-            ClientRequest::LoginChatGpt { request_id, .. } => {
+            ClientRequest::GitDiffToRemote { request_id, params } => {
+                self.git_diff_to_origin(request_id, params.cwd).await;
+            }
+            ClientRequest::LoginApiKey { request_id, params } => {
+                self.login_api_key(request_id, params).await;
+            }
+            ClientRequest::LoginChatGpt {
+                request_id,
+                params: _,
+            } => {
+                self.login_chatgpt(request_id).await;
+            }
+            ClientRequest::CancelLoginChatGpt { request_id, params } => {
+                self.cancel_login_chatgpt(request_id, params.login_id).await;
+            }
+            ClientRequest::LogoutChatGpt {
+                request_id,
+                params: _,
+            } => {
+                self.logout_chatgpt(request_id).await;
+            }
+            ClientRequest::GetAuthStatus { request_id, params } => {
+                self.get_auth_status(request_id, params).await;
+            }
+            ClientRequest::GetUserSavedConfig {
+                request_id,
+                params: _,
+            } => {
+                self.get_user_saved_config(request_id).await;
+            }
+            ClientRequest::SetDefaultModel { request_id, params } => {
+                self.set_default_model(request_id, params).await;
+            }
+            ClientRequest::GetUserAgent {
+                request_id,
+                params: _,
+            } => {
+                self.get_user_agent(request_id).await;
+            }
+            ClientRequest::UserInfo {
+                request_id,
+                params: _,
+            } => {
+                self.get_user_info(request_id).await;
+            }
+            ClientRequest::FuzzyFileSearch { request_id, params } => {
+                self.fuzzy_file_search(request_id, params).await;
+            }
+            ClientRequest::ExecOneOffCommand { request_id, params } => {
+                self.exec_one_off_command(request_id, params).await;
+            }
+        }
+    }
+
+    async fn login_api_key(&mut self, request_id: RequestId, params: LoginApiKeyParams) {
+        {
+            let mut guard = self.active_login.lock().await;
+            if let Some(active) = guard.take() {
+                active.drop();
+            }
+        }
+
+        match login_with_api_key(&self.config.codex_home, &params.api_key) {
+            Ok(()) => {
+                self.auth_manager.reload();
+                self.outgoing
+                    .send_response(request_id, LoginApiKeyResponse {})
+                    .await;
+
+                let payload = AuthStatusChangeNotification {
+                    auth_method: self.auth_manager.auth().map(|auth| auth.mode),
+                };
+                let notification = ServerNotification::AuthStatusChange(payload);
+                self.outgoing
+                    .send_notification(OutgoingNotification {
+                        method: notification.to_string(),
+                        params: notification.to_params().ok(),
+                    })
+                    .await;
+            }
+            Err(err) => {
                 let error = JSONRPCErrorError {
-                    code: INVALID_REQUEST_ERROR_CODE,
-                    message: "login is not supported by this server".to_string(),
+                    code: INTERNAL_ERROR_CODE,
+                    message: format!("failed to save api key: {err}"),
                     data: None,
                 };
                 self.outgoing.send_error(request_id, error).await;
             }
-<<<<<<< HEAD
-            ClientRequest::CancelLoginChatGpt { request_id, .. } => {
-=======
         }
     }
 
@@ -139,7 +295,11 @@
 
         let opts = LoginServerOptions {
             open_browser: false,
-            ..LoginServerOptions::new(config.codex_home.clone(), CLIENT_ID.to_string())
+            ..LoginServerOptions::new(
+                config.codex_home.clone(),
+                CLIENT_ID.to_string(),
+                codex_core::default_client::originator().value.clone(),
+            )
         };
 
         enum LoginChatGptReply {
@@ -193,8 +353,12 @@
                         success,
                         error: error_msg,
                     };
+                    let notification = ServerNotification::LoginChatGptComplete(payload);
                     outgoing_clone
-                        .send_server_notification(ServerNotification::LoginChatGptComplete(payload))
+                        .send_notification(OutgoingNotification {
+                            method: notification.to_string(),
+                            params: notification.to_params().ok(),
+                        })
                         .await;
 
                     // Send an auth status change notification.
@@ -207,8 +371,12 @@
                         let payload = AuthStatusChangeNotification {
                             auth_method: current_auth_method,
                         };
+                        let notification = ServerNotification::AuthStatusChange(payload);
                         outgoing_clone
-                            .send_server_notification(ServerNotification::AuthStatusChange(payload))
+                            .send_notification(OutgoingNotification {
+                                method: notification.to_string(),
+                                params: notification.to_params().ok(),
+                            })
                             .await;
                     }
 
@@ -292,8 +460,12 @@
         let payload = AuthStatusChangeNotification {
             auth_method: current_auth_method,
         };
+        let notification = ServerNotification::AuthStatusChange(payload);
         self.outgoing
-            .send_server_notification(ServerNotification::AuthStatusChange(payload))
+            .send_notification(OutgoingNotification {
+                method: notification.to_string(),
+                params: notification.to_params().ok(),
+            })
             .await;
     }
 
@@ -362,41 +534,155 @@
         let toml_value = match load_config_as_toml(&self.config.codex_home).await {
             Ok(val) => val,
             Err(err) => {
->>>>>>> 32038621
                 let error = JSONRPCErrorError {
-                    code: INVALID_REQUEST_ERROR_CODE,
-                    message: "cancel login is not supported by this server".to_string(),
+                    code: INTERNAL_ERROR_CODE,
+                    message: format!("failed to load config.toml: {err}"),
                     data: None,
                 };
                 self.outgoing.send_error(request_id, error).await;
-            }
-            ClientRequest::LogoutChatGpt { request_id, .. } => {
-                // Not supported by this server implementation
+                return;
+            }
+        };
+
+        let cfg: ConfigToml = match toml_value.try_into() {
+            Ok(cfg) => cfg,
+            Err(err) => {
                 let error = JSONRPCErrorError {
-                    code: INVALID_REQUEST_ERROR_CODE,
-                    message: "logout is not supported by this server".to_string(),
+                    code: INTERNAL_ERROR_CODE,
+                    message: format!("failed to parse config.toml: {err}"),
                     data: None,
                 };
                 self.outgoing.send_error(request_id, error).await;
-            }
-            ClientRequest::GetAuthStatus { request_id, .. } => {
-                // Not supported by this server implementation
+                return;
+            }
+        };
+
+        let user_saved_config: UserSavedConfig = cfg.into();
+
+        let response = GetUserSavedConfigResponse {
+            config: user_saved_config,
+        };
+        self.outgoing.send_response(request_id, response).await;
+    }
+
+    async fn get_user_info(&self, request_id: RequestId) {
+        // Read alleged user email from auth.json (best-effort; not verified).
+        let auth_path = get_auth_file(&self.config.codex_home);
+        let alleged_user_email = match try_read_auth_json(&auth_path) {
+            Ok(auth) => auth.tokens.and_then(|t| t.id_token.email),
+            Err(_) => None,
+        };
+
+        let response = UserInfoResponse { alleged_user_email };
+        self.outgoing.send_response(request_id, response).await;
+    }
+
+    async fn set_default_model(&self, request_id: RequestId, params: SetDefaultModelParams) {
+        let SetDefaultModelParams {
+            model,
+            reasoning_effort,
+        } = params;
+        let effort_str = reasoning_effort.map(|effort| effort.to_string());
+
+        let overrides: [(&[&str], Option<&str>); 2] = [
+            (&[CONFIG_KEY_MODEL], model.as_deref()),
+            (&[CONFIG_KEY_EFFORT], effort_str.as_deref()),
+        ];
+
+        match persist_overrides_and_clear_if_none(
+            &self.config.codex_home,
+            self.config.active_profile.as_deref(),
+            &overrides,
+        )
+        .await
+        {
+            Ok(()) => {
+                let response = SetDefaultModelResponse {};
+                self.outgoing.send_response(request_id, response).await;
+            }
+            Err(err) => {
                 let error = JSONRPCErrorError {
-                    code: INVALID_REQUEST_ERROR_CODE,
-                    message: "auth status is not supported by this server".to_string(),
+                    code: INTERNAL_ERROR_CODE,
+                    message: format!("failed to persist overrides: {err}"),
                     data: None,
                 };
                 self.outgoing.send_error(request_id, error).await;
             }
-            ClientRequest::GitDiffToRemote { request_id, params } => {
-                self.git_diff_to_origin(request_id, params.cwd).await;
-            }
-            _ => { /* ignore unsupported methods */ }
-        }
-    }
-
-    // Upstream added utility endpoints (user info, set default model, one-off exec).
-    // Our fork does not expose them via this server; omit to preserve behavior.
+        }
+    }
+
+    async fn exec_one_off_command(&self, request_id: RequestId, params: ExecOneOffCommandParams) {
+        tracing::debug!("ExecOneOffCommand params: {params:?}");
+
+        if params.command.is_empty() {
+            let error = JSONRPCErrorError {
+                code: INVALID_REQUEST_ERROR_CODE,
+                message: "command must not be empty".to_string(),
+                data: None,
+            };
+            self.outgoing.send_error(request_id, error).await;
+            return;
+        }
+
+        let cwd = params.cwd.unwrap_or_else(|| self.config.cwd.clone());
+        let env = create_env(&self.config.shell_environment_policy);
+        let timeout_ms = params.timeout_ms;
+        let exec_params = ExecParams {
+            command: params.command,
+            cwd,
+            timeout_ms,
+            env,
+            with_escalated_permissions: None,
+            justification: None,
+        };
+
+        let effective_policy = params
+            .sandbox_policy
+            .unwrap_or_else(|| self.config.sandbox_policy.clone());
+
+        let sandbox_type = match &effective_policy {
+            codex_core::protocol::SandboxPolicy::DangerFullAccess => {
+                codex_core::exec::SandboxType::None
+            }
+            _ => get_platform_sandbox().unwrap_or(codex_core::exec::SandboxType::None),
+        };
+        tracing::debug!("Sandbox type: {sandbox_type:?}");
+        let codex_linux_sandbox_exe = self.config.codex_linux_sandbox_exe.clone();
+        let outgoing = self.outgoing.clone();
+        let req_id = request_id;
+        let sandbox_cwd = self.config.cwd.clone();
+
+        tokio::spawn(async move {
+            match codex_core::exec::process_exec_tool_call(
+                exec_params,
+                sandbox_type,
+                &effective_policy,
+                sandbox_cwd.as_path(),
+                &codex_linux_sandbox_exe,
+                None,
+            )
+            .await
+            {
+                Ok(output) => {
+                    let response = ExecOneOffCommandResponse {
+                        exit_code: output.exit_code,
+                        stdout: output.stdout.text,
+                        stderr: output.stderr.text,
+                    };
+                    outgoing.send_response(req_id, response).await;
+                }
+                Err(err) => {
+                    let error = JSONRPCErrorError {
+                        code: INTERNAL_ERROR_CODE,
+                        message: format!("exec failed: {err}"),
+                        data: None,
+                    };
+                    outgoing.send_error(req_id, error).await;
+                }
+            }
+        });
+    }
+
     async fn process_new_conversation(&self, request_id: RequestId, params: NewConversationParams) {
         let config =
             match derive_config_from_params(params, self.codex_linux_sandbox_exe.clone()).await {
@@ -422,9 +708,8 @@
                 let response = NewConversationResponse {
                     conversation_id,
                     model: session_configured.model,
-                    reasoning_effort: None,
-                    // We do not expose the underlying rollout file path in this fork; provide the sessions root.
-                    rollout_path: self._config.codex_home.join("sessions"),
+                    reasoning_effort: session_configured.reasoning_effort,
+                    rollout_path: session_configured.rollout_path,
                 };
                 self.outgoing.send_response(request_id, response).await;
             }
@@ -439,8 +724,6 @@
         }
     }
 
-<<<<<<< HEAD
-=======
     async fn handle_list_conversations(
         &self,
         request_id: RequestId,
@@ -532,18 +815,21 @@
                 session_configured,
                 ..
             }) => {
+                let notification =
+                    ServerNotification::SessionConfigured(SessionConfiguredNotification {
+                        session_id: session_configured.session_id,
+                        model: session_configured.model.clone(),
+                        reasoning_effort: session_configured.reasoning_effort,
+                        history_log_id: session_configured.history_log_id,
+                        history_entry_count: session_configured.history_entry_count,
+                        initial_messages: session_configured.initial_messages.clone(),
+                        rollout_path: session_configured.rollout_path.clone(),
+                    });
                 self.outgoing
-                    .send_server_notification(ServerNotification::SessionConfigured(
-                        SessionConfiguredNotification {
-                            session_id: session_configured.session_id,
-                            model: session_configured.model.clone(),
-                            reasoning_effort: session_configured.reasoning_effort,
-                            history_log_id: session_configured.history_log_id,
-                            history_entry_count: session_configured.history_entry_count,
-                            initial_messages: session_configured.initial_messages.clone(),
-                            rollout_path: session_configured.rollout_path.clone(),
-                        },
-                    ))
+                    .send_notification(OutgoingNotification {
+                        method: notification.to_string(),
+                        params: notification.to_params().ok(),
+                    })
                     .await;
                 let initial_messages = session_configured.initial_messages.map(|msgs| {
                     msgs.into_iter()
@@ -712,7 +998,6 @@
         }
     }
 
->>>>>>> 32038621
     async fn send_user_message(&self, request_id: RequestId, params: SendUserMessageParams) {
         let SendUserMessageParams {
             conversation_id,
@@ -754,17 +1039,16 @@
             .await;
     }
 
-    #[allow(dead_code)]
     async fn send_user_turn(&self, request_id: RequestId, params: SendUserTurnParams) {
         let SendUserTurnParams {
             conversation_id,
             items,
-            cwd: _,
-            approval_policy: _,
-            sandbox_policy: _,
-            model: _,
-            effort: _,
-            summary: _,
+            cwd,
+            approval_policy,
+            sandbox_policy,
+            model,
+            effort,
+            summary,
         } = params;
 
         let Ok(conversation) = self
@@ -790,10 +1074,17 @@
             })
             .collect();
 
-        // Core protocol compatibility: older cores do not support per-turn overrides.
-        // Submit only the user input items.
         let _ = conversation
-            .submit(Op::UserInput { items: mapped_items })
+            .submit(Op::UserTurn {
+                items: mapped_items,
+                cwd,
+                approval_policy,
+                sandbox_policy,
+                model,
+                effort,
+                summary,
+                final_output_json_schema: None,
+            })
             .await;
 
         self.outgoing
@@ -821,10 +1112,14 @@
             return;
         };
 
-        // Submit the interrupt and respond immediately (core does not emit a dedicated event).
+        // Record the pending interrupt so we can reply when TurnAborted arrives.
+        {
+            let mut map = self.pending_interrupts.lock().await;
+            map.entry(conversation_id).or_default().push(request_id);
+        }
+
+        // Submit the interrupt; we'll respond upon TurnAborted.
         let _ = conversation.submit(Op::Interrupt).await;
-        let response = InterruptConversationResponse { abort_reason: TurnAbortReason::Interrupted };
-        self.outgoing.send_response(request_id, response).await;
     }
 
     async fn add_conversation_listener(
@@ -870,18 +1165,18 @@
                         };
 
                         // For now, we send a notification for every event,
-                        // JSON-serializing the `Event` as-is, but we will move
-                        // to creating a special enum for notifications with a
-                        // stable wire format.
+                        // JSON-serializing the `Event` as-is, but these should
+                        // be migrated to be variants of `ServerNotification`
+                        // instead.
                         let method = format!("codex/event/{}", event.msg);
                         let mut params = match serde_json::to_value(event.clone()) {
                             Ok(serde_json::Value::Object(map)) => map,
                             Ok(_) => {
-                                tracing::error!("event did not serialize to an object");
+                                error!("event did not serialize to an object");
                                 continue;
                             }
                             Err(err) => {
-                                tracing::error!("failed to serialize event: {err}");
+                                error!("failed to serialize event: {err}");
                                 continue;
                             }
                         };
@@ -947,7 +1242,6 @@
         }
     }
 
-    #[allow(dead_code)]
     async fn fuzzy_file_search(&mut self, request_id: RequestId, params: FuzzyFileSearchParams) {
         let FuzzyFileSearchParams {
             query,
@@ -989,67 +1283,16 @@
     }
 }
 
-impl CodexMessageProcessor {
-    // Minimal compatibility layer: translate SendUserTurn into our current
-    // flow by submitting only the user items. We intentionally do not attempt
-    // per‑turn reconfiguration here (model, cwd, approval, sandbox) to avoid
-    // destabilizing the session. This preserves behavior and acks the request
-    // so clients using the new method continue to function.
-    async fn send_user_turn_compat(
-        &self,
-        request_id: RequestId,
-        params: SendUserTurnParams,
-    ) {
-        let SendUserTurnParams {
-            conversation_id,
-            items,
-            ..
-        } = params;
-
-        let Ok(conversation) = self
-            .conversation_manager
-            .get_conversation(conversation_id)
-            .await
-        else {
-            let error = JSONRPCErrorError {
-                code: INVALID_REQUEST_ERROR_CODE,
-                message: format!("conversation not found: {conversation_id}"),
-                data: None,
-            };
-            self.outgoing.send_error(request_id, error).await;
-            return;
-        };
-
-        // Map wire input items into core protocol items.
-        let mapped_items: Vec<CoreInputItem> = items
-            .into_iter()
-            .map(|item| match item {
-                WireInputItem::Text { text } => CoreInputItem::Text { text },
-                WireInputItem::Image { image_url } => CoreInputItem::Image { image_url },
-                WireInputItem::LocalImage { path } => CoreInputItem::LocalImage { path },
-            })
-            .collect();
-
-        // Submit user input to the conversation.
-        let _ = conversation
-            .submit(Op::UserInput {
-                items: mapped_items,
-            })
-            .await;
-
-        // Acknowledge.
-        self.outgoing.send_response(request_id, SendUserTurnResponse {}).await;
-    }
-}
-
 async fn apply_bespoke_event_handling(
     event: Event,
     conversation_id: ConversationId,
     conversation: Arc<CodexConversation>,
     outgoing: Arc<OutgoingMessageSender>,
-    _pending_interrupts: Arc<Mutex<HashMap<Uuid, Vec<RequestId>>>>,
+    pending_interrupts: Arc<Mutex<HashMap<ConversationId, Vec<RequestId>>>>,
 ) {
-    let Event { id: _event_id, msg, .. } = event;
+    let Event {
+        id: event_id, msg, ..
+    } = event;
     match msg {
         EventMsg::ApplyPatchApprovalRequest(ApplyPatchApprovalRequestEvent {
             call_id,
@@ -1057,50 +1300,20 @@
             reason,
             grant_root,
         }) => {
-            // Map core FileChange to wire FileChange
-            let file_changes: HashMap<PathBuf, codex_protocol::protocol::FileChange> = changes
-                .into_iter()
-                .map(|(p, c)| {
-                    let mapped = match c {
-                        codex_core::protocol::FileChange::Add { content } => {
-                            codex_protocol::protocol::FileChange::Add { content }
-                        }
-                        codex_core::protocol::FileChange::Delete => {
-                            codex_protocol::protocol::FileChange::Delete { content: String::new() }
-                        }
-                        codex_core::protocol::FileChange::Update {
-                            unified_diff,
-                            move_path,
-                            original_content,
-                            new_content,
-                        } => {
-                            codex_protocol::protocol::FileChange::Update {
-                                unified_diff,
-                                move_path,
-                                original_content,
-                                new_content,
-                            }
-                        }
-                    };
-                    (p, mapped)
-                })
-                .collect();
-
             let params = ApplyPatchApprovalParams {
                 conversation_id,
-                call_id: call_id.clone(),
-                file_changes,
+                call_id,
+                file_changes: changes,
                 reason,
                 grant_root,
             };
-            let value = serde_json::to_value(&params).unwrap_or_default();
+            let params_json = serde_json::to_value(&params).ok();
             let rx = outgoing
-                .send_request(APPLY_PATCH_APPROVAL_METHOD, Some(value))
+                .send_request(APPLY_PATCH_APPROVAL_METHOD, params_json)
                 .await;
             // TODO(mbolin): Enforce a timeout so this task does not live indefinitely?
-            let approval_id = call_id.clone(); // correlate by call_id, not event_id
             tokio::spawn(async move {
-                on_patch_approval_response(approval_id, rx, conversation).await;
+                on_patch_approval_response(event_id, rx, conversation).await;
             });
         }
         EventMsg::ExecApprovalRequest(ExecApprovalRequestEvent {
@@ -1111,23 +1324,36 @@
         }) => {
             let params = ExecCommandApprovalParams {
                 conversation_id,
-                call_id: call_id.clone(),
+                call_id,
                 command,
                 cwd,
                 reason,
             };
-            let value = serde_json::to_value(&params).unwrap_or_default();
+            let params_json = serde_json::to_value(&params).ok();
             let rx = outgoing
-                .send_request(EXEC_COMMAND_APPROVAL_METHOD, Some(value))
+                .send_request(EXEC_COMMAND_APPROVAL_METHOD, params_json)
                 .await;
 
             // TODO(mbolin): Enforce a timeout so this task does not live indefinitely?
-            let approval_id = call_id.clone(); // correlate by call_id, not event_id
             tokio::spawn(async move {
-                on_exec_approval_response(approval_id, rx, conversation).await;
+                on_exec_approval_response(event_id, rx, conversation).await;
             });
         }
-        // No special handling needed for interrupts; responses are sent immediately.
+        // If this is a TurnAborted, reply to any pending interrupt requests.
+        EventMsg::TurnAborted(turn_aborted_event) => {
+            let pending = {
+                let mut map = pending_interrupts.lock().await;
+                map.remove(&conversation_id).unwrap_or_default()
+            };
+            if !pending.is_empty() {
+                let response = InterruptConversationResponse {
+                    abort_reason: turn_aborted_event.reason,
+                };
+                for rid in pending {
+                    outgoing.send_response(rid, response.clone()).await;
+                }
+            }
+        }
 
         _ => {}
     }
@@ -1146,27 +1372,23 @@
         config: cli_overrides,
         base_instructions,
         include_plan_tool,
-        ..
+        include_apply_patch_tool,
     } = params;
     let overrides = ConfigOverrides {
         model,
         review_model: None,
         config_profile: profile,
         cwd: cwd.map(PathBuf::from),
-        approval_policy: approval_policy.map(map_ask_for_approval_from_wire),
+        approval_policy,
         sandbox_mode,
         model_provider: None,
         codex_linux_sandbox_exe,
         base_instructions,
         include_plan_tool,
-        include_apply_patch_tool: None,
+        include_apply_patch_tool,
         include_view_image_tool: None,
-        disable_response_storage: None,
         show_raw_agent_reasoning: None,
-        debug: None,
         tools_web_search_request: None,
-        mcp_servers: None,
-        experimental_client_tools: None,
     };
 
     let cli_overrides = cli_overrides
@@ -1179,8 +1401,8 @@
 }
 
 async fn on_patch_approval_response(
-    approval_id: String,
-    receiver: tokio::sync::oneshot::Receiver<mcp_types::Result>,
+    event_id: String,
+    receiver: oneshot::Receiver<JsonRpcResult>,
     codex: Arc<CodexConversation>,
 ) {
     let response = receiver.await;
@@ -1190,8 +1412,8 @@
             error!("request failed: {err:?}");
             if let Err(submit_err) = codex
                 .submit(Op::PatchApproval {
-                    id: approval_id.clone(),
-                    decision: core_protocol::ReviewDecision::Denied,
+                    id: event_id.clone(),
+                    decision: ReviewDecision::Denied,
                 })
                 .await
             {
@@ -1211,8 +1433,8 @@
 
     if let Err(err) = codex
         .submit(Op::PatchApproval {
-            id: approval_id,
-            decision: map_review_decision_from_wire(response.decision),
+            id: event_id,
+            decision: response.decision,
         })
         .await
     {
@@ -1221,15 +1443,15 @@
 }
 
 async fn on_exec_approval_response(
-    approval_id: String,
-    receiver: tokio::sync::oneshot::Receiver<mcp_types::Result>,
+    event_id: String,
+    receiver: oneshot::Receiver<JsonRpcResult>,
     conversation: Arc<CodexConversation>,
 ) {
     let response = receiver.await;
     let value = match response {
         Ok(value) => value,
         Err(err) => {
-            tracing::error!("request failed: {err:?}");
+            error!("request failed: {err:?}");
             return;
         }
     };
@@ -1247,8 +1469,8 @@
 
     if let Err(err) = conversation
         .submit(Op::ExecApproval {
-            id: approval_id,
-            decision: map_review_decision_from_wire(response.decision),
+            id: event_id,
+            decision: response.decision,
         })
         .await
     {
@@ -1256,22 +1478,101 @@
     }
 }
 
-fn map_review_decision_from_wire(d: codex_protocol::protocol::ReviewDecision) -> core_protocol::ReviewDecision {
-    match d {
-        codex_protocol::protocol::ReviewDecision::Approved => core_protocol::ReviewDecision::Approved,
-        codex_protocol::protocol::ReviewDecision::ApprovedForSession => core_protocol::ReviewDecision::ApprovedForSession,
-        codex_protocol::protocol::ReviewDecision::Denied => core_protocol::ReviewDecision::Denied,
-        codex_protocol::protocol::ReviewDecision::Abort => core_protocol::ReviewDecision::Abort,
-    }
+fn extract_conversation_summary(
+    path: PathBuf,
+    head: &[serde_json::Value],
+) -> Option<ConversationSummary> {
+    let session_meta = match head.first() {
+        Some(first_line) => serde_json::from_value::<SessionMeta>(first_line.clone()).ok()?,
+        None => return None,
+    };
+
+    let preview = head
+        .iter()
+        .filter_map(|value| serde_json::from_value::<ResponseItem>(value.clone()).ok())
+        .find_map(|item| match item {
+            ResponseItem::Message { content, .. } => {
+                content.into_iter().find_map(|content| match content {
+                    ContentItem::InputText { text } => {
+                        match InputMessageKind::from(("user", &text)) {
+                            InputMessageKind::Plain => Some(text),
+                            _ => None,
+                        }
+                    }
+                    _ => None,
+                })
+            }
+            _ => None,
+        })?;
+
+    let preview = match preview.find(USER_MESSAGE_BEGIN) {
+        Some(idx) => preview[idx + USER_MESSAGE_BEGIN.len()..].trim(),
+        None => preview.as_str(),
+    };
+
+    let timestamp = if session_meta.timestamp.is_empty() {
+        None
+    } else {
+        Some(session_meta.timestamp.clone())
+    };
+
+    Some(ConversationSummary {
+        conversation_id: session_meta.id,
+        timestamp,
+        path,
+        preview: preview.to_string(),
+    })
 }
 
-fn map_ask_for_approval_from_wire(a: codex_protocol::protocol::AskForApproval) -> core_protocol::AskForApproval {
-    match a {
-        codex_protocol::protocol::AskForApproval::UnlessTrusted => core_protocol::AskForApproval::UnlessTrusted,
-        codex_protocol::protocol::AskForApproval::OnFailure => core_protocol::AskForApproval::OnFailure,
-        codex_protocol::protocol::AskForApproval::OnRequest => core_protocol::AskForApproval::OnRequest,
-        codex_protocol::protocol::AskForApproval::Never => core_protocol::AskForApproval::Never,
-    }
-}
-
-// Unused legacy mappers removed to avoid warnings.+#[cfg(test)]
+mod tests {
+    use super::*;
+    use anyhow::Result;
+    use pretty_assertions::assert_eq;
+    use serde_json::json;
+
+    #[test]
+    fn extract_conversation_summary_prefers_plain_user_messages() -> Result<()> {
+        let conversation_id = ConversationId::from_string("3f941c35-29b3-493b-b0a4-e25800d9aeb0")?;
+        let timestamp = Some("2025-09-05T16:53:11.850Z".to_string());
+        let path = PathBuf::from("rollout.jsonl");
+
+        let head = vec![
+            json!({
+                "id": conversation_id.to_string(),
+                "timestamp": timestamp,
+                "cwd": "/",
+                "originator": "codex",
+                "cli_version": "0.0.0",
+                "instructions": null
+            }),
+            json!({
+                "type": "message",
+                "role": "user",
+                "content": [{
+                    "type": "input_text",
+                    "text": "<user_instructions>\n<AGENTS.md contents>\n</user_instructions>".to_string(),
+                }],
+            }),
+            json!({
+                "type": "message",
+                "role": "user",
+                "content": [{
+                    "type": "input_text",
+                    "text": format!("<prior context> {USER_MESSAGE_BEGIN}Count to 5"),
+                }],
+            }),
+        ];
+
+        let summary = extract_conversation_summary(path.clone(), &head).expect("summary");
+
+        assert_eq!(summary.conversation_id, conversation_id);
+        assert_eq!(
+            summary.timestamp,
+            Some("2025-09-05T16:53:11.850Z".to_string())
+        );
+        assert_eq!(summary.path, path);
+        assert_eq!(summary.preview, "Count to 5");
+        Ok(())
+    }
+}