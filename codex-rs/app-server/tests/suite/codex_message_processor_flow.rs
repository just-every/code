--- conflicted
+++ resolved
@@ -1,9 +1,5 @@
 use std::path::Path;
 
-<<<<<<< HEAD
-use codex_protocol::protocol::AskForApproval;
-use codex_protocol::protocol::SandboxPolicy;
-=======
 use app_test_support::McpProcess;
 use app_test_support::create_final_assistant_message_sse_response;
 use app_test_support::create_mock_chat_completions_server;
@@ -27,7 +23,6 @@
 use codex_app_server_protocol::ServerRequest;
 use codex_core::protocol::AskForApproval;
 use codex_core::protocol::SandboxPolicy;
->>>>>>> 32038621
 use codex_core::protocol_config_types::ReasoningEffort;
 use codex_core::protocol_config_types::ReasoningSummary;
 use codex_core::spawn::CODEX_SANDBOX_NETWORK_DISABLED_ENV_VAR;
@@ -101,7 +96,8 @@
     let NewConversationResponse {
         conversation_id,
         model,
-        ..
+        reasoning_effort: _,
+        rollout_path: _,
     } = new_conv_resp;
     assert_eq!(model, "mock-model");
 
