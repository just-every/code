--- conflicted
+++ resolved
@@ -30,13 +30,4 @@
 
 export type { CodexOptions } from "./codexOptions";
 
-<<<<<<< HEAD
-export type {
-  ThreadOptions,
-  ThreadOptions as TurnOptions,
-  ApprovalMode,
-  SandboxMode,
-} from "./threadOptions";
-=======
-export type { ThreadOptions, ApprovalMode, SandboxMode } from "./threadOptions";
->>>>>>> 32038621
+export type { ThreadOptions, ApprovalMode, SandboxMode } from "./threadOptions";