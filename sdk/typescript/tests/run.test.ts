--- conflicted
+++ resolved
@@ -15,9 +15,8 @@
   responseFailed,
   startResponsesTestProxy,
 } from "./responsesProxy";
-import type { ResponsesApiRequest } from "./responsesProxy";
-
-const codexExecPath = path.join(process.cwd(), "..", "..", "codex-rs", "target", "debug", "code");
+
+const codexExecPath = path.join(process.cwd(), "..", "..", "codex-rs", "target", "debug", "codex");
 
 describe("Codex", () => {
   it("returns thread events", async () => {
@@ -32,16 +31,11 @@
       const thread = client.startThread();
       const result = await thread.run("Hello, world!");
 
-      const assistantItem = result.items.find((item) => item.type === "agent_message");
-      expect(assistantItem).toEqual(
-        expect.objectContaining({
+      const expectedItems = [
+        {
+          id: expect.any(String),
           type: "agent_message",
           text: "Hi!",
-<<<<<<< HEAD
-        }),
-      );
-      expect(result.finalResponse).toBe("Hi!");
-=======
         },
       ];
       expect(result.items).toEqual(expectedItems);
@@ -50,7 +44,6 @@
         input_tokens: 42,
         output_tokens: 5,
       });
->>>>>>> 32038621
       expect(thread.id).toEqual(expect.any(String));
     } finally {
       await close();
@@ -78,13 +71,23 @@
       const client = new Codex({ codexPathOverride: codexExecPath, baseUrl: url, apiKey: "test" });
 
       const thread = client.startThread();
-      const firstResult = await thread.run("first input");
-      expect(firstResult.finalResponse).toBe("First response");
-
-      const secondResult = await thread.run("second input");
-      expect(secondResult.finalResponse).toBe("Second response");
-
+      await thread.run("first input");
+      await thread.run("second input");
+
+      // Check second request continues the same thread
       expect(requests.length).toBeGreaterThanOrEqual(2);
+      const secondRequest = requests[1];
+      expect(secondRequest).toBeDefined();
+      const payload = secondRequest!.json;
+
+      const assistantEntry = payload.input.find(
+        (entry: { role: string }) => entry.role === "assistant",
+      );
+      expect(assistantEntry).toBeDefined();
+      const assistantText = assistantEntry?.content?.find(
+        (item: { type: string; text: string }) => item.type === "output_text",
+      )?.text;
+      expect(assistantText).toBe("First response");
     } finally {
       await close();
     }
@@ -111,20 +114,24 @@
       const client = new Codex({ codexPathOverride: codexExecPath, baseUrl: url, apiKey: "test" });
 
       const thread = client.startThread();
-      const firstResult = await thread.run("first input");
-      expect(firstResult.finalResponse).toBe("First response");
-
-      const secondResult = await thread.run("second input", {
-        model: "gpt-test-1",
-      });
-      expect(secondResult.finalResponse).toBe("Second response");
-
+      await thread.run("first input");
+      await thread.run("second input");
+
+      // Check second request continues the same thread
       expect(requests.length).toBeGreaterThanOrEqual(2);
       const secondRequest = requests[1];
       expect(secondRequest).toBeDefined();
-      const payload: ResponsesApiRequest = secondRequest!.json;
-
-      expect(payload.model).toBe("gpt-test-1");
+      const payload = secondRequest!.json;
+
+      expect(payload.input.at(-1)!.content![0]!.text).toBe("second input");
+      const assistantEntry = payload.input.find(
+        (entry: { role: string }) => entry.role === "assistant",
+      );
+      expect(assistantEntry).toBeDefined();
+      const assistantText = assistantEntry?.content?.find(
+        (item: { type: string; text: string }) => item.type === "output_text",
+      )?.text;
+      expect(assistantText).toBe("First response");
     } finally {
       await close();
     }
@@ -151,8 +158,7 @@
       const client = new Codex({ codexPathOverride: codexExecPath, baseUrl: url, apiKey: "test" });
 
       const originalThread = client.startThread();
-      const firstResult = await originalThread.run("first input");
-      expect(firstResult.finalResponse).toBe("First response");
+      await originalThread.run("first input");
 
       const resumedThread = client.resumeThread(originalThread.id!);
       const result = await resumedThread.run("second input");
@@ -161,6 +167,18 @@
       expect(result.finalResponse).toBe("Second response");
 
       expect(requests.length).toBeGreaterThanOrEqual(2);
+      const secondRequest = requests[1];
+      expect(secondRequest).toBeDefined();
+      const payload = secondRequest!.json;
+
+      const assistantEntry = payload.input.find(
+        (entry: { role: string }) => entry.role === "assistant",
+      );
+      expect(assistantEntry).toBeDefined();
+      const assistantText = assistantEntry?.content?.find(
+        (item: { type: string; text: string }) => item.type === "output_text",
+      )?.text;
+      expect(assistantText).toBe("First response");
     } finally {
       await close();
     }
@@ -191,16 +209,14 @@
 
       const payload = requests[0];
       expect(payload).toBeDefined();
-      const json: ResponsesApiRequest | undefined = payload?.json;
+      const json = payload!.json as { model?: string } | undefined;
 
       expect(json?.model).toBe("gpt-test-1");
       expect(spawnArgs.length).toBeGreaterThan(0);
       const commandArgs = spawnArgs[0];
 
-      expect(commandArgs).toContain("--json");
       expectPair(commandArgs, ["--sandbox", "workspace-write"]);
       expectPair(commandArgs, ["--model", "gpt-test-1"]);
-
     } finally {
       restore();
       await close();
