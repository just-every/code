--- conflicted
+++ resolved
@@ -4,104 +4,6 @@
 
 - Crate names are prefixed with `codex-`. For example, the `core` folder's crate is named `codex-core`
 - When using format! and you can inline variables into {}, always do that.
-<<<<<<< HEAD
-
-Completion/build step
-
-- Always validate using `./build-fast.sh` from the repo root. This is the single required check and must pass cleanly.
-- Policy: All errors AND all warnings must be fixed before you’re done. Treat any compiler warning as a failure and address it (rename unused vars with `_`, remove `mut`, delete dead code, etc.).
-- Do not run additional format/lint/test commands on completion (e.g., `just fmt`, `just fix`, `cargo test`) unless explicitly requested for a specific task.
-- ***NEVER run rustfmt***
-
-## Strict Ordering In The TUI History
-
-The TUI enforces strict, per‑turn ordering for all streamed content. Every
-stream insert (Answer or Reasoning) must be associated with a stable
-`(request_ordinal, output_index, sequence_number)` key provided by the model.
-
-- A stream insert MUST carry a non‑empty stream id. The UI seeds an order key
-  for `(kind, id)` from the event's `OrderMeta` before any insert.
-- The TUI WILL NOT insert streaming content without a stream id. Any attempt to
-  insert without an id is dropped with an error log to make the issue visible
-  during development.
-
-## Commit Messages
-
-- Review staged changes before every commit: `git --no-pager diff --staged --stat` (and skim `git --no-pager diff --staged` if needed).
-- Write a descriptive subject that explains what changed and why. Avoid placeholders like "chore: commit local work".
-- Prefer Conventional Commits with an optional scope: `feat(tui/history): …`, `fix(core/exec): …`, `docs(agents): …`.
-- Keep the subject ≤ 72 chars; add a short body if rationale or context helps future readers.
-- Use imperative, present tense: "add", "fix", "update" (not "added", "fixes").
-- For merge commits, skip custom prefixes like `merge(main<-origin/main):`. Use a clear subject such as `Merge origin/main: <what changed and how conflicts were resolved>`.
-
-Examples:
-
-- `feat(tui/history): show exit code and duration for Exec cells`
-- `fix(core/codex): handle SIGINT in on_exec_command_begin to avoid orphaned child`
-- `docs(agents): clarify commit-message expectations`
-
-## How to Git Push
-
-### Merge-and-Push Policy (Do Not Rebase)
-
-When the user asks you to "push" local work:
-
-- Never rebase in this flow. Do not use `git pull --rebase` or attempt to replay local commits.
-- Prefer a simple merge of `origin/main` into the current branch, keeping our local history intact.
-- If the remote only has trivial release metadata changes (e.g., `codex-cli/package.json` version bumps), adopt the remote version for those files and keep ours for everything else unless the user specifies otherwise.
-- If in doubt or if conflicts touch non-trivial areas, pause and ask before resolving.
-
-Quick procedure (merge-only):
-
-- Commit your local work first:
-  - Review: `git --no-pager diff --stat` and `git --no-pager diff`
-  - Stage + commit: `git add -A && git commit -m "<descriptive message of local changes>"`
-- Fetch remote: `git fetch origin`
-- Merge without auto-commit: `git merge --no-ff --no-commit origin/main` (stops before committing so you can choose sides)
-- Resolve policy:
-  - Default to ours: `git checkout --ours .`
-  - Take remote for trivial package/version files as needed, e.g.: `git checkout --theirs codex-cli/package.json`
-- Stage and commit the merge with a descriptive message, e.g.:
-  - `git add -A && git commit -m "Merge origin/main: adopt remote version bumps; keep ours elsewhere (<areas>)"`
-- Run `./build-fast.sh` and then `git push`
-
-## Command Execution Architecture
-
-The command execution flow in Codex follows an event-driven pattern:
-
-1. **Core Layer** (`codex-core/src/codex.rs`):
-   - `on_exec_command_begin()` initiates command execution
-   - Creates `EventMsg::ExecCommandBegin` events with command details
-
-2. **TUI Layer** (`codex-tui/src/chatwidget.rs`):
-   - `handle_codex_event()` processes execution events
-   - Manages `RunningCommand` state for active commands
-   - Creates `HistoryCell::Exec` for UI rendering
-
-3. **History Cell** (`codex-tui/src/history_cell.rs`):
-   - `new_active_exec_command()` - Creates cell for running command
-   - `new_completed_exec_command()` - Updates with final output
-   - Handles syntax highlighting via `ParsedCommand`
-
-This architecture separates concerns between execution logic (core), UI state management (chatwidget), and rendering (history_cell).
-
-## Writing New UI Regression Tests
-
-- Start with `make_chatwidget_manual()` (or `make_chatwidget_manual_with_sender()`) to build a `ChatWidget` in isolation with in-memory channels.
-- Simulate user input by defining a small enum (`ScriptStep`) and feeding key events via `chat.handle_key_event()`; see `run_script()` in `tests.rs` for a ready-to-use helper that also pumps `AppEvent`s.
-- After the scripted interaction, render with a `ratatui::Terminal`/`TestBackend`, then use `buffer_to_string()` (wraps `strip_ansi_escapes`) to normalize ANSI output before asserting.
-- Prefer snapshot assertions (`assert_snapshot!`) or rich string comparisons so UI regressions are obvious. Keep snapshots deterministic by trimming trailing space and driving commit ticks just like the existing tests do.
-- When adding fixtures or updating snapshots, gate rewrites behind an opt-in env var (e.g., `UPDATE_IDEAL=1`) so baseline refreshes remain explicit.
-
-### Monitor Release Workflows After Pushing
-
-- Use `scripts/wait-for-gh-run.sh` to follow GitHub Actions releases without spamming manual `gh` commands.
-- Typical release check right after a push: `scripts/wait-for-gh-run.sh --workflow Release --branch main`.
-- If you already know the run ID (e.g., from webhook output), run `scripts/wait-for-gh-run.sh --run <run-id>`.
-- Adjust the poll cadence via `--interval <seconds>` (defaults to 8). The script exits 0 on success and 1 on failure, so it can gate local automation.
-- Pass `--failure-logs` to automatically dump logs for any job that does not finish successfully.
-- Dependencies: GitHub CLI (`gh`) and `jq` must be available in `PATH`.
-=======
 - Install any commands the repo relies on (for example `just`, `rg`, or `cargo-insta`) if they aren't already available before running instructions here.
 - Never add or modify any code related to `CODEX_SANDBOX_NETWORK_DISABLED_ENV_VAR` or `CODEX_SANDBOX_ENV_VAR`.
   - You operate in a sandbox where `CODEX_SANDBOX_NETWORK_DISABLED=1` will be set whenever you use the `shell` tool. Any existing code that uses `CODEX_SANDBOX_NETWORK_DISABLED_ENV_VAR` was authored with this fact in mind. It is often used to early exit out of tests that the author knew you would not be able to run given your sandbox limitations.
@@ -170,5 +72,4 @@
 
 ### Test assertions
 
-- Tests should use pretty_assertions::assert_eq for clearer diffs. Import this at the top of the test module if it isn't already.
->>>>>>> 32038621
+- Tests should use pretty_assertions::assert_eq for clearer diffs. Import this at the top of the test module if it isn't already.