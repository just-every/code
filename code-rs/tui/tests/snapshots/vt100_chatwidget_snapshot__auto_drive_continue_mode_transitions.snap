---
source: tui/tests/vt100_chatwidget_snapshot.rs
<<<<<<< HEAD
assertion_line: 289
=======
>>>>>>> 3852e26e
expression: "frames.join(\"\\n---FRAME---\\n\")"
---
 +----------------------------------------------------------------------------+
 |            Code  •  Directory: ~/www/just-every/code/code-rs/tui           |
 +----------------------------------------------------------------------------+
   parallel work)
   /limits - visualize weekly and hourly rate limits
   /review - review your changes for potential issues
   /auto - work autonomously on long tasks with Auto Drive Experimental
   /cloud - browse, apply, and create cloud tasks NEW
<<<<<<< HEAD

 +----------------------------------------------------------------------------+
 | What can I code for you today?                                             |
 |                                                                            |
 |                                                                            |
 |                                                                            |
 |                                                                            |
 +----------------------------------------------------------------------------+
                                                                               
=======
   Auto Drive > Working                               Awaiting input (0 turns)
 ┌────────────────────────────────────────────────────────────────────────────┐
 │Approval required — review and press Enter to send                          │
 │cargo nextest run --no-fail-fast                                            │
 └────────────────────────────────────────────────────────────────────────────┘
 ╭────────────────────────────────────────────────────────────────────────────╮
 │ What can I code for you today?                                             │
 ╰────────────────────────────────────────────────────────────────────────────╯
   Awaiting approval  •  Agents Enabled  •  Revie… Enter approve  •  Esc cancel
>>>>>>> 3852e26e

---FRAME---
 +----------------------------------------------------------------------------+
 |            Code  •  Directory: ~/www/just-every/code/code-rs/tui           |
 +----------------------------------------------------------------------------+
   parallel work)
   /limits - visualize weekly and hourly rate limits
   /review - review your changes for potential issues
   /auto - work autonomously on long tasks with Auto Drive Experimental
   /cloud - browse, apply, and create cloud tasks NEW
<<<<<<< HEAD

 +----------------------------------------------------------------------------+
 | What can I code for you today?                                             |
 |                                                                            |
 |                                                                            |
 |                                                                            |
 |                                                                            |
 +----------------------------------------------------------------------------+
                                                                               

---FRAME---
 +----------------------------------------------------------------------------+
 |            Code  •  Directory: ~/www/just-every/code/code-rs/tui           |
 +----------------------------------------------------------------------------+
=======
   Auto Drive > Working                               Awaiting input (0 turns)
 ┌────────────────────────────────────────────────────────────────────────────┐
 │Approval required — review and press Enter to send                          │
 │cargo nextest run --no-fail-fast                                            │
 └────────────────────────────────────────────────────────────────────────────┘
 ╭────────────────────────────────────────────────────────────────────────────╮
 │ What can I code for you today?                                             │
 ╰────────────────────────────────────────────────────────────────────────────╯
   Awaiting approval  •  Agents Enabled  •  Revie… Enter approve  •  Esc cancel

---FRAME---
 ┌────────────────────────────────────────────────────────────────────────────┐
 │                                    Code                                    │
 └────────────────────────────────────────────────────────────────────────────┘
>>>>>>> 3852e26e
   parallel work)
   /limits - visualize weekly and hourly rate limits
   /review - review your changes for potential issues
   /auto - work autonomously on long tasks with Auto Drive Experimental
   /cloud - browse, apply, and create cloud tasks NEW
<<<<<<< HEAD

 +----------------------------------------------------------------------------+
 | What can I code for you today?                                             |
 |                                                                            |
 |                                                                            |
 |                                                                            |
 |                                                                            |
 +----------------------------------------------------------------------------+
=======
   Auto Drive > Working                                      Running (0 turns)
 ┌────────────────────────────────────────────────────────────────────────────┐
 │cargo nextest run --no-fail-fast                                            │
 └────────────────────────────────────────────────────────────────────────────┘
 ╭────────────────────────────────────────────────────────────────────────────╮
 │ What can I code for you today?                                             │
 ╰────────────────────────────────────────────────────────────────────────────╯
   Agents Enabled  •  Review Enabled  •  Ctrl+S Settings   Esc stop Auto Drive
>>>>>>> 3852e26e
<|MERGE_RESOLUTION|>--- conflicted
+++ resolved
@@ -1,9 +1,5 @@
 ---
 source: tui/tests/vt100_chatwidget_snapshot.rs
-<<<<<<< HEAD
-assertion_line: 289
-=======
->>>>>>> 3852e26e
 expression: "frames.join(\"\\n---FRAME---\\n\")"
 ---
  +----------------------------------------------------------------------------+
@@ -14,27 +10,15 @@
    /review - review your changes for potential issues
    /auto - work autonomously on long tasks with Auto Drive Experimental
    /cloud - browse, apply, and create cloud tasks NEW
-<<<<<<< HEAD
-
+   Auto Drive > Working                               Awaiting input (0 turns)
+ Auto Drive will send:
+ Prompt:
+ cargo nextest run --no-fail-fast
+ Awaiting input (0 turns)  •  Agents Enabled  •  Review Enabled
  +----------------------------------------------------------------------------+
  | What can I code for you today?                                             |
- |                                                                            |
- |                                                                            |
- |                                                                            |
- |                                                                            |
  +----------------------------------------------------------------------------+
-                                                                               
-=======
-   Auto Drive > Working                               Awaiting input (0 turns)
- ┌────────────────────────────────────────────────────────────────────────────┐
- │Approval required — review and press Enter to send                          │
- │cargo nextest run --no-fail-fast                                            │
- └────────────────────────────────────────────────────────────────────────────┘
- ╭────────────────────────────────────────────────────────────────────────────╮
- │ What can I code for you today?                                             │
- ╰────────────────────────────────────────────────────────────────────────────╯
    Awaiting approval  •  Agents Enabled  •  Revie… Enter approve  •  Esc cancel
->>>>>>> 3852e26e
 
 ---FRAME---
  +----------------------------------------------------------------------------+
@@ -45,58 +29,30 @@
    /review - review your changes for potential issues
    /auto - work autonomously on long tasks with Auto Drive Experimental
    /cloud - browse, apply, and create cloud tasks NEW
-<<<<<<< HEAD
-
+   Auto Drive > Working                               Awaiting input (0 turns)
+ Auto Drive will send:
+ Prompt:
+ cargo nextest run --no-fail-fast
+ Awaiting input (0 turns)  •  Agents Enabled  •  Review Enabled
  +----------------------------------------------------------------------------+
  | What can I code for you today?                                             |
- |                                                                            |
- |                                                                            |
- |                                                                            |
- |                                                                            |
  +----------------------------------------------------------------------------+
-                                                                               
+   Awaiting approval  •  Agents Enabled  •  Revie… Enter approve  •  Esc cancel
 
 ---FRAME---
  +----------------------------------------------------------------------------+
  |            Code  •  Directory: ~/www/just-every/code/code-rs/tui           |
  +----------------------------------------------------------------------------+
-=======
-   Auto Drive > Working                               Awaiting input (0 turns)
- ┌────────────────────────────────────────────────────────────────────────────┐
- │Approval required — review and press Enter to send                          │
- │cargo nextest run --no-fail-fast                                            │
- └────────────────────────────────────────────────────────────────────────────┘
- ╭────────────────────────────────────────────────────────────────────────────╮
- │ What can I code for you today?                                             │
- ╰────────────────────────────────────────────────────────────────────────────╯
-   Awaiting approval  •  Agents Enabled  •  Revie… Enter approve  •  Esc cancel
-
----FRAME---
- ┌────────────────────────────────────────────────────────────────────────────┐
- │                                    Code                                    │
- └────────────────────────────────────────────────────────────────────────────┘
->>>>>>> 3852e26e
    parallel work)
    /limits - visualize weekly and hourly rate limits
    /review - review your changes for potential issues
    /auto - work autonomously on long tasks with Auto Drive Experimental
    /cloud - browse, apply, and create cloud tasks NEW
-<<<<<<< HEAD
-
+   Auto Drive > Working                                      Running (0 turns)
+ Auto Drive ready to run cargo nextest
+ Proposed action: run focused tests before continuing.
+ Running (0 turns)  •  Agents Enabled  •  Review Enabled
  +----------------------------------------------------------------------------+
  | What can I code for you today?                                             |
- |                                                                            |
- |                                                                            |
- |                                                                            |
- |                                                                            |
  +----------------------------------------------------------------------------+
-=======
-   Auto Drive > Working                                      Running (0 turns)
- ┌────────────────────────────────────────────────────────────────────────────┐
- │cargo nextest run --no-fail-fast                                            │
- └────────────────────────────────────────────────────────────────────────────┘
- ╭────────────────────────────────────────────────────────────────────────────╮
- │ What can I code for you today?                                             │
- ╰────────────────────────────────────────────────────────────────────────────╯
-   Agents Enabled  •  Review Enabled  •  Ctrl+S Settings   Esc stop Auto Drive
->>>>>>> 3852e26e
+   Agents Enabled  •  Review Enabled  •  Ctrl+S Settings   Esc stop Auto Drive