# Release workflow for codex-rs.
# To release, follow a workflow like:
# ```
# git tag -a rust-v0.1.0 -m "Release 0.1.0"
# git push origin rust-v0.1.0
# ```

name: rust-release
on:
  push:
    tags:
      - "rust-v*.*.*"

concurrency:
  group: ${{ github.workflow }}
  cancel-in-progress: true

jobs:
  tag-check:
    runs-on: ubuntu-latest
    outputs:
      version: ${{ steps.extract.outputs.version }}
    steps:
      - uses: actions/checkout@v4

      - name: Validate tag format and extract version
        id: extract
        shell: bash
        run: |
          set -euo pipefail
          echo "::group::Tag validation"

          # 1. Must be a tag and match the regex
          [[ "${GITHUB_REF_TYPE}" == "tag" ]] \
            || { echo "❌  Not a tag push"; exit 1; }
          [[ "${GITHUB_REF_NAME}" =~ ^rust-v[0-9]+\.[0-9]+\.[0-9]+(-(alpha|beta)(\.[0-9]+)?)?$ ]] \
            || { echo "❌  Tag '${GITHUB_REF_NAME}' doesn't match expected format"; exit 1; }

          # 2. Extract version from tag
          tag_ver="${GITHUB_REF_NAME#rust-v}"
          echo "version=${tag_ver}" >> $GITHUB_OUTPUT
          
          echo "✅  Tag format valid: ${GITHUB_REF_NAME}"
          echo "📦  Version to build: ${tag_ver}"
          echo "::endgroup::"

  build:
    needs: tag-check
    name: ${{ matrix.runner }} - ${{ matrix.target }}
    runs-on: ${{ matrix.runner }}
    timeout-minutes: 30
    defaults:
      run:
        working-directory: codex-rs

    strategy:
      fail-fast: false
      matrix:
        include:
          - runner: macos-14
            target: aarch64-apple-darwin
          - runner: macos-14
            target: x86_64-apple-darwin
          - runner: ubuntu-24.04
            target: x86_64-unknown-linux-musl
          - runner: ubuntu-24.04
            target: x86_64-unknown-linux-gnu
          - runner: ubuntu-24.04-arm
            target: aarch64-unknown-linux-musl
          - runner: ubuntu-24.04-arm
            target: aarch64-unknown-linux-gnu
          - runner: windows-latest
            target: x86_64-pc-windows-msvc

    steps:
      - uses: actions/checkout@v4
      
      - name: Update version in Cargo.toml
        shell: bash
        run: |
          VERSION="${{ needs.tag-check.outputs.version }}"
          echo "📝 Updating version to ${VERSION} in Cargo.toml"
          
          # Update the workspace version
          sed -i.bak "s/^version = \".*\"/version = \"${VERSION}\"/" Cargo.toml
          
          # Verify the update
          echo "Updated Cargo.toml:"
          grep "^version = " Cargo.toml
          
          # Update Cargo.lock to reflect the new version
          cargo update --workspace
      
      - uses: dtolnay/rust-toolchain@1.88
        with:
          targets: ${{ matrix.target }}

      # Smart caching for Rust builds - handles everything automatically
      - name: Setup Rust Cache
        uses: Swatinem/rust-cache@v2
        with:
          # Ensure cache is unique per target
          key: ${{ matrix.target }}
          # Cache on failure to speed up debugging
          cache-on-failure: true
          # Working directory for the cache
          workspaces: "codex-rs -> target"

      - if: ${{ matrix.target == 'x86_64-unknown-linux-musl' || matrix.target == 'aarch64-unknown-linux-musl'}}
        name: Install musl build tools
        run: |
          sudo apt install -y musl-tools pkg-config

      - name: Cargo build
        shell: bash
        run: |
          # Use all available cores
          if [[ "${{ matrix.runner }}" == windows* ]]; then
            # Windows: Use NUMBER_OF_PROCESSORS env var
            export CARGO_BUILD_JOBS=$((${NUMBER_OF_PROCESSORS:-2} * 2))
          else
            # Unix-like: Use nproc or sysctl
            export CARGO_BUILD_JOBS=$(($(nproc || sysctl -n hw.ncpu || echo 2) * 2))
          fi
          echo "Building with $CARGO_BUILD_JOBS parallel jobs"
          # Use --locked to ensure reproducible builds
          # Build the renamed binaries (code, code-tui, code-exec)
          cargo build --target ${{ matrix.target }} --release --locked --bin code --bin code-tui --bin code-exec

      - name: Stage artifacts
        shell: bash
        run: |
          dest="dist/${{ matrix.target }}"
          mkdir -p "$dest"

          if [[ "${{ matrix.runner }}" == windows* ]]; then
            cp target/${{ matrix.target }}/release/code.exe "$dest/code-${{ matrix.target }}.exe"
            cp target/${{ matrix.target }}/release/code-tui.exe "$dest/code-tui-${{ matrix.target }}.exe"
            cp target/${{ matrix.target }}/release/code-exec.exe "$dest/code-exec-${{ matrix.target }}.exe"
          else
            cp target/${{ matrix.target }}/release/code "$dest/code-${{ matrix.target }}"
            cp target/${{ matrix.target }}/release/code-tui "$dest/code-tui-${{ matrix.target }}"
            cp target/${{ matrix.target }}/release/code-exec "$dest/code-exec-${{ matrix.target }}"
          fi

      - name: Compress artifacts
        shell: bash
        run: |
          # Path that contains the uncompressed binaries for the current
          # ${{ matrix.target }}
          dest="dist/${{ matrix.target }}"

          # For compatibility with environments that lack the `zstd` tool we
<<<<<<< HEAD
          # additionally create a `.tar.gz` alongside every single binary that
          # we publish. The end result is:
          #   code-<target>.zst           (zstd compressed)
          #   code-<target>.tar.gz        (fallback for envs without zstd)
=======
          # additionally create a `.tar.gz` for all platforms and `.zip` for
          # Windows alongside every single binary that we publish. The end result is:
          #   codex-<target>.zst          (existing)
          #   codex-<target>.tar.gz       (new)
          #   codex-<target>.zip          (only for Windows)
>>>>>>> f49c934c

          # 1. Produce a .tar.gz for every file in the directory *before* we
          #    run `zstd --rm`, because that flag deletes the original files.
          for f in "$dest"/*; do
            base="$(basename "$f")"
            # Skip files that are already archives (shouldn't happen, but be
            # safe).
            if [[ "$base" == *.tar.gz || "$base" == *.zip ]]; then
              continue
            fi

            # Create per-binary tar.gz
            tar -C "$dest" -czf "$dest/${base}.tar.gz" "$base"

            # Create zip archive for Windows binaries
            # Must run from inside the dest dir so 7z won't
            # embed the directory path inside the zip.
            if [[ "${{ matrix.runner }}" == windows* ]]; then
              (cd "$dest" && 7z a "${base}.zip" "$base")
            fi

            # Also create .zst (existing behaviour) *and* remove the original
            # uncompressed binary to keep the directory small.
            zstd -T0 -19 --rm "$dest/$base"
          done

      - uses: actions/upload-artifact@v4
        with:
          name: ${{ matrix.target }}
          # Upload the per-binary .zst files as well as the new .tar.gz
          # equivalents we generated in the previous step.
          path: |
            codex-rs/dist/${{ matrix.target }}/*

  release:
    needs: build
    name: release
    runs-on: ubuntu-latest

    steps:
      - name: Checkout repository
        uses: actions/checkout@v4

      - uses: actions/download-artifact@v4
        with:
          path: dist

      - name: List
        run: ls -R dist/

      - name: Define release name
        id: release_name
        run: |
          # Extract the version from the tag name, which is in the format
          # "rust-v0.1.0".
          version="${GITHUB_REF_NAME#rust-v}"
          echo "name=${version}" >> $GITHUB_OUTPUT

      - name: Stage npm package
        env:
          GH_TOKEN: ${{ github.token }}
        run: |
          set -euo pipefail
          TMP_DIR="${RUNNER_TEMP}/npm-stage"
          python3 codex-cli/scripts/stage_rust_release.py \
            --release-version "${{ steps.release_name.outputs.name }}" \
            --tmp "${TMP_DIR}"
          mkdir -p dist/npm
          # Produce an npm-ready tarball using `npm pack` and store it in dist/npm.
          # We then rename it to a stable name used by our publishing script.
          (cd "$TMP_DIR" && npm pack --pack-destination "${GITHUB_WORKSPACE}/dist/npm")
          mv "${GITHUB_WORKSPACE}"/dist/npm/*.tgz \
             "${GITHUB_WORKSPACE}/dist/npm/codex-npm-${{ steps.release_name.outputs.name }}.tgz"

      - name: Create GitHub Release
        uses: softprops/action-gh-release@v2
        with:
          name: ${{ steps.release_name.outputs.name }}
          tag_name: ${{ github.ref_name }}
          files: dist/**
          # Mark as prerelease only when the version has a suffix after x.y.z
          # (e.g. -alpha, -beta). Otherwise publish a normal release.
          prerelease: ${{ contains(steps.release_name.outputs.name, '-') }}

      - uses: facebook/dotslash-publish-release@v2
        env:
          GITHUB_TOKEN: ${{ secrets.GITHUB_TOKEN }}
        with:
          tag: ${{ github.ref_name }}
          config: .github/dotslash-config.json<|MERGE_RESOLUTION|>--- conflicted
+++ resolved
@@ -151,18 +151,10 @@
           dest="dist/${{ matrix.target }}"
 
           # For compatibility with environments that lack the `zstd` tool we
-<<<<<<< HEAD
           # additionally create a `.tar.gz` alongside every single binary that
           # we publish. The end result is:
           #   code-<target>.zst           (zstd compressed)
           #   code-<target>.tar.gz        (fallback for envs without zstd)
-=======
-          # additionally create a `.tar.gz` for all platforms and `.zip` for
-          # Windows alongside every single binary that we publish. The end result is:
-          #   codex-<target>.zst          (existing)
-          #   codex-<target>.tar.gz       (new)
-          #   codex-<target>.zip          (only for Windows)
->>>>>>> f49c934c
 
           # 1. Produce a .tar.gz for every file in the directory *before* we
           #    run `zstd --rm`, because that flag deletes the original files.
