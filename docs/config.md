--- conflicted
+++ resolved
@@ -22,11 +22,7 @@
 The model that Codex should use.
 
 ```toml
-<<<<<<< HEAD
 model = "o3"  # overrides the default of "gpt-5.1"
-=======
-model = "gpt-5.1"  # overrides the default ("gpt-5.1-codex-max" across platforms)
->>>>>>> 72a1453a
 ```
 
 ## model_providers
@@ -253,11 +249,7 @@
 
 ## model_reasoning_effort
 
-<<<<<<< HEAD
 If the selected model is known to support reasoning (for example: `o3`, `o4-mini`, `codex-*`, `gpt-5.1`, `gpt-5.1-codex`), reasoning is enabled by default when using the Responses API. As explained in the [OpenAI Platform documentation](https://platform.openai.com/docs/guides/reasoning?api-mode=responses#get-started-with-reasoning), this can be set to:
-=======
-If the selected model is known to support reasoning (for example: `o3`, `o4-mini`, `codex-*`, `gpt-5.1-codex-max`, `gpt-5.1`, `gpt-5.1-codex`), reasoning is enabled by default when using the Responses API. As explained in the [OpenAI Platform documentation](https://platform.openai.com/docs/guides/reasoning?api-mode=responses#get-started-with-reasoning), this can be set to:
->>>>>>> 72a1453a
 
 - `"minimal"`
 - `"low"`
@@ -307,76 +299,7 @@
 model_supports_reasoning_summaries = true
 ```
 
-<<<<<<< HEAD
 ## sandbox_mode
-=======
-### model_context_window
-
-The size of the context window for the model, in tokens.
-
-In general, Codex knows the context window for the most common OpenAI models, but if you are using a new model with an old version of the Codex CLI, then you can use `model_context_window` to tell Codex what value to use to determine how much context is left during a conversation.
-
-### model_max_output_tokens
-
-This is analogous to `model_context_window`, but for the maximum number of output tokens for the model.
-
-> See also [`codex exec`](./exec.md) to see how these model settings influence non-interactive runs.
-
-### oss_provider
-
-Specifies the default OSS provider to use when running Codex. This is used when the `--oss` flag is provided without a specific provider.
-
-Valid values are:
-
-- `"lmstudio"` - Use LM Studio as the local model provider
-- `"ollama"` - Use Ollama as the local model provider
-
-```toml
-# Example: Set default OSS provider to LM Studio
-oss_provider = "lmstudio"
-```
-
-## Execution environment
-
-### approval_policy
-
-Determines when the user should be prompted to approve whether Codex can execute a command:
-
-```toml
-# Codex has hardcoded logic that defines a set of "trusted" commands.
-# Setting the approval_policy to `untrusted` means that Codex will prompt the
-# user before running a command not in the "trusted" set.
-#
-# See https://github.com/openai/codex/issues/1260 for the plan to enable
-# end-users to define their own trusted commands.
-approval_policy = "untrusted"
-```
-
-If you want to be notified whenever a command fails, use "on-failure":
-
-```toml
-# If the command fails when run in the sandbox, Codex asks for permission to
-# retry the command outside the sandbox.
-approval_policy = "on-failure"
-```
-
-If you want the model to run until it decides that it needs to ask you for escalated permissions, use "on-request":
-
-```toml
-# The model decides when to escalate
-approval_policy = "on-request"
-```
-
-Alternatively, you can have the model run until it is done, and never ask to run a command with escalated permissions:
-
-```toml
-# User is never prompted: if the command fails, Codex will automatically try
-# something out. Note the `exec` subcommand always uses this mode.
-approval_policy = "never"
-```
-
-### sandbox_mode
->>>>>>> 72a1453a
 
 Codex executes model-generated shell commands inside an OS-level sandbox.
 
@@ -904,14 +827,7 @@
 
 ## show_raw_agent_reasoning
 
-<<<<<<< HEAD
 Surfaces the model’s raw chain-of-thought ("raw reasoning content") when available.
-=======
-1. custom command-line argument, e.g., `--model o3`
-2. as part of a profile, where the `--profile` is specified via a CLI (or in the config file itself)
-3. as an entry in `config.toml`, e.g., `model = "o3"`
-4. the default value that comes with Codex CLI (i.e., Codex CLI defaults to `gpt-5.1-codex-max`)
->>>>>>> 72a1453a
 
 Notes:
 
@@ -1048,7 +964,6 @@
 
 ## Config reference
 
-<<<<<<< HEAD
 | Key | Type / Values | Notes |
 | --- | --- | --- |
 | `model` | string | Model to use (e.g., `gpt-5.1-codex`). |
@@ -1105,66 +1020,4 @@
 | `tools.web_search` | boolean | Enable web search tool (alias: `web_search_request`) (default: false). |
 | `tools.web_search_allowed_domains` | array<string> | Optional allow-list for web search (filters.allowed_domains). |
 
-<!-- markdownlint-enable MD012 MD013 MD028 MD033 -->
-=======
-| Key                                              | Type / Values                                                     | Notes                                                                                                                      |
-| ------------------------------------------------ | ----------------------------------------------------------------- | -------------------------------------------------------------------------------------------------------------------------- |
-| `model`                                          | string                                                            | Model to use (e.g., `gpt-5.1-codex-max`).                                                                                  |
-| `model_provider`                                 | string                                                            | Provider id from `model_providers` (default: `openai`).                                                                    |
-| `model_context_window`                           | number                                                            | Context window tokens.                                                                                                     |
-| `model_max_output_tokens`                        | number                                                            | Max output tokens.                                                                                                         |
-| `tool_output_token_limit`                        | number                                                            | Token budget for stored function/tool outputs in history (default: 2,560 tokens).                                          |
-| `approval_policy`                                | `untrusted` \| `on-failure` \| `on-request` \| `never`            | When to prompt for approval.                                                                                               |
-| `sandbox_mode`                                   | `read-only` \| `workspace-write` \| `danger-full-access`          | OS sandbox policy.                                                                                                         |
-| `sandbox_workspace_write.writable_roots`         | array<string>                                                     | Extra writable roots in workspace‑write.                                                                                   |
-| `sandbox_workspace_write.network_access`         | boolean                                                           | Allow network in workspace‑write (default: false).                                                                         |
-| `sandbox_workspace_write.exclude_tmpdir_env_var` | boolean                                                           | Exclude `$TMPDIR` from writable roots (default: false).                                                                    |
-| `sandbox_workspace_write.exclude_slash_tmp`      | boolean                                                           | Exclude `/tmp` from writable roots (default: false).                                                                       |
-| `notify`                                         | array<string>                                                     | External program for notifications.                                                                                        |
-| `instructions`                                   | string                                                            | Currently ignored; use `experimental_instructions_file` or `AGENTS.md`.                                                    |
-| `features.<feature-flag>`                        | boolean                                                           | See [feature flags](#feature-flags) for details                                                                            |
-| `mcp_servers.<id>.command`                       | string                                                            | MCP server launcher command (stdio servers only).                                                                          |
-| `mcp_servers.<id>.args`                          | array<string>                                                     | MCP server args (stdio servers only).                                                                                      |
-| `mcp_servers.<id>.env`                           | map<string,string>                                                | MCP server env vars (stdio servers only).                                                                                  |
-| `mcp_servers.<id>.url`                           | string                                                            | MCP server url (streamable http servers only).                                                                             |
-| `mcp_servers.<id>.bearer_token_env_var`          | string                                                            | environment variable containing a bearer token to use for auth (streamable http servers only).                             |
-| `mcp_servers.<id>.enabled`                       | boolean                                                           | When false, Codex skips starting the server (default: true).                                                               |
-| `mcp_servers.<id>.startup_timeout_sec`           | number                                                            | Startup timeout in seconds (default: 10). Timeout is applied both for initializing MCP server and initially listing tools. |
-| `mcp_servers.<id>.tool_timeout_sec`              | number                                                            | Per-tool timeout in seconds (default: 60). Accepts fractional values; omit to use the default.                             |
-| `mcp_servers.<id>.enabled_tools`                 | array<string>                                                     | Restrict the server to the listed tool names.                                                                              |
-| `mcp_servers.<id>.disabled_tools`                | array<string>                                                     | Remove the listed tool names after applying `enabled_tools`, if any.                                                       |
-| `model_providers.<id>.name`                      | string                                                            | Display name.                                                                                                              |
-| `model_providers.<id>.base_url`                  | string                                                            | API base URL.                                                                                                              |
-| `model_providers.<id>.env_key`                   | string                                                            | Env var for API key.                                                                                                       |
-| `model_providers.<id>.wire_api`                  | `chat` \| `responses`                                             | Protocol used (default: `chat`).                                                                                           |
-| `model_providers.<id>.query_params`              | map<string,string>                                                | Extra query params (e.g., Azure `api-version`).                                                                            |
-| `model_providers.<id>.http_headers`              | map<string,string>                                                | Additional static headers.                                                                                                 |
-| `model_providers.<id>.env_http_headers`          | map<string,string>                                                | Headers sourced from env vars.                                                                                             |
-| `model_providers.<id>.request_max_retries`       | number                                                            | Per‑provider HTTP retry count (default: 4).                                                                                |
-| `model_providers.<id>.stream_max_retries`        | number                                                            | SSE stream retry count (default: 5).                                                                                       |
-| `model_providers.<id>.stream_idle_timeout_ms`    | number                                                            | SSE idle timeout (ms) (default: 300000).                                                                                   |
-| `project_doc_max_bytes`                          | number                                                            | Max bytes to read from `AGENTS.md`.                                                                                        |
-| `profile`                                        | string                                                            | Active profile name.                                                                                                       |
-| `profiles.<name>.*`                              | various                                                           | Profile‑scoped overrides of the same keys.                                                                                 |
-| `history.persistence`                            | `save-all` \| `none`                                              | History file persistence (default: `save-all`).                                                                            |
-| `history.max_bytes`                              | number                                                            | Currently ignored (not enforced).                                                                                          |
-| `file_opener`                                    | `vscode` \| `vscode-insiders` \| `windsurf` \| `cursor` \| `none` | URI scheme for clickable citations (default: `vscode`).                                                                    |
-| `tui`                                            | table                                                             | TUI‑specific options.                                                                                                      |
-| `tui.notifications`                              | boolean \| array<string>                                          | Enable desktop notifications in the tui (default: true).                                                                   |
-| `hide_agent_reasoning`                           | boolean                                                           | Hide model reasoning events.                                                                                               |
-| `show_raw_agent_reasoning`                       | boolean                                                           | Show raw reasoning (when available).                                                                                       |
-| `model_reasoning_effort`                         | `minimal` \| `low` \| `medium` \| `high`                          | Responses API reasoning effort.                                                                                            |
-| `model_reasoning_summary`                        | `auto` \| `concise` \| `detailed` \| `none`                       | Reasoning summaries.                                                                                                       |
-| `model_verbosity`                                | `low` \| `medium` \| `high`                                       | GPT‑5 text verbosity (Responses API).                                                                                      |
-| `model_supports_reasoning_summaries`             | boolean                                                           | Force‑enable reasoning summaries.                                                                                          |
-| `model_reasoning_summary_format`                 | `none` \| `experimental`                                          | Force reasoning summary format.                                                                                            |
-| `chatgpt_base_url`                               | string                                                            | Base URL for ChatGPT auth flow.                                                                                            |
-| `experimental_instructions_file`                 | string (path)                                                     | Replace built‑in instructions (experimental).                                                                              |
-| `experimental_use_exec_command_tool`             | boolean                                                           | Use experimental exec command tool.                                                                                        |
-| `projects.<path>.trust_level`                    | string                                                            | Mark project/worktree as trusted (only `"trusted"` is recognized).                                                         |
-| `tools.web_search`                               | boolean                                                           | Enable web search tool (deprecated) (default: false).                                                                      |
-| `tools.view_image`                               | boolean                                                           | Enable or disable the `view_image` tool so Codex can attach local image files from the workspace (default: true).          |
-| `forced_login_method`                            | `chatgpt` \| `api`                                                | Only allow Codex to be used with ChatGPT or API keys.                                                                      |
-| `forced_chatgpt_workspace_id`                    | string (uuid)                                                     | Only allow Codex to be used with the specified ChatGPT workspace.                                                          |
-| `cli_auth_credentials_store`                     | `file` \| `keyring` \| `auto`                                     | Where to store CLI login credentials (default: `file`).                                                                    |
->>>>>>> 72a1453a
+<!-- markdownlint-enable MD012 MD013 MD028 MD033 -->