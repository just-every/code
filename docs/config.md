# Config

<!-- markdownlint-disable MD012 MD013 MD028 MD033 -->

Every Code supports several mechanisms for setting config values:

- Config-specific command-line flags, such as `--model o3` (highest precedence).
- A generic `-c`/`--config` flag that takes a `key=value` pair, such as `--config model="o3"`.
  - The key can contain dots to set a value deeper than the root, e.g. `--config model_providers.openai.wire_api="chat"`.
  - For consistency with `config.toml`, values are a string in TOML format rather than JSON format, so use `key='{a = 1, b = 2}'` rather than `key='{"a": 1, "b": 2}'`.
    - The quotes around the value are necessary, as without them your shell would split the config argument on spaces, resulting in `code` receiving `-c key={a` with (invalid) additional arguments `=`, `1,`, `b`, `=`, `2}`.
  - Values can contain any TOML object, such as `--config shell_environment_policy.include_only='["PATH", "HOME", "USER"]'`.
  - If `value` cannot be parsed as a valid TOML value, it is treated as a string value. This means that `-c model='"o3"'` and `-c model=o3` are equivalent.
    - In the first case, the value is the TOML string `"o3"`, while in the second the value is `o3`, which is not valid TOML and therefore treated as the TOML string `"o3"`.
    - Because quotes are interpreted by one's shell, `-c key="true"` will be correctly interpreted in TOML as `key = true` (a boolean) and not `key = "true"` (a string). If for some reason you needed the string `"true"`, you would need to use `-c key='"true"'` (note the two sets of quotes).
- The `$CODE_HOME/config.toml` configuration file. `CODE_HOME` defaults to `~/.code`; Every Code (Code) also reads from `$CODEX_HOME`/`~/.codex` for backwards compatibility but only writes to `~/.code`. (Logs and other state use the same directory.)

Both the `--config` flag and the `config.toml` file support the following options:

## model

The model that Code should use.

```toml
model = "o3"  # overrides the default of "gpt-5.1-codex"
```

## model_providers

This option lets you override and amend the default set of model providers bundled with Code. This value is a map where the key is the value to use with `model_provider` to select the corresponding provider.

For example, if you wanted to add a provider that uses the OpenAI 4o model via the chat completions API, then you could add the following configuration:

```toml
# Recall that in TOML, root keys must be listed before tables.
model = "gpt-4o"
model_provider = "openai-chat-completions"

[model_providers.openai-chat-completions]
# Name of the provider that will be displayed in the Code UI.
name = "OpenAI using Chat Completions"
# The path `/chat/completions` will be amended to this URL to make the POST
# request for the chat completions.
base_url = "https://api.openai.com/v1"
# If `env_key` is set, identifies an environment variable that must be set when
# using Code with this provider. The value of the environment variable must be
# non-empty and will be used in the `Bearer TOKEN` HTTP header for the POST request.
env_key = "OPENAI_API_KEY"
# Valid values for wire_api are "chat" and "responses". Defaults to "chat" if omitted.
wire_api = "chat"
# If necessary, extra query params that need to be added to the URL.
# See the Azure example below.
query_params = {}
```

Note this makes it possible to use the Code CLI with non-OpenAI models, so long as they use a wire API that is compatible with the OpenAI chat completions API. For example, you could define the following provider to use Code CLI with Ollama running locally:

```toml
[model_providers.ollama]
name = "Ollama"
base_url = "http://localhost:11434/v1"
```

Or a third-party provider (using a distinct environment variable for the API key):

```toml
[model_providers.mistral]
name = "Mistral"
base_url = "https://api.mistral.ai/v1"
env_key = "MISTRAL_API_KEY"
```

It is also possible to configure a provider to include extra HTTP headers with a request. These can be hardcoded values (`http_headers`) or values read from environment variables (`env_http_headers`):

```toml
[model_providers.example]
# name, base_url, ...

# This will add the HTTP header `X-Example-Header` with value `example-value`
# to each request to the model provider.
http_headers = { "X-Example-Header" = "example-value" }

# This will add the HTTP header `X-Example-Features` with the value of the
# `EXAMPLE_FEATURES` environment variable to each request to the model provider
# _if_ the environment variable is set and its value is non-empty.
env_http_headers = { "X-Example-Features" = "EXAMPLE_FEATURES" }
```

### Azure model provider example

Note that Azure requires `api-version` to be passed as a query parameter, so be sure to specify it as part of `query_params` when defining the Azure provider:

```toml
[model_providers.azure]
name = "Azure"
# Make sure you set the appropriate subdomain for this URL.
base_url = "https://YOUR_PROJECT_NAME.openai.azure.com/openai"
env_key = "AZURE_OPENAI_API_KEY"  # Or "OPENAI_API_KEY", whichever you use.
query_params = { api-version = "2025-04-01-preview" }
wire_api = "responses"
```

Export your key before launching Code: `export AZURE_OPENAI_API_KEY=…`

### Per-provider network tuning

The following optional settings control retry behaviour and streaming idle timeouts **per model provider**. They must be specified inside the corresponding `[model_providers.<id>]` block in `config.toml`. (Older releases accepted top‑level keys; those are now ignored.)

Example:

```toml
[model_providers.openai]
name = "OpenAI"
base_url = "https://api.openai.com/v1"
env_key = "OPENAI_API_KEY"
# network tuning overrides (all optional; falls back to built‑in defaults)
request_max_retries = 4            # retry failed HTTP requests
stream_max_retries = 10            # retry dropped SSE streams
stream_idle_timeout_ms = 300000    # 5m idle timeout
```

#### request_max_retries

How many times Code will retry a failed HTTP request to the model provider. Defaults to `4`.

#### stream_max_retries

Number of times Code will attempt to reconnect when a streaming response is interrupted. Defaults to `5`.

#### stream_idle_timeout_ms

How long Code will wait for activity on a streaming response before treating the connection as lost. Defaults to `300_000` (5 minutes).

## model_provider

Identifies which provider to use from the `model_providers` map. Defaults to `"openai"`. You can override the `base_url` for the built-in `openai` provider via the `OPENAI_BASE_URL` environment variable and force the wire protocol (`"responses"` or `"chat"`) with `OPENAI_WIRE_API`.

Note that if you override `model_provider`, then you likely want to override
`model`, as well. For example, if you are running ollama with Mistral locally,
then you would need to add the following to your config in addition to the new entry in the `model_providers` map:

```toml
model_provider = "ollama"
model = "mistral"
```

## approval_policy

Determines when the user should be prompted to approve whether Code can execute a command:

```toml
# Code has hardcoded logic that defines a set of "trusted" commands.
# Setting the approval_policy to `untrusted` means that Code will prompt the
# user before running a command not in the "trusted" set.
#
# A configurable trusted-command list is planned; for now the built-in set is fixed.
approval_policy = "untrusted"
```

If you want to be notified whenever a command fails, use "on-failure":

```toml
# If the command fails when run in the sandbox, Code asks for permission to
# retry the command outside the sandbox.
approval_policy = "on-failure"
```

If you want the model to run until it decides that it needs to ask you for escalated permissions, use "on-request":

```toml
# The model decides when to escalate
approval_policy = "on-request"
```

Alternatively, you can have the model run until it is done, and never ask to run a command with escalated permissions:

```toml
# User is never prompted: if the command fails, Code will automatically try
# something out. Note the `exec` subcommand always uses this mode.
approval_policy = "never"
```

## agents

Use `[[agents]]` blocks to register additional CLI programs that Code can launch as peers. Each block maps a short `name` (referenced elsewhere in the config) to the command to execute, optional default flags, and environment variables.

> **Note:** Built-in model slugs (for example `code-gpt-5.1-codex`, `claude-sonnet-4.5`) automatically inject the correct `--model` or `-m` flag. To avoid conflicting arguments, Code strips any `--model`/`-m` flags you place in `args`, `args_read_only`, or `args_write` before launching the agent. If you need a new model variant, add a slug in `code-rs/core/src/agent_defaults.rs` (or set an environment variable consumed by the CLI) rather than pinning the flag here.

```toml
[[agents]]
name = "context-collector"
command = "gemini"
enabled = true
read-only = true
description = "Gemini long-context helper that summarizes large repositories"
args = ["-y"]
env = { GEMINI_API_KEY = "..." }
```

## notice

Code stores acknowledgement flags for one-time upgrade prompts inside a `[notice]`
table. These booleans allow you to suppress specific dialogs globally. When set
to `true`, Code will no longer prompt about that migration.

```toml
[notice]
hide_gpt5_1_migration_prompt = true
hide_gpt-5.1-codex-max_migration_prompt = true
```

When `enabled = true`, the agent is surfaced in the TUI picker and any sub-agent commands that reference it. Setting `read-only = true` forces the agent to request approval before modifying files even if the primary session permits writes.

## profiles

A _profile_ is a collection of configuration values that can be set together. Multiple profiles can be defined in `config.toml` and you can specify the one you
want to use at runtime via the `--profile` flag.

Here is an example of a `config.toml` that defines multiple profiles:

```toml
model = "o3"
approval_policy = "untrusted"
disable_response_storage = false

# Setting `profile` is equivalent to specifying `--profile o3` on the command
# line, though the `--profile` flag can still be used to override this value.
profile = "o3"

[model_providers.openai-chat-completions]
name = "OpenAI using Chat Completions"
base_url = "https://api.openai.com/v1"
env_key = "OPENAI_API_KEY"
wire_api = "chat"

[profiles.o3]
model = "o3"
model_provider = "openai"
approval_policy = "never"
model_reasoning_effort = "high"
model_reasoning_summary = "detailed"

[profiles.gpt3]
model = "gpt-3.5-turbo"
model_provider = "openai-chat-completions"

[profiles.zdr]
model = "o3"
model_provider = "openai"
approval_policy = "on-failure"
disable_response_storage = true
```

Users can specify config values at multiple levels. Order of precedence is as follows:

1. custom command-line argument, e.g., `--model o3`
2. as part of a profile, where the `--profile` is specified via a CLI (or in the config file itself)
3. as an entry in `config.toml`, e.g., `model = "o3"`
4. the default value that comes with Code CLI (i.e., Code CLI defaults to `gpt-5.1-codex`)

## model_reasoning_effort

If the selected model is known to support reasoning (for example: `o3`, `o4-mini`, `codex-*`, `gpt-5.1`, `gpt-5.1-codex`), reasoning is enabled by default when using the Responses API. As explained in the [OpenAI Platform documentation](https://platform.openai.com/docs/guides/reasoning?api-mode=responses#get-started-with-reasoning), this can be set to:

- `"minimal"`
- `"low"`
- `"medium"` (default)
- `"high"`

Note: to minimize reasoning, choose `"minimal"`.

## model_reasoning_summary

If the model name starts with `"o"` (as in `"o3"` or `"o4-mini"`) or `"codex"`, reasoning is enabled by default when using the Responses API. As explained in the [OpenAI Platform documentation](https://platform.openai.com/docs/guides/reasoning?api-mode=responses#reasoning-summaries), this can be set to:

- `"auto"` (default)
- `"concise"`
- `"detailed"`

To disable reasoning summaries, set `model_reasoning_summary` to `"none"` in your config:

```toml
model_reasoning_summary = "none"  # disable reasoning summaries
```

## model_verbosity

Controls output length/detail on GPT‑5 family models when using the Responses API. Supported values:

- `"low"`
- `"medium"` (default when omitted)
- `"high"`

When set, Code includes a `text` object in the request payload with the configured verbosity, for example: `"text": { "verbosity": "low" }`.

Example:

```toml
model = "gpt-5.1"
model_verbosity = "low"
```

Note: This applies only to providers using the Responses API. Chat Completions providers are unaffected.

## model_supports_reasoning_summaries

By default, `reasoning` is only set on requests to OpenAI models that are known to support them. To force `reasoning` to set on requests to the current model, you can force this behavior by setting the following in `config.toml`:

```toml
model_supports_reasoning_summaries = true
```

## sandbox_mode

Code executes model-generated shell commands inside an OS-level sandbox.

In most cases you can pick the desired behaviour with a single option:

```toml
# same as `--sandbox read-only`
sandbox_mode = "read-only"
```

The default policy is `read-only`, which means commands can read any file on
disk, but attempts to write a file or access the network will be blocked.

A more relaxed policy is `workspace-write`. When specified, the current working directory for the Code task will be writable (as well as `$TMPDIR` on macOS). Note that the CLI defaults to using the directory where it was spawned as `cwd`, though this can be overridden using `--cwd/-C`.

Historically, Code allowed writes inside the top‑level `.git/` folder when using `workspace-write`. That permissive behavior is the default again. If you want to protect `.git` under `workspace-write`, you can opt out via `[sandbox_workspace_write].allow_git_writes = false`.

```toml
# same as `--sandbox workspace-write`
sandbox_mode = "workspace-write"

# Extra settings that only apply when `sandbox = "workspace-write"`.
[sandbox_workspace_write]
# By default, the cwd for the Code session will be writable as well as $TMPDIR
# (if set) and /tmp (if it exists). Setting the respective options to `true`
# will override those defaults.
exclude_tmpdir_env_var = false
exclude_slash_tmp = false

# Optional list of _additional_ writable roots beyond $TMPDIR and /tmp.

# Protect top-level .git under writable roots (default is true = allow writes)
allow_git_writes = true
writable_roots = ["/Users/YOU/.pyenv/shims"]

# Allow the command being run inside the sandbox to make outbound network
# requests. Disabled by default.
network_access = false
```

To disable sandboxing altogether, specify `danger-full-access` like so:

```toml
# same as `--sandbox danger-full-access`
sandbox_mode = "danger-full-access"
```

This is reasonable to use if Code is running in an environment that provides its own sandboxing (such as a Docker container) such that further sandboxing is unnecessary.

Though using this option may also be necessary if you try to use Code in environments where its native sandboxing mechanisms are unsupported, such as older Linux kernels or on Windows.

## Approval presets

Code provides three main Approval Presets:

- Read Only: Code can read files and answer questions; edits, running commands, and network access require approval.
- Auto: Code can read files, make edits, and run commands in the workspace without approval; asks for approval outside the workspace or for network access.
- Full Access: Full disk and network access without prompts; extremely risky.

You can further customize how Code runs at the command line using the `--ask-for-approval` and `--sandbox` options.

## MCP Servers

You can configure Code to use [MCP servers](https://modelcontextprotocol.io/about) to give Code access to external applications, resources, or services such as [Playwright](https://github.com/microsoft/playwright-mcp), [Figma](https://www.figma.com/blog/design-context-everywhere-you-build/), [documentation](https://context7.com/), and [more](https://github.com/mcp?utm_source=blog-source&utm_campaign=mcp-registry-server-launch-2025).

### Server transport configuration

Each server may set `startup_timeout_sec` to adjust how long Code waits for it to start and respond to a tools listing. The default is `10` seconds.
Similarly, `tool_timeout_sec` limits how long individual tool calls may run (default: `60` seconds), and Code will fall back to the default when this value is omitted.

This config option is comparable to how Claude and Cursor define `mcpServers` in their respective JSON config files, though because Code uses TOML for its config language, the format is slightly different. For example, the following config in JSON:

```json
{
  "mcpServers": {
    "server-name": {
      "command": "npx",
      "args": ["-y", "mcp-server"],
      "env": {
        "API_KEY": "value"
      }
    }
  }
}
```

Should be represented as follows in `~/.code/config.toml` (Code will also read the legacy `~/.codex/config.toml` if it exists):

```toml
<<<<<<< HEAD
# The top-level table name must be `mcp_servers`
# The sub-table name (`server-name` in this example) can be anything you would like.
[mcp_servers.server-name]
command = "npx"
# Optional
args = ["-y", "mcp-server"]
# Optional: propagate additional env vars to the MCP server.
# A default whitelist of env vars will be propagated to the MCP server.
# https://github.com/just-every/code/blob/main/code-rs/rmcp-client/src/utils.rs#L82
env = { "API_KEY" = "value" }
```

#### Streamable HTTP
=======
[shell_environment_policy]
# inherit can be "all" (default), "core", or "none"
inherit = "core"
# set to true to *skip* the filter for `"*KEY*"`, `"*SECRET*"`, and `"*TOKEN*"`
ignore_default_excludes = true
# exclude patterns (case-insensitive globs)
exclude = ["AWS_*", "AZURE_*"]
# force-set / override values
set = { CI = "1" }
# if provided, *only* vars matching these patterns are kept
include_only = ["PATH", "HOME"]
```

| Field                     | Type                 | Default | Description                                                                                                                                     |
| ------------------------- | -------------------- | ------- | ----------------------------------------------------------------------------------------------------------------------------------------------- |
| `inherit`                 | string               | `all`   | Starting template for the environment:<br>`all` (clone full parent env), `core` (`HOME`, `PATH`, `USER`, …), or `none` (start empty).           |
| `ignore_default_excludes` | boolean              | `true`  | When `false`, Codex removes any var whose **name** contains `KEY`, `SECRET`, or `TOKEN` (case-insensitive) before other rules run.              |
| `exclude`                 | array<string>        | `[]`    | Case-insensitive glob patterns to drop after the default filter.<br>Examples: `"AWS_*"`, `"AZURE_*"`.                                           |
| `set`                     | table<string,string> | `{}`    | Explicit key/value overrides or additions – always win over inherited values.                                                                   |
| `include_only`            | array<string>        | `[]`    | If non-empty, a whitelist of patterns; only variables that match _one_ pattern survive the final step. (Generally used with `inherit = "all"`.) |
>>>>>>> a6974087

```toml
# Streamable HTTP requires the experimental rmcp client
experimental_use_rmcp_client = true
[mcp_servers.figma]
url = "http://127.0.0.1:3845/mcp"
# Optional bearer token to be passed into an `Authorization: Bearer <token>` header
# Use this with caution because the token is in plaintext.
bearer_token = "<token>"
```

Refer to the MCP CLI commands for oauth login

### Other configuration options

```toml
# Optional: override the default 10s startup timeout
startup_timeout_sec = 20
# Optional: override the default 60s per-tool timeout
tool_timeout_sec = 30
```

## subagents

Sub-agents are orchestrated helper workflows you can trigger with slash commands (for example `/plan`, `/solve`, `/code`). Each entry under `[[subagents.commands]]` defines the slash command name, whether spawned agents run in read-only mode, which `agents` to launch, and extra guidance for both the orchestrator (Code) and the individual agents.

By default (when no `[[agents]]` are configured) Code advertises these model slugs for multi-agent runs: `code-gpt-5.2`, `code-gpt-5.1-codex-max`, `claude-opus-4.5`, `gemini-3-pro`, `code-gpt-5.1-codex-mini`, `claude-sonnet-4.5`, `gemini-3-flash`, `code-gpt-5.1`, `claude-haiku-4.5`, and `qwen-3-coder`. The cloud counterpart, `cloud-gpt-5.1-codex-max`, only appears when `CODE_ENABLE_CLOUD_AGENT_MODEL=1` is set. (`gemini` resolves to `gemini-3-flash`.) You can override the list by defining `[[agents]]` entries or by specifying `agents = [ … ]` on a given `[[subagents.commands]]` entry.

```toml
[[subagents.commands]]
name = "context"
read-only = true
agents = ["context-collector", "code-gpt-5.1"]
orchestrator-instructions = "Coordinate a context sweep before coding. Ask each agent to emit concise, linked summaries of relevant files and tooling the primary task might need."
agent-instructions = "Summarize the repository areas most relevant to the user's request. List file paths, rationale, and suggested follow-up scripts to run. Keep the reply under 2,000 tokens."
```

With the example above you can run `/context` inside the TUI to create a summary cell that the main `/code` turn can reference later. Because `context-collector` is an ordinary agent, any command-line static analysis utilities it invokes (such as your blast radius tool) should be described in the `agent-instructions` so the orchestrator launches the right workflow. You can also customise the built-in commands by providing an entry with the same `name` (`plan`, `solve`, or `code`) and pointing their `agents` list at your long-context helper.

## validation

Controls the quick validation harness that runs before applying patches. The
harness now activates automatically whenever at least one validation group is
enabled. Use `[validation.groups]` for high-level toggles and the nested
`[validation.tools]` table for per-tool overrides:

```toml
[validation.groups]
functional = true
stylistic = false

[validation.tools]
shellcheck = true
markdownlint = true
hadolint = true
yamllint = true
cargo-check = true
tsc = true
eslint = true
mypy = true
pyright = true
phpstan = true
psalm = true
golangci-lint = true
shfmt = true
prettier = true
```

Functional checks stay enabled by default to catch regressions in the touched
code, while stylistic linters default to off so teams can opt in when they want
formatting feedback.

With functional checks enabled, Code automatically detects the languages
affected by a patch and schedules the appropriate tools:

- `cargo-check` for Rust workspaces (scoped to touched manifests)
- `tsc --noEmit` and `eslint --max-warnings=0` for TypeScript/JavaScript files
- `mypy` and `pyright` for Python modules
- `phpstan`/`psalm` for PHP projects with matching config or Composer entries
- `golangci-lint run ./...` for Go modules alongside the existing JSON/TOML/YAML
  syntax checks

Each entry under `[validation.tools]` can be toggled to disable a specific tool
or to opt particular checks back in after disabling the entire group.

When enabled, Code can also run `actionlint` against modified workflows. This
is configured under `[github]`:

```toml
[github]
actionlint_on_patch = true
# Optional: provide an explicit binary path
actionlint_path = "/usr/local/bin/actionlint"
```

## disable_response_storage

Currently, customers whose accounts are set to use Zero Data Retention (ZDR) must set `disable_response_storage` to `true` so that Code uses an alternative to the Responses API that works with ZDR:

```toml
disable_response_storage = true
```

### Managing MCP servers from CLI (experimental)

You can also manage these entries from the CLI:

```shell
# Add a server (env can be repeated; `--` separates the launcher command)
code mcp add docs -- docs-server --port 4000

# List configured servers (pretty table or JSON)
code mcp list
code mcp list --json

# Show one server (table or JSON)
code mcp get docs
code mcp get docs --json

# Remove a server
code mcp remove docs

# Log in to a streamable HTTP server that supports oauth
code mcp login SERVER_NAME

# Log out from a streamable HTTP server that supports oauth
code mcp logout SERVER_NAME
```

## shell_environment_policy

Code spawns subprocesses (e.g. when executing a `local_shell` tool-call suggested by the assistant). By default it now passes **your full environment** to those subprocesses. You can tune this behavior via the **`shell_environment_policy`** block in `config.toml`:

```toml
[shell_environment_policy]
# inherit can be "all" (default), "core", or "none"
inherit = "core"
# set to true to *skip* the filter for `"*KEY*"` and `"*TOKEN*"`
ignore_default_excludes = false
# exclude patterns (case-insensitive globs)
exclude = ["AWS_*", "AZURE_*"]
# force-set / override values
set = { CI = "1" }
# if provided, *only* vars matching these patterns are kept
include_only = ["PATH", "HOME"]
```

| Field                     | Type                 | Default | Description                                                                                                                                     |
| ------------------------- | -------------------- | ------- | ----------------------------------------------------------------------------------------------------------------------------------------------- |
| `inherit`                 | string               | `all`   | Starting template for the environment:<br>`all` (clone full parent env), `core` (`HOME`, `PATH`, `USER`, …), or `none` (start empty).           |
| `ignore_default_excludes` | boolean              | `false` | When `false`, Code removes any var whose **name** contains `KEY`, `SECRET`, or `TOKEN` (case-insensitive) before other rules run.              |
| `exclude`                 | array<string>        | `[]`    | Case-insensitive glob patterns to drop after the default filter.<br>Examples: `"AWS_*"`, `"AZURE_*"`.                                           |
| `set`                     | table<string,string> | `{}`    | Explicit key/value overrides or additions – always win over inherited values.                                                                   |
| `include_only`            | array<string>        | `[]`    | If non-empty, a whitelist of patterns; only variables that match _one_ pattern survive the final step. (Generally used with `inherit = "all"`.) |

The patterns are **glob style**, not full regular expressions: `*` matches any
number of characters, `?` matches exactly one, and character classes like
`[A-Z]`/`[^0-9]` are supported. Matching is always **case-insensitive**. This
syntax is documented in code as `EnvironmentVariablePattern` (see
`core/src/config_types.rs`).

If you just need a clean slate with a few custom entries you can write:

```toml
[shell_environment_policy]
inherit = "none"
set = { PATH = "/usr/bin", MY_FLAG = "1" }
```

Currently, `CODEX_SANDBOX_NETWORK_DISABLED=1` is also added to the environment, assuming network is disabled. This is not configurable.

## otel

Code can emit [OpenTelemetry](https://opentelemetry.io/) **log events** that
describe each run: outbound API requests, streamed responses, user input,
tool-approval decisions, and the result of every tool invocation. Export is
**disabled by default** so local runs remain self-contained. Opt in by adding an
`[otel]` table and choosing an exporter.

```toml
[otel]
environment = "staging"   # defaults to "dev"
exporter = "none"          # defaults to "none"; set to otlp-http or otlp-grpc to send events
log_user_prompt = false    # defaults to false; redact prompt text unless explicitly enabled
```

Code tags every exported event with `service.name = $ORIGINATOR` (the same
value sent in the `originator` header, `code_cli_rs` by default), the CLI
version, and an `env` attribute so downstream collectors can distinguish
dev/staging/prod traffic. Only telemetry produced inside the `code_otel`
crate—the events listed below—is forwarded to the exporter. Event names keep
the `codex.*` prefix for backward compatibility with existing dashboards.

### Event catalog

Every event shares a common set of metadata fields: `event.timestamp`,
`conversation.id`, `app.version`, `auth_mode` (when available),
`user.account_id` (when available), `terminal.type`, `model`, and `slug`.

With OTEL enabled Code emits the following event types (in addition to the
metadata above):

- `codex.conversation_starts`
  - `provider_name`
  - `reasoning_effort` (optional)
  - `reasoning_summary`
  - `context_window` (optional)
  - `max_output_tokens` (optional)
  - `auto_compact_token_limit` (optional)
  - `approval_policy`
  - `sandbox_policy`
  - `mcp_servers` (comma-separated list)
  - `active_profile` (optional)
- `codex.api_request`
  - `attempt`
  - `duration_ms`
  - `http.response.status_code` (optional)
  - `error.message` (failures)
- `codex.sse_event`
  - `event.kind`
  - `duration_ms`
  - `error.message` (failures)
  - `input_token_count` (responses only)
  - `output_token_count` (responses only)
  - `cached_token_count` (responses only, optional)
  - `reasoning_token_count` (responses only, optional)
  - `tool_token_count` (responses only)
- `codex.user_prompt`
  - `prompt_length`
  - `prompt` (redacted unless `log_user_prompt = true`)
- `codex.tool_decision`
  - `tool_name`
  - `call_id`
  - `decision` (`approved`, `approved_execpolicy_amendment`, `approved_for_session`, `denied`, or `abort`)
  - `source` (`config` or `user`)
- `codex.tool_result`
  - `tool_name`
  - `call_id` (optional)
  - `arguments` (optional)
  - `duration_ms` (execution time for the tool)
  - `success` (`"true"` or `"false"`)
  - `output`

These event shapes may change as we iterate.

### Choosing an exporter

Set `otel.exporter` to control where events go:

- `none` – leaves instrumentation active but skips exporting. This is the
  default.
- `otlp-http` – posts OTLP log records to an OTLP/HTTP collector. Specify the
  endpoint, protocol, and headers your collector expects:

  ```toml
  [otel.exporter."otlp-http"]
  endpoint = "https://otel.example.com/v1/logs"
  protocol = "binary"

  [otel.exporter."otlp-http".headers]
  "x-otlp-api-key" = "${OTLP_TOKEN}"
  ```

- `otlp-grpc` – streams OTLP log records over gRPC. Provide the endpoint and any
  metadata headers:

  ```toml
  [otel]
  exporter = { otlp-grpc = {endpoint = "https://otel.example.com:4317",headers = { "x-otlp-meta" = "abc123" }}}
  ```

Both OTLP exporters accept an optional `tls` block so you can trust a custom CA
or enable mutual TLS. Relative paths are resolved against `~/.code/` (legacy
`~/.codex/` is also read):

```toml
[otel]
exporter = { otlp-http = {
  endpoint = "https://otel.example.com/v1/logs",
  protocol = "binary",
  headers = { "x-otlp-api-key" = "${OTLP_TOKEN}" },
  tls = {
    ca-certificate = "certs/otel-ca.pem",
    client-certificate = "/etc/code/certs/client.pem",
    client-private-key = "/etc/code/certs/client-key.pem",
  }
}}
```

If the exporter is `none` nothing is written anywhere; otherwise you must run or point to your
own collector. All exporters run on a background batch worker that is flushed on
shutdown.

If you build Code from source the OTEL crate is still behind an `otel` feature
flag; the official prebuilt binaries ship with the feature enabled. When the
feature is disabled the telemetry hooks become no-ops so the CLI continues to
function without the extra dependencies.

## notify

Specify a program that will be executed to get notified about events generated by Code. Note that the program will receive the notification argument as a string of JSON, e.g.:

```json
{
  "type": "agent-turn-complete",
  "turn-id": "12345",
  "input-messages": ["Rename `foo` to `bar` and update the callsites."],
  "last-assistant-message": "Rename complete and verified `cargo build` succeeds."
}
```

The `"type"` property will always be set. Currently, `"agent-turn-complete"` is the only notification type that is supported.

As an example, here is a Python script that parses the JSON and decides whether to show a desktop push notification using [terminal-notifier](https://github.com/julienXX/terminal-notifier) on macOS:

```python
#!/usr/bin/env python3

import json
import subprocess
import sys


def main() -> int:
    if len(sys.argv) != 2:
        print("Usage: notify.py <NOTIFICATION_JSON>")
        return 1

    try:
        notification = json.loads(sys.argv[1])
    except json.JSONDecodeError:
        return 1

    match notification_type := notification.get("type"):
        case "agent-turn-complete":
            assistant_message = notification.get("last-assistant-message")
            if assistant_message:
                title = f"Code: {assistant_message}"
            else:
                title = "Code: Turn Complete!"
            input_messages = notification.get("input_messages", [])
            message = " ".join(input_messages)
            title += message
        case _:
            print(f"not sending a push notification for: {notification_type}")
            return 0

    subprocess.check_output(
        [
            "terminal-notifier",
            "-title",
            title,
            "-message",
            message,
            "-group",
            "code",
            "-ignoreDnD",
            "-activate",
            "com.googlecode.iterm2",
        ]
    )

    return 0


if __name__ == "__main__":
    sys.exit(main())
```

To have Code use this script for notifications, you would configure it via `notify` in `~/.code/config.toml` (legacy `~/.codex/config.toml` is still read) using the appropriate path to `notify.py` on your computer:

```toml
notify = ["python3", "/Users/mbolin/.code/notify.py"]
```

> [!NOTE]
> Use `notify` for automation and integrations: Code invokes your external program with a single JSON argument for each event, independent of the TUI. If you only want lightweight desktop notifications while using the TUI, prefer `tui.notifications`, which uses terminal escape codes and requires no external program. You can enable both; `tui.notifications` covers in‑TUI alerts (e.g., approval prompts), while `notify` is best for system‑level hooks or custom notifiers. Currently, `notify` emits only `agent-turn-complete`, whereas `tui.notifications` supports `agent-turn-complete` and `approval-requested` with optional filtering.

## history

By default, the Code CLI records messages sent to the model in `$CODE_HOME/history.jsonl` (legacy `$CODEX_HOME/history.jsonl` is also read). On UNIX, the file permissions are set to `o600`, so it should only be readable and writable by the owner.

To disable this behavior, configure `[history]` as follows:

```toml
[history]
persistence = "none"  # "save-all" is the default value
```

## Context timeline preview

The structured environment context timeline (baseline + deltas + browser
snapshots) is gated behind the `CTX_UI` environment flag. Set `CTX_UI=1`
before launching Code to exercise the preview flow. Outside of this
developer flag the classic `== System Status ==` payload remains in place.

## file_opener

Identifies the editor/URI scheme to use for hyperlinking citations in model output. If set, citations to files in the model output will be hyperlinked using the specified URI scheme so they can be ctrl/cmd-clicked from the terminal to open them.

For example, if the model output includes a reference such as `【F:/home/user/project/main.py†L42-L50】`, then this would be rewritten to link to the URI `vscode://file/home/user/project/main.py:42`.

Note this is **not** a general editor setting (like `$EDITOR`), as it only accepts a fixed set of values:

- `"vscode"` (default)
- `"vscode-insiders"`
- `"windsurf"`
- `"cursor"`
- `"none"` to explicitly disable this feature

Currently, `"vscode"` is the default, though Code does not verify VS Code is installed. As such, `file_opener` may default to `"none"` or something else in the future.

## hide_agent_reasoning

Code intermittently emits "reasoning" events that show the model's internal "thinking" before it produces a final answer. Some users may find these events distracting, especially in CI logs or minimal terminal output.

Setting `hide_agent_reasoning` to `true` suppresses these events in **both** the TUI as well as the headless `exec` sub-command:

```toml
hide_agent_reasoning = true   # defaults to false
```

## show_raw_agent_reasoning

Surfaces the model’s raw chain-of-thought ("raw reasoning content") when available.

Notes:

- Only takes effect if the selected model/provider actually emits raw reasoning content. Many models do not. When unsupported, this option has no visible effect.
- Raw reasoning may include intermediate thoughts or sensitive context. Enable only if acceptable for your workflow.

Example:

```toml
show_raw_agent_reasoning = true  # defaults to false
```

## model_context_window

The size of the context window for the model, in tokens.

In general, Code knows the context window for the most common OpenAI models, but if you are using a new model with an old version of the Code CLI, then you can use `model_context_window` to tell Code what value to use to determine how much context is left during a conversation.

## model_max_output_tokens

This is analogous to `model_context_window`, but for the maximum number of output tokens for the model.

## project_doc_max_bytes

Maximum number of bytes to read from an `AGENTS.md` file to include in the instructions sent with the first turn of a session. Defaults to 32 KiB.

## project_doc_fallback_filenames

Ordered list of additional filenames to look for when `AGENTS.md` is missing at a given directory level. The CLI always checks `AGENTS.md` first; the configured fallbacks are tried in the order provided. This lets monorepos that already use alternate instruction files (for example, `CLAUDE.md`) work out of the box while you migrate to `AGENTS.md` over time.

```toml
project_doc_fallback_filenames = ["CLAUDE.md", ".exampleagentrules.md"]
```

We recommend migrating instructions to AGENTS.md; other filenames may reduce model performance.

## tui

Options that are specific to the TUI.

```toml
[tui]
# Send desktop notifications when approvals are required or a turn completes.
# Defaults to false.
notifications = true

# You can optionally filter to specific notification types.
# Available types are "agent-turn-complete" and "approval-requested".
notifications = [ "agent-turn-complete", "approval-requested" ]

# Enable desktop notifications for approval requests only
notifications = [ "approval-requested" ]
```

> [!NOTE]
> Code emits desktop notifications using terminal escape codes. Not all terminals support these (notably, macOS Terminal.app and VS Code's terminal do not support custom notifications. iTerm2, Ghostty and WezTerm do support these notifications).

> [!NOTE]
> `tui.notifications` is built‑in and limited to the TUI session. For programmatic or cross‑environment notifications—or to integrate with OS‑specific notifiers—use the top-level `notify` option to run an external program that receives event JSON. The two settings are independent and can be used together.

### Auto Drive Observer

Code keeps long-running Auto Drive sessions in check with a lightweight observer thread. Configure its cadence with the top-level `auto_drive_observer_cadence` key (default `5`). After every *n* completed requests the observer reviews the coordinator/CLI transcript, emits telemetry, and—if necessary—suggests a corrected prompt or follow-up guidance. Setting the value to `0` disables the observer entirely.

```toml
# Run the observer after every third Auto Drive request
auto_drive_observer_cadence = 3
```

When the observer reports `status = "failing"`, the TUI banner highlights the intervention, updates the pending prompt when provided, and records guidance for future coordinator turns.

## Project Hooks

Use the `[projects]` table to scope settings to a specific workspace path. In addition to `trust_level`, `approval_policy`, and `always_allow_commands`, you can attach lifecycle hooks that run commands automatically when notable events occur.

```toml
[projects."/Users/me/src/my-app"]
trust_level = "trusted"

[[projects."/Users/me/src/my-app".hooks]]
name = "bootstrap"
event = "session.start"
run = ["./scripts/bootstrap.sh"]
timeout_ms = 60000

[[projects."/Users/me/src/my-app".hooks]]
event = "tool.after"
run = "npm run lint -- --changed"
```

Supported hook events:

- `session.start`: after the session is configured (once per launch)
- `session.end`: before shutdown completes
- `tool.before`: immediately before each exec/tool command runs
- `tool.after`: once an exec/tool command finishes (regardless of exit code)
- `file.before_write`: right before an `apply_patch` is applied
- `file.after_write`: after an `apply_patch` completes and diffs are emitted

Hook commands run inside the same sandbox mode as the session and appear in the TUI as their own exec cells. Failures are surfaced as background events but do not block the main task. Each invocation receives environment variables such as `CODE_HOOK_EVENT`, `CODE_HOOK_NAME`, `CODE_HOOK_INDEX`, `CODE_HOOK_CALL_ID`, `CODE_HOOK_PAYLOAD` (JSON describing the context), `CODE_SESSION_CWD`, and—when applicable—`CODE_HOOK_SOURCE_CALL_ID`. Hooks may also set `cwd`, provide additional `env` entries, and specify `timeout_ms`.

Example `tool.after` payload:

```json
{
  "event": "tool.after",
  "call_id": "tool_12",
  "cwd": "/Users/me/src/my-app",
  "command": ["npm", "test"],
  "exit_code": 1,
  "duration_ms": 1832,
  "stdout": "…output truncated…",
  "stderr": "…",
  "timed_out": false
}
```

## Project Commands

Define project-scoped commands under `[[projects."<path>".commands]]`. Each command needs a unique `name` and either an array (`command`) or string (`run`) describing how to invoke it. Optional fields include `description`, `cwd`, `env`, and `timeout_ms`.

```toml
[[projects."/Users/me/src/my-app".commands]]
name = "setup"
description = "Install dependencies"
run = ["pnpm", "install"]

[[projects."/Users/me/src/my-app".commands]]
name = "unit"
run = "cargo test --lib"
```

Project commands appear in the TUI via `/cmd <name>` and run through the standard execution pipeline. During execution Code sets `CODE_PROJECT_COMMAND_NAME`, `CODE_PROJECT_COMMAND_DESCRIPTION` (when provided), and `CODE_SESSION_CWD` so scripts can tailor their behaviour.

## Config reference

| Key | Type / Values | Notes |
| --- | --- | --- |
| `model` | string | Model to use (e.g., `gpt-5.1-codex`). |
| `model_provider` | string | Provider id from `model_providers` (default: `openai`). |
| `model_context_window` | number | Context window tokens. |
| `model_max_output_tokens` | number | Max output tokens. |
| `approval_policy` | `untrusted` \| `on-failure` \| `on-request` \| `never` | When to prompt for approval. |
| `sandbox_mode` | `read-only` \| `workspace-write` \| `danger-full-access` | OS sandbox policy. |
| `sandbox_workspace_write.writable_roots` | array<string> | Extra writable roots in workspace‑write. |
| `sandbox_workspace_write.network_access` | boolean | Allow network in workspace‑write (default: false). |
| `sandbox_workspace_write.exclude_tmpdir_env_var` | boolean | Exclude `$TMPDIR` from writable roots (default: false). |
| `sandbox_workspace_write.exclude_slash_tmp` | boolean | Exclude `/tmp` from writable roots (default: false). |
| `disable_response_storage` | boolean | Required for ZDR orgs. |
| `notify` | array<string> | External program for notifications. |
| `instructions` | string | Currently ignored; use `experimental_instructions_file` or `AGENTS.md`. |
| `mcp_servers.<id>.command` | string | MCP server launcher command. |
| `mcp_servers.<id>.args` | array<string> | MCP server args. |
| `mcp_servers.<id>.env` | map<string,string> | MCP server env vars. |
| `mcp_servers.<id>.startup_timeout_sec` | number | Startup timeout in seconds (default: 10). Timeout is applied both for initializing MCP server and initially listing tools. |
| `mcp_servers.<id>.tool_timeout_sec` | number | Per-tool timeout in seconds (default: 60). Accepts fractional values; omit to use the default. |
| `model_providers.<id>.name` | string | Display name. |
| `model_providers.<id>.base_url` | string | API base URL. |
| `model_providers.<id>.env_key` | string | Env var for API key. |
| `model_providers.<id>.wire_api` | `chat` \| `responses` | Protocol used (default: `chat`). |
| `model_providers.<id>.query_params` | map<string,string> | Extra query params (e.g., Azure `api-version`). |
| `model_providers.<id>.http_headers` | map<string,string> | Additional static headers. |
| `model_providers.<id>.env_http_headers` | map<string,string> | Headers sourced from env vars. |
| `model_providers.<id>.request_max_retries` | number | Per‑provider HTTP retry count (default: 4). |
| `model_providers.<id>.stream_max_retries` | number | SSE stream retry count (default: 5). |
| `model_providers.<id>.stream_idle_timeout_ms` | number | SSE idle timeout (ms) (default: 300000). |
| `project_doc_max_bytes` | number | Max bytes to read from `AGENTS.md`. |
| `projects.<path>.trust_level` | string | Mark project/worktree as trusted (only `"trusted"` is recognized). |
| `projects.<path>.hooks` | array<table> | Lifecycle hooks for that workspace (see "Project Hooks"). |
| `projects.<path>.commands` | array<table> | Project commands exposed via `/cmd`. |
| `profile` | string | Active profile name. |
| `profiles.<name>.*` | various | Profile‑scoped overrides of the same keys. |
| `history.persistence` | `save-all` \| `none` | History file persistence (default: `save-all`). |
| `history.max_bytes` | number | Currently ignored (not enforced). |
| `file_opener` | `vscode` \| `vscode-insiders` \| `windsurf` \| `cursor` \| `none` | URI scheme for clickable citations (default: `vscode`). |
| `tui` | table | TUI‑specific options. |
| `tui.notifications` | boolean \| array<string> | Enable desktop notifications in the tui (default: false). |
| `hide_agent_reasoning` | boolean | Hide model reasoning events. |
| `show_raw_agent_reasoning` | boolean | Show raw reasoning (when available). |
| `model_reasoning_effort` | `minimal` \| `low` \| `medium` \| `high` | Responses API reasoning effort. |
| `model_reasoning_summary` | `auto` \| `concise` \| `detailed` \| `none` | Reasoning summaries. |
| `model_verbosity` | `low` \| `medium` \| `high` | GPT‑5 text verbosity (Responses API). |
| `model_supports_reasoning_summaries` | boolean | Force‑enable reasoning summaries. |
| `chatgpt_base_url` | string | Base URL for ChatGPT auth flow. |
| `experimental_resume` | string (path) | Resume JSONL path (internal/experimental). |
| `experimental_instructions_file` | string (path) | Replace built‑in instructions (experimental). |
| `experimental_use_exec_command_tool` | boolean | Use experimental exec command tool. |
| `use_experimental_reasoning_summary` | boolean | Use experimental summary for reasoning chain. |
| `responses_originator_header_internal_override` | string | Override `originator` header value. |
| `tools.web_search` | boolean | Enable web search tool (alias: `web_search_request`) (default: false). |
| `tools.web_search_allowed_domains` | array<string> | Optional allow-list for web search (filters.allowed_domains). |

<!-- markdownlint-enable MD012 MD013 MD028 MD033 --><|MERGE_RESOLUTION|>--- conflicted
+++ resolved
@@ -400,7 +400,6 @@
 Should be represented as follows in `~/.code/config.toml` (Code will also read the legacy `~/.codex/config.toml` if it exists):
 
 ```toml
-<<<<<<< HEAD
 # The top-level table name must be `mcp_servers`
 # The sub-table name (`server-name` in this example) can be anything you would like.
 [mcp_servers.server-name]
@@ -414,28 +413,6 @@
 ```
 
 #### Streamable HTTP
-=======
-[shell_environment_policy]
-# inherit can be "all" (default), "core", or "none"
-inherit = "core"
-# set to true to *skip* the filter for `"*KEY*"`, `"*SECRET*"`, and `"*TOKEN*"`
-ignore_default_excludes = true
-# exclude patterns (case-insensitive globs)
-exclude = ["AWS_*", "AZURE_*"]
-# force-set / override values
-set = { CI = "1" }
-# if provided, *only* vars matching these patterns are kept
-include_only = ["PATH", "HOME"]
-```
-
-| Field                     | Type                 | Default | Description                                                                                                                                     |
-| ------------------------- | -------------------- | ------- | ----------------------------------------------------------------------------------------------------------------------------------------------- |
-| `inherit`                 | string               | `all`   | Starting template for the environment:<br>`all` (clone full parent env), `core` (`HOME`, `PATH`, `USER`, …), or `none` (start empty).           |
-| `ignore_default_excludes` | boolean              | `true`  | When `false`, Codex removes any var whose **name** contains `KEY`, `SECRET`, or `TOKEN` (case-insensitive) before other rules run.              |
-| `exclude`                 | array<string>        | `[]`    | Case-insensitive glob patterns to drop after the default filter.<br>Examples: `"AWS_*"`, `"AZURE_*"`.                                           |
-| `set`                     | table<string,string> | `{}`    | Explicit key/value overrides or additions – always win over inherited values.                                                                   |
-| `include_only`            | array<string>        | `[]`    | If non-empty, a whitelist of patterns; only variables that match _one_ pattern survive the final step. (Generally used with `inherit = "all"`.) |
->>>>>>> a6974087
 
 ```toml
 # Streamable HTTP requires the experimental rmcp client
@@ -573,8 +550,8 @@
 [shell_environment_policy]
 # inherit can be "all" (default), "core", or "none"
 inherit = "core"
-# set to true to *skip* the filter for `"*KEY*"` and `"*TOKEN*"`
-ignore_default_excludes = false
+# set to true to *skip* the filter for `"*KEY*"`, `"*SECRET*"`, and `"*TOKEN*"`
+ignore_default_excludes = true
 # exclude patterns (case-insensitive globs)
 exclude = ["AWS_*", "AZURE_*"]
 # force-set / override values
