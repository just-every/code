# Execpolicy quickstart

<<<<<<< HEAD
Every Code can enforce your own rules-based execution policy before it runs shell commands. Policies live in Starlark `.codexpolicy` files under `~/.code/policy` (Code still reads `~/.codex/policy` for backward compatibility).
=======
Codex can enforce your own rules-based execution policy before it runs shell commands. Policies live in `.rules` files under `~/.codex/rules`.
>>>>>>> 43e6e753

## How to create and edit rules

### TUI interactions

Codex CLI will present the option to whitelist commands when a command causes a prompt.

<img width="513" height="168" alt="Screenshot 2025-12-04 at 9 23 54 AM" src="https://github.com/user-attachments/assets/4c8ee8ea-3101-4a81-bb13-3f4a9aa02502" />

Whitelisted commands will no longer require your permission to run in current and subsequent sessions.

Under the hood, when you approve and whitelist a command, codex will edit `~/.codex/rules/default.rules`.

### Editing `.rules` files

<<<<<<< HEAD
1. Create a policy directory: `mkdir -p ~/.code/policy`.
2. Add one or more `.codexpolicy` files in that folder. Code automatically loads every `.codexpolicy` file in there on startup.
=======
1. Create a policy directory: `mkdir -p ~/.codex/rules`.
2. Add one or more `.rules` files in that folder. Codex automatically loads every `.rules` file in there on startup.
>>>>>>> 43e6e753
3. Write `prefix_rule` entries to describe the commands you want to allow, prompt, or block:

```starlark
prefix_rule(
    pattern = ["git", ["push", "fetch"]],
    decision = "prompt",  # allow | prompt | forbidden
    match = [["git", "push", "origin", "main"]],  # examples that must match
    not_match = [["git", "status"]],              # examples that must not match
)
```

- `pattern` is a list of shell tokens, evaluated from left to right; wrap tokens in a nested list to express alternatives (for example, match both `push` and `fetch`).
- `decision` sets the severity; Code picks the strictest decision when multiple rules match (forbidden > prompt > allow).
- `match` and `not_match` act as optional unit tests. Code validates them when it loads your policy, so you get feedback if an example has unexpected behavior.

In this example rule, if Code wants to run commands with the prefix `git push` or `git fetch`, it will first ask for user approval.

## Preview decisions

Use the `code execpolicy check` subcommand to preview decisions before you save a rule (see the [`codex-execpolicy` README](../code-rs/execpolicy/README.md) for syntax details):

```shell
<<<<<<< HEAD
code execpolicy check --policy ~/.code/policy/default.codexpolicy git push origin main
```

Pass multiple `--policy` flags to test how several files combine, and use `--pretty` for formatted JSON output. See the [`code-rs/execpolicy` README](../code-rs/execpolicy/README.md) for a more detailed walkthrough of the available syntax.
=======
codex execpolicy check --rules ~/.codex/rules/default.rules git push origin main
```

Pass multiple `--rules` flags to test how several files combine, and use `--pretty` for formatted JSON output. See the [`codex-rs/execpolicy` README](../codex-rs/execpolicy/README.md) for a more detailed walkthrough of the available syntax.
>>>>>>> 43e6e753

Example output when a rule matches:

```json
{
  "matchedRules": [
    {
      "prefixRuleMatch": {
        "matchedPrefix": ["git", "push"],
        "decision": "prompt"
      }
    }
  ],
  "decision": "prompt"
}
```

When no rules match, `matchedRules` is an empty array and `decision` is omitted.

```json
{
  "matchedRules": []
}
```

## Status

`execpolicy` commands are still in preview. The API may have breaking changes in the future.<|MERGE_RESOLUTION|>--- conflicted
+++ resolved
@@ -1,10 +1,6 @@
 # Execpolicy quickstart
 
-<<<<<<< HEAD
 Every Code can enforce your own rules-based execution policy before it runs shell commands. Policies live in Starlark `.codexpolicy` files under `~/.code/policy` (Code still reads `~/.codex/policy` for backward compatibility).
-=======
-Codex can enforce your own rules-based execution policy before it runs shell commands. Policies live in `.rules` files under `~/.codex/rules`.
->>>>>>> 43e6e753
 
 ## How to create and edit rules
 
@@ -20,13 +16,8 @@
 
 ### Editing `.rules` files
 
-<<<<<<< HEAD
 1. Create a policy directory: `mkdir -p ~/.code/policy`.
 2. Add one or more `.codexpolicy` files in that folder. Code automatically loads every `.codexpolicy` file in there on startup.
-=======
-1. Create a policy directory: `mkdir -p ~/.codex/rules`.
-2. Add one or more `.rules` files in that folder. Codex automatically loads every `.rules` file in there on startup.
->>>>>>> 43e6e753
 3. Write `prefix_rule` entries to describe the commands you want to allow, prompt, or block:
 
 ```starlark
@@ -49,17 +40,10 @@
 Use the `code execpolicy check` subcommand to preview decisions before you save a rule (see the [`codex-execpolicy` README](../code-rs/execpolicy/README.md) for syntax details):
 
 ```shell
-<<<<<<< HEAD
 code execpolicy check --policy ~/.code/policy/default.codexpolicy git push origin main
 ```
 
 Pass multiple `--policy` flags to test how several files combine, and use `--pretty` for formatted JSON output. See the [`code-rs/execpolicy` README](../code-rs/execpolicy/README.md) for a more detailed walkthrough of the available syntax.
-=======
-codex execpolicy check --rules ~/.codex/rules/default.rules git push origin main
-```
-
-Pass multiple `--rules` flags to test how several files combine, and use `--pretty` for formatted JSON output. See the [`codex-rs/execpolicy` README](../codex-rs/execpolicy/README.md) for a more detailed walkthrough of the available syntax.
->>>>>>> 43e6e753
 
 Example output when a rule matches:
 
