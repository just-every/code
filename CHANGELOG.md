--- conflicted
+++ resolved
@@ -7,7 +7,6 @@
 
 - (none)
 
-<<<<<<< HEAD
 ## [0.5.0] - 2025-11-21
 
 - Rebrand the project to **Every Code** while keeping the `code` CLI name and refreshed docs.
@@ -17,7 +16,7 @@
 - Notifications enabled by default plus clearer browser/exec logging and richer resume/session catalogs.
 - Platform hardening: Nix offline builds, Windows AltGr + PATHEXT fixes, BSD keyring gating, responses proxy tightening, and sandbox/process safeguards.
 - MCP & integrations: sturdier MCP client tooling, streamable HTTP support, improved Zed/ACP guidance, and a hardened responses API proxy.
-=======
+
 ## [0.4.21] - 2025-11-20
 
 - Auto Drive: let runs choose a model and clamp verbosity so diagnostics stay predictable. (61209e0)
@@ -25,7 +24,6 @@
 - Core: wire execpolicy2 through core/exec-server and add shell fallbacks so commands keep running under the new policy. (65c13f1, 056c8f8, b00a7cf)
 - TUI: add branch-aware filtering to `codex resume` so large workspaces find the right session faster. (526eb3f)
 - Platform: enable remote compaction by default and schedule auto jobs to keep transcripts lean. (cac0a6a, 75f38f1)
->>>>>>> c962dd9e
 
 ## [0.4.20] - 2025-11-18
 
